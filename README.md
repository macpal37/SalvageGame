# SalvageGame

The goal of the game is to navigate the maze and find the body (represented by Professor White's head), then bring it back to the start position. There is a limited amount of oxygen that decreases over time; the rate accelerates when the player moves and also when carrying the body. Players use the arrow keys to move up, down, left and right. There are a series of controls that can configure various game parameters such as field of vision, player speed, and rate of oxygen depletion.

# Controls

<<<<<<< HEAD
Using arrow keys: 
- < move left
- \> move right
- \\/ move down
- /\ move up

- x: pick up or put down the body
### Debug Controls
- i: increase the light range
- k: decrease the light range
- u: increase player speed
- j: decrease player speed
- y: increase rate of oxygen depletion
- h: decrease rate of oxygen depletion
- r: reset the game
- c: view the list of controls
=======
arrow keys: move the diver up, down, left, right

x: pick up or put down the body

i: increase the light range

k: decrease the light range

u: increase player speed

j: decrease player speed

y: increase rate of oxygen depletion

h: decrease rate of oxygen depletion

r: reset the game

c: view the list of controls
>>>>>>> 5c542592
<|MERGE_RESOLUTION|>--- conflicted
+++ resolved
@@ -4,8 +4,7 @@
 
 # Controls
 
-<<<<<<< HEAD
-Using arrow keys: 
+Using arrow keys:
 - < move left
 - \> move right
 - \\/ move down
@@ -20,25 +19,4 @@
 - y: increase rate of oxygen depletion
 - h: decrease rate of oxygen depletion
 - r: reset the game
-- c: view the list of controls
-=======
-arrow keys: move the diver up, down, left, right
-
-x: pick up or put down the body
-
-i: increase the light range
-
-k: decrease the light range
-
-u: increase player speed
-
-j: decrease player speed
-
-y: increase rate of oxygen depletion
-
-h: decrease rate of oxygen depletion
-
-r: reset the game
-
-c: view the list of controls
->>>>>>> 5c542592
+- c: view the list of controls