{
	"textures": {

        "models:diver": "models/diver.png",
        "background:ocean":"background/ocean.png",
<<<<<<< HEAD
        "models:key": "models/key.png",
        "models:ping": "models/ping.png",
        "background:wooden_floor":"background/wooden_floor.png",
        "background:wooden_bg":"background/wooden_bg.png"
        },
    "jsons"  : {
         "models:constants":  "models/constants.json",

=======
      "wall": {
        "file":"background/wooden_bg.png",
        "wrapU":"repeated",
        "wrapV": "repeated"
      },
      "second_wall": "background/wooden_floor.png"
        },
  "jsons"  : {
         "models:constants":  "models/constants.json"
>>>>>>> 08c23c97
     },
  "fonts": {
    "fonts:lightpixel": {
      "file": "fonts/LightPixel7.ttf",
      "size": 24
    }
  }
 }<|MERGE_RESOLUTION|>--- conflicted
+++ resolved
@@ -1,33 +1,25 @@
 {
-	"textures": {
+  "textures": {
 
-        "models:diver": "models/diver.png",
-        "background:ocean":"background/ocean.png",
-<<<<<<< HEAD
-        "models:key": "models/key.png",
-        "models:ping": "models/ping.png",
-        "background:wooden_floor":"background/wooden_floor.png",
-        "background:wooden_bg":"background/wooden_bg.png"
-        },
-    "jsons"  : {
-         "models:constants":  "models/constants.json",
+    "models:diver": "models/diver.png",
+    "background:ocean":"background/ocean.png",
+    "models:key": "models/key.png",
+    "models:ping": "models/ping.png",
 
-=======
-      "wall": {
-        "file":"background/wooden_bg.png",
-        "wrapU":"repeated",
-        "wrapV": "repeated"
-      },
-      "second_wall": "background/wooden_floor.png"
-        },
+    "wall": {
+      "file":"background/wooden_bg.png",
+      "wrapU":"repeated",
+      "wrapV": "repeated"
+    },
+    "second_wall": "background/wooden_floor.png"
+  },
   "jsons"  : {
-         "models:constants":  "models/constants.json"
->>>>>>> 08c23c97
-     },
+    "models:constants":  "models/constants.json"
+  },
   "fonts": {
     "fonts:lightpixel": {
       "file": "fonts/LightPixel7.ttf",
       "size": 24
     }
   }
- }+}