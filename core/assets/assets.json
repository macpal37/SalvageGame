--- conflicted
+++ resolved
@@ -1,7 +1,5 @@
 {
   "textures": {
-<<<<<<< HEAD
-=======
     "bar" : "ui/bar.png",
     "slider" : "ui/slider.png",
     "reset" : "ui/reset.png",
@@ -9,7 +7,6 @@
     "music" : "ui/music.png",
     "menu" : "ui/settings_menu.png",
     "settings": "ui/settings.png",
->>>>>>> 59eb7d2e
     "cursor" : "ui/cursor.png",
     "main_menu_pause" : "ui/main_menu_pause.png",
     "restart" : "ui/restart.png",
@@ -23,11 +20,8 @@
     "try_again" : "ui/try_again.png",
     "game_over" : "background/game_over_background.png",
     "m": "background/m.jpg",
-<<<<<<< HEAD
     "title": "ui/salvage.png",
-=======
     "screen_tentacles": "ui/screen_tentacles.png",
->>>>>>> 59eb7d2e
     "quit": "ui/quit.png",
     "select_level": "ui/select_level.png",
     "main_menu": "ui/main_menu.png",
@@ -46,19 +40,12 @@
     "oxygen" : "ui/oxygen.png",
     "keys" : "models/key.png",
     "models:wooden_wall" : "models/wooden_wall.png",
-<<<<<<< HEAD
      "models:wooden_chair1" : "models/A_broken_chair_1.png",
      "models:wooden_chair2" : "models/A_broken_chair_2.png",
      "models:wooden_table" : "models/A_broken_table_1.png",
   "models:treasure_chest" : "models/treasure_chest.png",
   "models:treasure_chest_w_key" : "models/treasure_chest_w_key.png",
    "models:treasure_chest_w_monster" : "models/treasure_chest_w_monster1.png",
-=======
-    "models:wooden_chair1" : "models/A_broken_chair_1.png",
-    "models:wooden_chair2" : "models/A_broken_chair_2.png",
-    "models:wooden_table" : "models/A_broken_table_1.png",
-
->>>>>>> 59eb7d2e
     "level_editor": "ui/level_editor.png",
 
 
@@ -88,7 +75,6 @@
     "models:door_closed": "models/door_locked.png",
     "models:hazard": "models/hazard_nails.png",
 
-<<<<<<< HEAD
       "models:kitchen1": "models/kitchen1.png",
       "models:kitchen2": "models/kitchen2.png",
       "models:kitchen3": "models/kitchen3.png",
@@ -98,15 +84,6 @@
        "models:monster_attack": "models/tentacle_attack_animation.png",
 
       "models:monster2": "models/tentacle_idle1.png",
-=======
-    "models:kitchen1": "models/kitchen1.png",
-    "models:kitchen2": "models/kitchen2.png",
-    "models:kitchen3": "models/kitchen3.png",
-    "models:kitchen4": "models/kitchen4.png",
-    "models:kitchen5": "models/kitchen5.png",
-    "models:monster1": "models/monster_animation1.png",
->>>>>>> 59eb7d2e
-
 
     "levels:tilesets:old_ship_tileset":"levels/tilesets/old_ship_tileset.png",
 
