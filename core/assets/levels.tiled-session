{
    "activeFile": "",
    "expandedProjectPaths": [
        "levels/objects",
        "tilesets",
        ".",
        "levels/tilesets",
        "levels"
    ],
    "fileStates": {
        "levels/level0.json": {
            "scale": 1.5,
            "selectedLayer": 2,
            "viewCenter": {
<<<<<<< HEAD
                "x": 775.6666666666666,
                "y": 283
=======
                "x": 749.6666666666666,
                "y": 499.66666666666663
>>>>>>> e5ce020b
            }
        },
        "levels/level1.json": {
            "scale": 0.12191666666666666,
            "selectedLayer": 0,
            "viewCenter": {
                "x": 1505.1264524948735,
                "y": 1004.7846889952154
            }
        },
        "levels/level2.json": {
            "scale": 0.09143749999999999,
            "selectedLayer": 0,
            "viewCenter": {
                "x": 2006.835269993165,
                "y": 1503.759398496241
            }
        },
        "levels/small_ship.json": {
            "scale": 0.09143749999999999,
            "selectedLayer": 0,
            "viewCenter": {
                "x": 2006.835269993165,
                "y": 1503.7593984962407
            }
        },
        "levels/tilesets/id_tiles.json": {
            "scaleInDock": 1
        }
    },
    "openFiles": [
    ],
<<<<<<< HEAD
    "project": "",
    "recentFiles": [
=======
    "project": "levels.tiled-project",
    "property.type": "int",
    "recentFiles": [
        "levels/level0.json",
>>>>>>> e5ce020b
        "levels/small_ship.json"
    ]
}<|MERGE_RESOLUTION|>--- conflicted
+++ resolved
@@ -1,65 +1,6 @@
 {
-    "activeFile": "",
-    "expandedProjectPaths": [
-        "levels/objects",
-        "tilesets",
-        ".",
-        "levels/tilesets",
-        "levels"
-    ],
-    "fileStates": {
-        "levels/level0.json": {
-            "scale": 1.5,
-            "selectedLayer": 2,
-            "viewCenter": {
-<<<<<<< HEAD
-                "x": 775.6666666666666,
-                "y": 283
-=======
-                "x": 749.6666666666666,
-                "y": 499.66666666666663
->>>>>>> e5ce020b
-            }
-        },
-        "levels/level1.json": {
-            "scale": 0.12191666666666666,
-            "selectedLayer": 0,
-            "viewCenter": {
-                "x": 1505.1264524948735,
-                "y": 1004.7846889952154
-            }
-        },
-        "levels/level2.json": {
-            "scale": 0.09143749999999999,
-            "selectedLayer": 0,
-            "viewCenter": {
-                "x": 2006.835269993165,
-                "y": 1503.759398496241
-            }
-        },
-        "levels/small_ship.json": {
-            "scale": 0.09143749999999999,
-            "selectedLayer": 0,
-            "viewCenter": {
-                "x": 2006.835269993165,
-                "y": 1503.7593984962407
-            }
-        },
-        "levels/tilesets/id_tiles.json": {
-            "scaleInDock": 1
-        }
-    },
-    "openFiles": [
-    ],
-<<<<<<< HEAD
-    "project": "",
-    "recentFiles": [
-=======
-    "project": "levels.tiled-project",
-    "property.type": "int",
     "recentFiles": [
         "levels/level0.json",
->>>>>>> e5ce020b
         "levels/small_ship.json"
     ]
 }