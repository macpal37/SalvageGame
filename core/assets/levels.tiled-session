{
    "activeFile": "levels/GoldenSmaller.json",
    "expandedProjectPaths": [
        "levels/tilesets",
        "levels"
    ],
    "fileStates": {
        "/Users/marcopalomino/Documents/Spring2022/Class/CS3110/CS3110Project/PokemonGame/assets/map/dungeon_out.json": {
            "scale": 2.058333333333333,
            "selectedLayer": 0,
            "viewCenter": {
                "x": 152.3076923076923,
                "y": 119.99999999999999
            }
        },
        "/Users/marcopalomino/Documents/Spring2022/Class/CS3110/CS3110Project/PokemonGame/assets/map/dungeon_tileset.json": {
            "scaleInDock": 1
        },
        "/Users/marcopalomino/Documents/Spring2022/Class/CS3110/CS3110Project/PokemonGame/assets/map/entities_tilesets.json": {
            "scaleInDock": 1
        },
        "/Users/marcopalomino/Documents/Spring2022/Class/CS3110/CS3110Project/PokemonGame/assets/map/forest_tileset.json": {
            "scaleInDock": 1
        },
        "/Users/marcopalomino/Documents/Spring2022/Class/CS3110/CS3110Project/PokemonGame/assets/map/house_tileset.json": {
            "scaleInDock": 1
        },
        "/Users/marcopalomino/Documents/Spring2022/Class/CS3110/CS3110Project/PokemonGame/assets/map/left_house.json": {
            "scale": 3,
            "selectedLayer": 0,
            "viewCenter": {
                "x": 72.16666666666666,
                "y": 79.66666666666666
            }
        },
        "/Users/marcopalomino/Documents/Spring2022/Class/CS3110/CS3110Project/PokemonGame/assets/map/mid_house.json": {
            "scale": 5.5,
            "selectedLayer": 1,
            "viewCenter": {
<<<<<<< HEAD
                "x": 546.875,
                "y": 858.7875939849625
            }
        },
        "levels/Golden1.json": {
            "scale": 0.33,
            "selectedLayer": 3,
=======
                "x": 79.90909090909092,
                "y": 80
            }
        },
        "/Users/marcopalomino/Documents/Spring2022/Class/CS3110/CS3110Project/PokemonGame/assets/map/path_to_dungeon.json": {
            "scale": 3,
            "selectedLayer": 0,
            "viewCenter": {
                "x": 80.16666666666669,
                "y": 320
            }
        },
        "/Users/marcopalomino/Documents/Spring2022/Class/CS3110/CS3110Project/PokemonGame/assets/map/path_to_village.json": {
            "scale": 2.386875,
            "selectedLayer": 0,
            "viewCenter": {
                "x": 70.59439643885833,
                "y": 166.7452212621105
            }
        },
        "/Users/marcopalomino/Documents/Spring2022/Class/CS3110/CS3110Project/PokemonGame/assets/map/right_house.json": {
            "scale": 5.5,
            "selectedLayer": 0,
>>>>>>> b6ddd4e9
            "viewCenter": {
                "x": 72.0909090909091,
                "y": 80
            }
        },
<<<<<<< HEAD
        "levels/Golden10.json": {
            "scale": 0.23648214285714284,
            "selectedLayer": 1,
            "viewCenter": {
                "x": 1401.7971758664955,
                "y": 845.7298195272975
=======
        "/Users/marcopalomino/Documents/Spring2022/Class/CS3110/CS3110Project/PokemonGame/assets/map/route2.json": {
            "scale": 1.59125,
            "selectedLayer": 0,
            "viewCenter": {
                "x": 240.3770620581304,
                "y": 240.06284367635507
>>>>>>> b6ddd4e9
            }
        },
        "/Users/marcopalomino/Documents/Spring2022/Class/CS3110/CS3110Project/PokemonGame/assets/map/starting_scene.json": {
            "scale": 4,
            "selectedLayer": 1,
            "viewCenter": {
                "x": 80.125,
                "y": 80
            }
        },
<<<<<<< HEAD
        "levels/Golden12.json": {
            "scale": 0.23648214285714284,
            "selectedLayer": 2,
            "viewCenter": {
                "x": 1401.7971758664955,
                "y": 854.1871177225705
            }
        },
        "levels/Golden2.json": {
            "scale": 0.25,
            "selectedLayer": 1,
=======
        "/Users/marcopalomino/Documents/Spring2022/Class/CS3110/CS3110Project/PokemonGame/assets/map/tile_sprites-20220517T014159Z-001/tile_sprites/id_tiles.json": {
            "scaleInDock": 1
        },
        "/Users/marcopalomino/Documents/Spring2022/Class/CS3110/CS3110Project/PokemonGame/assets/map/village.json": {
            "scale": 1.6882291666666667,
            "selectedLayer": 1,
            "viewCenter": {
                "x": 240.19250940951443,
                "y": 120.24433886592212
            }
        },
        "/Users/marcopalomino/Documents/Spring2022/Class/CS3110/CS3110Project/PokemonGame/assets/maps/dungeon.json": {
            "scale": 2,
            "selectedLayer": 2,
>>>>>>> b6ddd4e9
            "viewCenter": {
                "x": 229.25,
                "y": 144
            }
        },
        "/Users/marcopalomino/Documents/Spring2022/Class/CS3110/CS3110Project/PokemonGame/assets/maps/dungeon1.json": {
            "scale": 3,
            "selectedLayer": 2,
            "viewCenter": {
<<<<<<< HEAD
                "x": 973.2664995822892,
                "y": 359.23141186299085
            }
        },
        "levels/Golden4.json": {
            "scale": 0.3591,
            "selectedLayer": 2,
            "viewCenter": {
                "x": 1353.3834586466166,
                "y": 751.8796992481205
=======
                "x": 190.16666666666669,
                "y": 209.33333333333334
            }
        },
        "/Users/marcopalomino/Documents/Spring2022/Class/CS3110/CS3110Project/PokemonGame/assets/maps/dungeon_out.json": {
            "scale": 4,
            "selectedLayer": 2,
            "viewCenter": {
                "x": 172.375,
                "y": 151.5
            }
        },
        "/Users/marcopalomino/Documents/Spring2022/Class/CS3110/CS3110Project/PokemonGame/assets/maps/left_house.json": {
            "scale": 4,
            "selectedLayer": 2,
            "viewCenter": {
                "x": 84.125,
                "y": 108
            }
        },
        "/Users/marcopalomino/Documents/Spring2022/Class/CS3110/CS3110Project/PokemonGame/assets/maps/mid_house.json": {
            "scale": 4,
            "selectedLayer": 2,
            "viewCenter": {
                "x": 52.875,
                "y": 101.25
            }
        },
        "/Users/marcopalomino/Documents/Spring2022/Class/CS3110/CS3110Project/PokemonGame/assets/maps/path_to_dungeon.json": {
            "scale": 2,
            "selectedLayer": 2,
            "viewCenter": {
                "x": 157.75,
                "y": 136
            }
        },
        "/Users/marcopalomino/Documents/Spring2022/Class/CS3110/CS3110Project/PokemonGame/assets/maps/path_to_village.json": {
            "scale": 3,
            "selectedLayer": 2,
            "viewCenter": {
                "x": 142.83333333333331,
                "y": 153.33333333333331
            }
        },
        "/Users/marcopalomino/Documents/Spring2022/Class/CS3110/CS3110Project/PokemonGame/assets/maps/right_house.json": {
            "scale": 4,
            "selectedLayer": 2,
            "viewCenter": {
                "x": 70.125,
                "y": 98.75
            }
        },
        "/Users/marcopalomino/Documents/Spring2022/Class/CS3110/CS3110Project/PokemonGame/assets/maps/route2.json": {
            "scale": 4,
            "selectedLayer": 0,
            "viewCenter": {
                "x": 364.625,
                "y": 207.75
>>>>>>> b6ddd4e9
            }
        },
        "/Users/marcopalomino/Documents/Spring2022/Class/CS3110/CS3110Project/PokemonGame/assets/maps/starting_scene.json": {
            "scale": 4,
            "selectedLayer": 2,
            "viewCenter": {
<<<<<<< HEAD
                "x": 1527.2727272727275,
                "y": 800.0000000000001
=======
                "x": 111.875,
                "y": 112
>>>>>>> b6ddd4e9
            }
        },
        "/Users/marcopalomino/Documents/Spring2022/Class/CS3110/CS3110Project/PokemonGame/assets/maps/test_map.json": {
            "scale": 3,
            "selectedLayer": 2,
            "viewCenter": {
                "x": 226.16666666666663,
                "y": 220
            }
        },
        "/Users/marcopalomino/Documents/Spring2022/Class/CS3110/CS3110Project/PokemonGame/assets/maps/village.json": {
            "scale": 3,
            "selectedLayer": 2,
            "viewCenter": {
                "x": 431.16666666666663,
                "y": 192.33333333333331
            }
        },
        "/Users/marcopalomino/Documents/Spring2022/Class/CS3110/CS3110Project/PokemonGame/assets/tile_sprites/dungeon_tileset.json": {
            "scaleInDock": 2,
            "scaleInEditor": 3
        },
        "/Users/marcopalomino/Documents/Spring2022/Class/CS3110/CS3110Project/PokemonGame/assets/tile_sprites/entities_tilesets.json": {
            "scaleInDock": 2,
            "scaleInEditor": 3
        },
        "/Users/marcopalomino/Documents/Spring2022/Class/CS3110/CS3110Project/PokemonGame/assets/tile_sprites/forest_tileset.json": {
            "scaleInDock": 2,
            "scaleInEditor": 3
        },
        "/Users/marcopalomino/Documents/Spring2022/Class/CS3110/CS3110Project/PokemonGame/assets/tile_sprites/house_tileset.json": {
            "scaleInDock": 2,
            "scaleInEditor": 3
        },
        "/Users/marcopalomino/Documents/Spring2022/Class/CS3110/CS3110Project/PokemonGame/assets/tile_sprites/id_tiles.json": {
            "scaleInDock": 2
        },
        "/Users/marcopalomino/Documents/Spring2022/Class/CS3110/CS3110Project/PokemonGame/assets/tile_sprites/route2.json": {
            "scale": 3,
            "selectedLayer": 2,
            "viewCenter": {
                "x": 300.5,
                "y": 231.33333333333334
            }
        },
        "/Users/marcopalomino/Documents/Spring2022/Class/CS3110/CS3110Project/PokemonGame/assets/tile_sprites/small_outside_tileset.json": {
            "scaleInDock": 2,
            "scaleInEditor": 4
        },
        "levels/Golden0.json": {
            "scale": 0.5,
            "selectedLayer": 1,
            "viewCenter": {
<<<<<<< HEAD
                "x": 876,
                "y": 750
            }
        },
        "levels/Golden7.json": {
            "scale": 0.3591,
            "selectedLayer": 1,
            "viewCenter": {
                "x": 1654.1353383458647,
                "y": 751.8796992481205
=======
                "x": 550,
                "y": 550
            }
        },
        "levels/Golden1.json": {
            "scale": 0.33,
            "selectedLayer": 1,
            "viewCenter": {
                "x": 1251.5151515151513,
                "y": 751.5151515151515
>>>>>>> b6ddd4e9
            }
        },
        "levels/Golden2.json": {
            "scale": 0.75,
            "selectedLayer": 1,
            "viewCenter": {
<<<<<<< HEAD
                "x": 3103.5923141186304,
                "y": 854.9150654413813
=======
                "x": 1300,
                "y": 749.3333333333333
            }
        },
        "levels/Golden3.json": {
            "scale": 0.5,
            "selectedLayer": 2,
            "viewCenter": {
                "x": 1350,
                "y": 750
>>>>>>> b6ddd4e9
            }
        },
        "levels/Golden4.json": {
            "scale": 0.5,
            "selectedLayer": 1,
            "viewCenter": {
                "x": 14,
                "y": 730
            }
        },
        "levels/Golden5.json": {
            "scale": 0.5,
            "selectedLayer": 0,
            "viewCenter": {
                "x": 1250,
                "y": 800
            }
        },
        "levels/Golden6.json": {
            "scale": 0.3591,
            "selectedLayer": 1,
            "viewCenter": {
                "x": 2261.208576998051,
                "y": 803.3973823447508
            }
        },
        "levels/Golden7.json": {
            "scale": 0.33,
            "selectedLayer": 1,
            "viewCenter": {
                "x": 1399.9999999999998,
                "y": 751.5151515151515
            }
        },
        "levels/Golden8.json": {
            "scale": 0.75,
            "selectedLayer": 0,
            "viewCenter": {
                "x": 1400,
                "y": 849.3333333333334
            }
        },
        "levels/beta_0.json": {
            "scale": 1,
            "selectedLayer": 1,
            "viewCenter": {
                "x": 45.5,
                "y": 831
            }
        },
        "levels/beta_1.json": {
            "scale": 0.46,
            "selectedLayer": 1,
            "viewCenter": {
                "x": 748.9130434782608,
                "y": 501.0869565217392
            }
        },
        "levels/beta_2.json": {
            "scale": 0.33,
            "selectedLayer": 2,
            "viewCenter": {
                "x": 462.12121212121207,
                "y": 778.7878787878788
            }
        },
        "levels/beta_3.json": {
            "scale": 0.33,
            "selectedLayer": 1,
            "viewCenter": {
                "x": 628.7878787878789,
                "y": 845.4545454545455
            }
        },
        "levels/beta_5.json": {
            "scale": 0.125,
            "selectedLayer": 2,
            "viewCenter": {
                "x": 1308,
                "y": 760
            }
        },
        "levels/in_progress.json": {
            "scale": 0.15275999999999998,
            "selectedLayer": 0,
            "viewCenter": {
                "x": 1253.6004189578425,
                "y": 752.814873003404
            }
        },
        "levels/level0.json": {
            "scale": 0.4674,
            "selectedLayer": 4,
            "viewCenter": {
                "x": 749.8930252460419,
                "y": 501.7115960633291
            }
        },
        "levels/level1.json": {
            "scale": 0.2337,
            "selectedLayer": 0,
            "viewCenter": {
                "x": 1399.229781771502,
                "y": 1093.2819854514337
            }
        },
        "levels/level2.json": {
            "scale": 0.33,
            "selectedLayer": 0,
            "viewCenter": {
                "x": 1771.2121212121212,
                "y": 1754.5454545454545
            }
        },
        "levels/level3.json": {
            "scale": 0.75,
            "selectedLayer": 1,
            "viewCenter": {
                "x": 1686,
                "y": 742.6666666666666
            }
        },
        "levels/level4.json": {
            "scale": 0.19,
            "selectedLayer": 0,
            "viewCenter": {
                "x": 1792.1052631578948,
                "y": 805.2631578947367
            }
        },
        "levels/t_easy_1.json": {
            "scale": 0.5,
            "selectedLayer": 2,
            "viewCenter": {
                "x": 700,
                "y": 500
            }
        },
        "levels/t_easy_2.json": {
            "scale": 0.5,
            "selectedLayer": 1,
            "viewCenter": {
                "x": 750,
                "y": 502
            }
        },
        "levels/tentacle_attack2.json": {
            "scaleInDock": 1,
            "scaleInEditor": 1.5
        },
        "levels/test_level.json": {
            "scale": 0.5,
            "selectedLayer": 1,
            "viewCenter": {
                "x": 337,
                "y": 1484
            }
        },
        "levels/tilesets/old_ship_tileset.json": {
            "scaleInDock": 1,
            "scaleInEditor": 1
        },
        "levels/tilesets/tentacle_attack.json": {
            "scaleInDock": 1,
            "scaleInEditor": 1
        },
        "levels/tilesets/tentacle_attack2.json": {
            "scaleInDock": 1,
            "scaleInEditor": 1
        },
        "levels/tilesets/tentacle_attack3.json": {
            "scaleInDock": 1,
            "scaleInEditor": 1
        },
        "levels/tilesets/tentacle_idle.json": {
            "scaleInDock": 1,
            "scaleInEditor": 1.5
        },
        "levels/tilesets/tentacle_tile.json": {
            "scaleInDock": 1,
            "scaleInEditor": 1
        },
        "levels/tutorial1.json": {
            "scale": 0.7011,
            "selectedLayer": 0,
            "viewCenter": {
                "x": 499.2155184709742,
                "y": 500.6418485237484
            }
        },
        "levels/tutorial2.json": {
            "scale": 0.33,
            "selectedLayer": 0,
            "viewCenter": {
                "x": 637.878787878788,
                "y": 548.4848484848485
            }
        },
        "levels/tutorial3.json": {
            "scale": 0.4674,
            "selectedLayer": 0,
            "viewCenter": {
                "x": 748.8232777064612,
                "y": 502.78134360290977
            }
        }
    },
    "openFiles": [
        "levels/Golden2.json",
        "levels/Golden4.json",
        "levels/Golden5.json",
        "levels/Golden6.json",
        "levels/Golden7.json",
        "levels/Golden8.json",
        "levels/Golden1.json",
        "levels/Golden0.json",
        "levels/beta_0.json",
        "levels/beta_1.json",
        "levels/beta_2.json",
        "levels/beta_3.json",
        "levels/in_progress.json",
        "levels/tutorial3.json",
        "levels/t_easy_2.json",
        "levels/GoldenSomething.json",
        "levels/GoldenAnother.json",
        "levels/GoldenOneMore.json",
        "levels/GoldenSmaller.json",
        "levels/Golden10.json",
        "levels/beta_5.json"
    ],
    "project": "levels.tiled-project",
    "property.type": "float",
    "recentFiles": [
        "levels/Golden3.json",
        "levels/Golden2.json",
        "levels/Golden0.json",
        "levels/Golden1.json",
        "levels/Golden5.json",
        "levels/Golden7.json",
        "levels/Golden8.json",
        "levels/Golden4.json",
        "levels/tilesets/old_ship_tileset.json",
        "levels/tilesets/tentacle_attack3.json",
        "levels/test_level.json",
        "levels/tilesets/tentacle_attack2.json"
    ]
}<|MERGE_RESOLUTION|>--- conflicted
+++ resolved
@@ -37,15 +37,6 @@
             "scale": 5.5,
             "selectedLayer": 1,
             "viewCenter": {
-<<<<<<< HEAD
-                "x": 546.875,
-                "y": 858.7875939849625
-            }
-        },
-        "levels/Golden1.json": {
-            "scale": 0.33,
-            "selectedLayer": 3,
-=======
                 "x": 79.90909090909092,
                 "y": 80
             }
@@ -69,27 +60,17 @@
         "/Users/marcopalomino/Documents/Spring2022/Class/CS3110/CS3110Project/PokemonGame/assets/map/right_house.json": {
             "scale": 5.5,
             "selectedLayer": 0,
->>>>>>> b6ddd4e9
             "viewCenter": {
                 "x": 72.0909090909091,
                 "y": 80
             }
         },
-<<<<<<< HEAD
-        "levels/Golden10.json": {
-            "scale": 0.23648214285714284,
-            "selectedLayer": 1,
-            "viewCenter": {
-                "x": 1401.7971758664955,
-                "y": 845.7298195272975
-=======
         "/Users/marcopalomino/Documents/Spring2022/Class/CS3110/CS3110Project/PokemonGame/assets/map/route2.json": {
             "scale": 1.59125,
             "selectedLayer": 0,
             "viewCenter": {
                 "x": 240.3770620581304,
                 "y": 240.06284367635507
->>>>>>> b6ddd4e9
             }
         },
         "/Users/marcopalomino/Documents/Spring2022/Class/CS3110/CS3110Project/PokemonGame/assets/map/starting_scene.json": {
@@ -100,19 +81,6 @@
                 "y": 80
             }
         },
-<<<<<<< HEAD
-        "levels/Golden12.json": {
-            "scale": 0.23648214285714284,
-            "selectedLayer": 2,
-            "viewCenter": {
-                "x": 1401.7971758664955,
-                "y": 854.1871177225705
-            }
-        },
-        "levels/Golden2.json": {
-            "scale": 0.25,
-            "selectedLayer": 1,
-=======
         "/Users/marcopalomino/Documents/Spring2022/Class/CS3110/CS3110Project/PokemonGame/assets/map/tile_sprites-20220517T014159Z-001/tile_sprites/id_tiles.json": {
             "scaleInDock": 1
         },
@@ -127,7 +95,6 @@
         "/Users/marcopalomino/Documents/Spring2022/Class/CS3110/CS3110Project/PokemonGame/assets/maps/dungeon.json": {
             "scale": 2,
             "selectedLayer": 2,
->>>>>>> b6ddd4e9
             "viewCenter": {
                 "x": 229.25,
                 "y": 144
@@ -137,18 +104,6 @@
             "scale": 3,
             "selectedLayer": 2,
             "viewCenter": {
-<<<<<<< HEAD
-                "x": 973.2664995822892,
-                "y": 359.23141186299085
-            }
-        },
-        "levels/Golden4.json": {
-            "scale": 0.3591,
-            "selectedLayer": 2,
-            "viewCenter": {
-                "x": 1353.3834586466166,
-                "y": 751.8796992481205
-=======
                 "x": 190.16666666666669,
                 "y": 209.33333333333334
             }
@@ -207,20 +162,14 @@
             "viewCenter": {
                 "x": 364.625,
                 "y": 207.75
->>>>>>> b6ddd4e9
             }
         },
         "/Users/marcopalomino/Documents/Spring2022/Class/CS3110/CS3110Project/PokemonGame/assets/maps/starting_scene.json": {
             "scale": 4,
             "selectedLayer": 2,
             "viewCenter": {
-<<<<<<< HEAD
-                "x": 1527.2727272727275,
-                "y": 800.0000000000001
-=======
                 "x": 111.875,
                 "y": 112
->>>>>>> b6ddd4e9
             }
         },
         "/Users/marcopalomino/Documents/Spring2022/Class/CS3110/CS3110Project/PokemonGame/assets/maps/test_map.json": {
@@ -274,18 +223,6 @@
             "scale": 0.5,
             "selectedLayer": 1,
             "viewCenter": {
-<<<<<<< HEAD
-                "x": 876,
-                "y": 750
-            }
-        },
-        "levels/Golden7.json": {
-            "scale": 0.3591,
-            "selectedLayer": 1,
-            "viewCenter": {
-                "x": 1654.1353383458647,
-                "y": 751.8796992481205
-=======
                 "x": 550,
                 "y": 550
             }
@@ -296,17 +233,20 @@
             "viewCenter": {
                 "x": 1251.5151515151513,
                 "y": 751.5151515151515
->>>>>>> b6ddd4e9
+            }
+        },
+        "levels/Golden12.json": {
+            "scale": 0.23648214285714284,
+            "selectedLayer": 2,
+            "viewCenter": {
+                "x": 1401.7971758664955,
+                "y": 854.1871177225705
             }
         },
         "levels/Golden2.json": {
             "scale": 0.75,
             "selectedLayer": 1,
             "viewCenter": {
-<<<<<<< HEAD
-                "x": 3103.5923141186304,
-                "y": 854.9150654413813
-=======
                 "x": 1300,
                 "y": 749.3333333333333
             }
@@ -317,7 +257,6 @@
             "viewCenter": {
                 "x": 1350,
                 "y": 750
->>>>>>> b6ddd4e9
             }
         },
         "levels/Golden4.json": {
