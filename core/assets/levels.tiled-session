--- conflicted
+++ resolved
@@ -1,231 +1,16 @@
 {
-    "activeFile": "levels/beta_0.json",
-    "expandedProjectPaths": [
-        "levels",
-        "levels/tilesets"
-    ],
-    "fileStates": {
-        "levels/beta_0.json": {
-            "scale": 1,
-            "selectedLayer": 1,
-            "viewCenter": {
-<<<<<<< HEAD
-                "x": 499.5,
-                "y": 499.5
-=======
-                "x": 599.5,
-                "y": 299.5
->>>>>>> 7ecc6f5d
-            }
-        },
-        "levels/beta_1.json": {
-            "scale": 0.46,
-            "selectedLayer": 1,
-            "viewCenter": {
-<<<<<<< HEAD
-                "x": 748.9130434782608,
-                "y": 501.0869565217392
-=======
-                "x": 570.6521739130434,
-                "y": 733.695652173913
->>>>>>> 7ecc6f5d
-            }
-        },
-        "levels/beta_2.json": {
-            "scale": 0.33,
-            "selectedLayer": 2,
-            "viewCenter": {
-<<<<<<< HEAD
-                "x": 1250,
-                "y": 749.9999999999999
-=======
-                "x": 1325.7575757575758,
-                "y": 704.5454545454545
->>>>>>> 7ecc6f5d
-            }
-        },
-        "levels/beta_3.json": {
-            "scale": 0.33,
-            "selectedLayer": 1,
-            "viewCenter": {
-<<<<<<< HEAD
-                "x": 998.4848484848485,
-                "y": 749.9999999999999
-=======
-                "x": 637.8787878787879,
-                "y": 813.6363636363637
->>>>>>> 7ecc6f5d
-            }
-        },
-        "levels/beta_5.json": {
-            "scale": 0.125,
-            "selectedLayer": 2,
-            "viewCenter": {
-                "x": 1304,
-                "y": 760
-            }
-        },
-        "levels/in_progress.json": {
-            "scale": 0.15275999999999998,
-            "selectedLayer": 0,
-            "viewCenter": {
-                "x": 1250.3273108143494,
-                "y": 752.814873003404
-            }
-        },
-        "levels/level0.json": {
-            "scale": 0.4674,
-            "selectedLayer": 4,
-            "viewCenter": {
-<<<<<<< HEAD
-                "x": 749.8930252460419,
-                "y": 501.7115960633291
-=======
-                "x": 664.3132220795892,
-                "y": 630.0813008130082
->>>>>>> 7ecc6f5d
-            }
-        },
-        "levels/level1.json": {
-            "scale": 0.2337,
-            "selectedLayer": 0,
-            "viewCenter": {
-                "x": 1399.229781771502,
-                "y": 1093.2819854514337
-            }
-        },
-        "levels/level2.json": {
-            "scale": 0.175275,
-            "selectedLayer": 0,
-            "viewCenter": {
-                "x": 1996.8620738838968,
-                "y": 1503.3518756240194
-            }
-        },
-        "levels/level3.json": {
-            "scale": 0.35055,
-            "selectedLayer": 0,
-            "viewCenter": {
-                "x": 998.4310369419484,
-                "y": 751.6759378120097
-            }
-        },
-        "levels/level4.json": {
-            "scale": 0.19,
-            "selectedLayer": 0,
-            "viewCenter": {
-                "x": 1794.7368421052633,
-                "y": 805.2631578947367
-            }
-        },
-        "levels/t_easy_1.json": {
-            "scale": 0.5,
-            "selectedLayer": 2,
-            "viewCenter": {
-                "x": 700,
-                "y": 500
-            }
-        },
-        "levels/t_easy_2.json": {
-            "scale": 0.5,
-            "selectedLayer": 1,
-            "viewCenter": {
-                "x": 750,
-                "y": 502
-            }
-        },
-        "levels/test_level.json": {
-            "scale": 0.75,
-            "selectedLayer": 1,
-            "viewCenter": {
-                "x": 1357.3333333333333,
-                "y": 1309.3333333333335
-            }
-        },
-        "levels/tilesets/old_ship_tileset.json": {
-            "scaleInDock": 1,
-            "scaleInEditor": 1
-        },
-        "levels/tilesets/tentacle_attack.json": {
-            "scaleInDock": 1,
-            "scaleInEditor": 1
-        },
-        "levels/tilesets/tentacle_idle.json": {
-            "scaleInDock": 1,
-            "scaleInEditor": 1
-        },
-        "levels/tilesets/tentacle_tile.json": {
-            "scaleInDock": 1,
-            "scaleInEditor": 1
-        },
-        "levels/tutorial1.json": {
-            "scale": 0.7011,
-            "selectedLayer": 0,
-            "viewCenter": {
-                "x": 499.2155184709742,
-                "y": 500.6418485237484
-            }
-        },
-        "levels/tutorial2.json": {
-            "scale": 0.4674,
-            "selectedLayer": 0,
-            "viewCenter": {
-                "x": 748.8232777064612,
-                "y": 502.78134360290977
-            }
-        },
-        "levels/tutorial3.json": {
-            "scale": 0.4674,
-            "selectedLayer": 0,
-            "viewCenter": {
-                "x": 748.8232777064612,
-                "y": 502.78134360290977
-            }
-        }
-    },
-    "last.imagePath": "/Users/marcopalomino/Documents/Spring2022/SalvageGame/core/assets/levels/tilesets",
-    "map.lastUsedFormat": "json",
-    "openFiles": [
-        "levels/tilesets/old_ship_tileset.json",
-        "levels/tilesets/tentacle_attack.json",
-        "levels/beta_0.json",
-        "levels/beta_1.json",
-        "levels/beta_3.json",
-        "levels/level0.json",
-        "levels/tilesets/tentacle_idle.json"
-    ],
-    "project": "levels.tiled-project",
-    "property.type": "float",
     "recentFiles": [
-<<<<<<< HEAD
-        "levels/beta_3.json",
-        "levels/beta_0.json",
-        "levels/beta_1.json",
         "levels/beta_2.json",
         "levels/level0.json",
+        "levels/beta_0.json",
+        "levels/beta_3.json",
+        "levels/beta_1.json",
         "levels/tilesets/old_ship_tileset.json",
         "levels/tilesets/tentacle_attack.json",
         "levels/tilesets/tentacle_idle.json",
         "levels/tilesets/tentacle_tile.json",
         "levels/level1.json",
-=======
-        "levels/beta_0.json",
-        "levels/tilesets/old_ship_tileset.json",
-        "levels/tilesets/tentacle_attack.json",
-        "levels/tilesets/tentacle_idle.json",
-        "levels/level0.json",
-        "levels/beta_3.json",
-        "levels/beta_1.json",
-        "levels/tilesets/tentacle_tile.json",
-        "levels/level1.json",
-        "levels/beta_2.json",
->>>>>>> 7ecc6f5d
         "levels/in_progress.json",
         "levels/level4.json"
-    ],
-    "tileset.lastUsedFormat": "json",
-    "tileset.tileSize": {
-        "height": 69,
-        "width": 800
-    }
+    ]
 }