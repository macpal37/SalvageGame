{
    "activeFile": "levels/Golden2.json",
    "expandedProjectPaths": [
        "levels/tilesets",
        "levels"
    ],
    "fileStates": {
        "/Users/marcopalomino/Documents/Spring2022/Class/CS3110/CS3110Project/PokemonGame/assets/map/dungeon_out.json": {
            "scale": 2.058333333333333,
            "selectedLayer": 0,
            "viewCenter": {
                "x": 152.3076923076923,
                "y": 119.99999999999999
            }
        },
        "/Users/marcopalomino/Documents/Spring2022/Class/CS3110/CS3110Project/PokemonGame/assets/map/dungeon_tileset.json": {
            "scaleInDock": 1
        },
        "/Users/marcopalomino/Documents/Spring2022/Class/CS3110/CS3110Project/PokemonGame/assets/map/entities_tilesets.json": {
            "scaleInDock": 1
        },
        "/Users/marcopalomino/Documents/Spring2022/Class/CS3110/CS3110Project/PokemonGame/assets/map/forest_tileset.json": {
            "scaleInDock": 1
        },
        "/Users/marcopalomino/Documents/Spring2022/Class/CS3110/CS3110Project/PokemonGame/assets/map/house_tileset.json": {
            "scaleInDock": 1
        },
        "/Users/marcopalomino/Documents/Spring2022/Class/CS3110/CS3110Project/PokemonGame/assets/map/left_house.json": {
            "scale": 3,
            "selectedLayer": 0,
            "viewCenter": {
                "x": 72.16666666666666,
                "y": 79.66666666666666
            }
        },
        "/Users/marcopalomino/Documents/Spring2022/Class/CS3110/CS3110Project/PokemonGame/assets/map/mid_house.json": {
            "scale": 5.5,
            "selectedLayer": 1,
            "viewCenter": {
<<<<<<< HEAD
                "x": 548.0498120300751,
                "y": 858.7875939849625
            }
        },
        "levels/Golden1.json": {
            "scale": 0.33,
            "selectedLayer": 2,
            "viewCenter": {
                "x": 637.8787878787878,
                "y": 1145.4545454545455
            }
        },
        "levels/Golden10.json": {
            "scale": 0.23648214285714284,
            "selectedLayer": 0,
            "viewCenter": {
                "x": 1401.7971758664955,
                "y": 854.1871177225705
            }
        },
        "levels/Golden11.json": {
            "scale": 0.23648214285714284,
            "selectedLayer": 1,
            "viewCenter": {
                "x": 1401.7971758664955,
                "y": 854.1871177225705
=======
                "x": 79.90909090909092,
                "y": 80
            }
        },
        "/Users/marcopalomino/Documents/Spring2022/Class/CS3110/CS3110Project/PokemonGame/assets/map/path_to_dungeon.json": {
            "scale": 3,
            "selectedLayer": 0,
            "viewCenter": {
                "x": 80.16666666666669,
                "y": 320
>>>>>>> ee107a93
            }
        },
        "/Users/marcopalomino/Documents/Spring2022/Class/CS3110/CS3110Project/PokemonGame/assets/map/path_to_village.json": {
            "scale": 2.386875,
            "selectedLayer": 0,
            "viewCenter": {
                "x": 70.59439643885833,
                "y": 166.7452212621105
            }
        },
        "/Users/marcopalomino/Documents/Spring2022/Class/CS3110/CS3110Project/PokemonGame/assets/map/right_house.json": {
            "scale": 5.5,
            "selectedLayer": 0,
            "viewCenter": {
                "x": 72.0909090909091,
                "y": 80
            }
        },
        "/Users/marcopalomino/Documents/Spring2022/Class/CS3110/CS3110Project/PokemonGame/assets/map/route2.json": {
            "scale": 1.59125,
            "selectedLayer": 0,
            "viewCenter": {
                "x": 240.3770620581304,
                "y": 240.06284367635507
            }
        },
        "/Users/marcopalomino/Documents/Spring2022/Class/CS3110/CS3110Project/PokemonGame/assets/map/starting_scene.json": {
            "scale": 4,
            "selectedLayer": 1,
            "viewCenter": {
                "x": 80.125,
                "y": 80
            }
        },
        "/Users/marcopalomino/Documents/Spring2022/Class/CS3110/CS3110Project/PokemonGame/assets/map/tile_sprites-20220517T014159Z-001/tile_sprites/id_tiles.json": {
            "scaleInDock": 1
        },
        "/Users/marcopalomino/Documents/Spring2022/Class/CS3110/CS3110Project/PokemonGame/assets/map/village.json": {
            "scale": 1.6882291666666667,
            "selectedLayer": 1,
            "viewCenter": {
                "x": 240.19250940951443,
                "y": 120.24433886592212
            }
        },
        "/Users/marcopalomino/Documents/Spring2022/Class/CS3110/CS3110Project/PokemonGame/assets/maps/dungeon.json": {
            "scale": 2,
            "selectedLayer": 2,
            "viewCenter": {
<<<<<<< HEAD
                "x": 973.2664995822892,
                "y": 359.23141186299085
=======
                "x": 229.25,
                "y": 144
>>>>>>> ee107a93
            }
        },
        "/Users/marcopalomino/Documents/Spring2022/Class/CS3110/CS3110Project/PokemonGame/assets/maps/dungeon1.json": {
            "scale": 3,
            "selectedLayer": 2,
            "viewCenter": {
                "x": 190.16666666666669,
                "y": 209.33333333333334
            }
        },
        "/Users/marcopalomino/Documents/Spring2022/Class/CS3110/CS3110Project/PokemonGame/assets/maps/dungeon_out.json": {
            "scale": 4,
            "selectedLayer": 2,
            "viewCenter": {
                "x": 172.375,
                "y": 151.5
            }
        },
        "/Users/marcopalomino/Documents/Spring2022/Class/CS3110/CS3110Project/PokemonGame/assets/maps/left_house.json": {
            "scale": 4,
            "selectedLayer": 2,
            "viewCenter": {
                "x": 84.125,
                "y": 108
            }
        },
        "/Users/marcopalomino/Documents/Spring2022/Class/CS3110/CS3110Project/PokemonGame/assets/maps/mid_house.json": {
            "scale": 4,
            "selectedLayer": 2,
            "viewCenter": {
                "x": 52.875,
                "y": 101.25
            }
        },
        "/Users/marcopalomino/Documents/Spring2022/Class/CS3110/CS3110Project/PokemonGame/assets/maps/path_to_dungeon.json": {
            "scale": 2,
            "selectedLayer": 2,
            "viewCenter": {
                "x": 157.75,
                "y": 136
            }
        },
        "/Users/marcopalomino/Documents/Spring2022/Class/CS3110/CS3110Project/PokemonGame/assets/maps/path_to_village.json": {
            "scale": 3,
            "selectedLayer": 2,
            "viewCenter": {
                "x": 142.83333333333331,
                "y": 153.33333333333331
            }
        },
        "/Users/marcopalomino/Documents/Spring2022/Class/CS3110/CS3110Project/PokemonGame/assets/maps/right_house.json": {
            "scale": 4,
            "selectedLayer": 2,
            "viewCenter": {
                "x": 70.125,
                "y": 98.75
            }
        },
        "/Users/marcopalomino/Documents/Spring2022/Class/CS3110/CS3110Project/PokemonGame/assets/maps/route2.json": {
            "scale": 4,
            "selectedLayer": 0,
            "viewCenter": {
                "x": 364.625,
                "y": 207.75
            }
        },
        "/Users/marcopalomino/Documents/Spring2022/Class/CS3110/CS3110Project/PokemonGame/assets/maps/starting_scene.json": {
            "scale": 4,
            "selectedLayer": 2,
            "viewCenter": {
                "x": 111.875,
                "y": 112
            }
        },
        "/Users/marcopalomino/Documents/Spring2022/Class/CS3110/CS3110Project/PokemonGame/assets/maps/test_map.json": {
            "scale": 3,
            "selectedLayer": 2,
            "viewCenter": {
                "x": 226.16666666666663,
                "y": 220
            }
        },
        "/Users/marcopalomino/Documents/Spring2022/Class/CS3110/CS3110Project/PokemonGame/assets/maps/village.json": {
            "scale": 3,
            "selectedLayer": 2,
            "viewCenter": {
                "x": 431.16666666666663,
                "y": 192.33333333333331
            }
        },
        "/Users/marcopalomino/Documents/Spring2022/Class/CS3110/CS3110Project/PokemonGame/assets/tile_sprites/dungeon_tileset.json": {
            "scaleInDock": 2,
            "scaleInEditor": 3
        },
        "/Users/marcopalomino/Documents/Spring2022/Class/CS3110/CS3110Project/PokemonGame/assets/tile_sprites/entities_tilesets.json": {
            "scaleInDock": 2,
            "scaleInEditor": 3
        },
        "/Users/marcopalomino/Documents/Spring2022/Class/CS3110/CS3110Project/PokemonGame/assets/tile_sprites/forest_tileset.json": {
            "scaleInDock": 2,
            "scaleInEditor": 3
        },
        "/Users/marcopalomino/Documents/Spring2022/Class/CS3110/CS3110Project/PokemonGame/assets/tile_sprites/house_tileset.json": {
            "scaleInDock": 2,
            "scaleInEditor": 3
        },
        "/Users/marcopalomino/Documents/Spring2022/Class/CS3110/CS3110Project/PokemonGame/assets/tile_sprites/id_tiles.json": {
            "scaleInDock": 2
        },
        "/Users/marcopalomino/Documents/Spring2022/Class/CS3110/CS3110Project/PokemonGame/assets/tile_sprites/route2.json": {
            "scale": 3,
            "selectedLayer": 2,
            "viewCenter": {
                "x": 300.5,
                "y": 231.33333333333334
            }
        },
        "/Users/marcopalomino/Documents/Spring2022/Class/CS3110/CS3110Project/PokemonGame/assets/tile_sprites/small_outside_tileset.json": {
            "scaleInDock": 2,
            "scaleInEditor": 4
        },
        "levels/Golden0.json": {
            "scale": 0.5,
            "selectedLayer": 1,
            "viewCenter": {
                "x": 550,
                "y": 550
            }
        },
        "levels/Golden1.json": {
            "scale": 0.33,
            "selectedLayer": 1,
            "viewCenter": {
                "x": 1251.5151515151513,
                "y": 751.5151515151515
            }
        },
        "levels/Golden2.json": {
            "scale": 0.75,
            "selectedLayer": 1,
            "viewCenter": {
                "x": 1300,
                "y": 749.3333333333333
            }
        },
        "levels/Golden3.json": {
            "scale": 0.5,
            "selectedLayer": 2,
            "viewCenter": {
                "x": 1350,
                "y": 750
            }
        },
        "levels/Golden4.json": {
            "scale": 0.5,
            "selectedLayer": 1,
            "viewCenter": {
                "x": 1100,
                "y": 750
            }
        },
        "levels/Golden5.json": {
            "scale": 0.5,
            "selectedLayer": 0,
            "viewCenter": {
                "x": 1250,
                "y": 800
            }
        },
        "levels/Golden6.json": {
            "scale": 0.3591,
            "selectedLayer": 1,
            "viewCenter": {
                "x": 2261.208576998051,
                "y": 803.3973823447508
            }
        },
        "levels/Golden7.json": {
            "scale": 0.33,
            "selectedLayer": 1,
            "viewCenter": {
<<<<<<< HEAD
                "x": 1056.0606060606062,
                "y": 290.909090909091
=======
                "x": 1399.9999999999998,
                "y": 751.5151515151515
>>>>>>> ee107a93
            }
        },
        "levels/Golden8.json": {
            "scale": 0.75,
            "selectedLayer": 0,
            "viewCenter": {
                "x": 1400,
                "y": 849.3333333333334
            }
        },
        "levels/beta_0.json": {
            "scale": 1,
            "selectedLayer": 1,
            "viewCenter": {
                "x": 45.5,
                "y": 831
            }
        },
        "levels/beta_1.json": {
            "scale": 0.46,
            "selectedLayer": 1,
            "viewCenter": {
                "x": 748.9130434782608,
                "y": 501.0869565217392
            }
        },
        "levels/beta_2.json": {
            "scale": 0.33,
            "selectedLayer": 2,
            "viewCenter": {
                "x": 462.12121212121207,
                "y": 778.7878787878788
            }
        },
        "levels/beta_3.json": {
            "scale": 0.33,
            "selectedLayer": 1,
            "viewCenter": {
                "x": 628.7878787878789,
                "y": 845.4545454545455
            }
        },
        "levels/beta_5.json": {
            "scale": 0.125,
            "selectedLayer": 2,
            "viewCenter": {
<<<<<<< HEAD
                "x": 1300,
                "y": 752
=======
                "x": 1308,
                "y": 760
>>>>>>> ee107a93
            }
        },
        "levels/in_progress.json": {
            "scale": 0.15275999999999998,
            "selectedLayer": 0,
            "viewCenter": {
                "x": 1253.6004189578425,
                "y": 752.814873003404
            }
        },
        "levels/level0.json": {
            "scale": 0.4674,
            "selectedLayer": 4,
            "viewCenter": {
                "x": 749.8930252460419,
                "y": 501.7115960633291
            }
        },
        "levels/level1.json": {
            "scale": 0.2337,
            "selectedLayer": 0,
            "viewCenter": {
                "x": 1399.229781771502,
                "y": 1093.2819854514337
            }
        },
        "levels/level2.json": {
            "scale": 0.33,
            "selectedLayer": 0,
            "viewCenter": {
                "x": 1771.2121212121212,
                "y": 1754.5454545454545
            }
        },
        "levels/level3.json": {
            "scale": 0.75,
            "selectedLayer": 1,
            "viewCenter": {
                "x": 1686,
                "y": 742.6666666666666
            }
        },
        "levels/level4.json": {
            "scale": 0.19,
            "selectedLayer": 0,
            "viewCenter": {
                "x": 1792.1052631578948,
                "y": 805.2631578947367
            }
        },
        "levels/t_easy_1.json": {
            "scale": 0.5,
            "selectedLayer": 2,
            "viewCenter": {
                "x": 700,
                "y": 500
            }
        },
        "levels/t_easy_2.json": {
            "scale": 0.5,
            "selectedLayer": 1,
            "viewCenter": {
                "x": 750,
                "y": 502
            }
        },
        "levels/tentacle_attack2.json": {
            "scaleInDock": 1,
            "scaleInEditor": 1.5
        },
        "levels/test_level.json": {
            "scale": 0.5,
            "selectedLayer": 1,
            "viewCenter": {
                "x": 337,
                "y": 1484
            }
        },
        "levels/tilesets/old_ship_tileset.json": {
            "scaleInDock": 1,
            "scaleInEditor": 1
        },
        "levels/tilesets/tentacle_attack.json": {
            "scaleInDock": 1,
            "scaleInEditor": 1
        },
        "levels/tilesets/tentacle_attack2.json": {
            "scaleInDock": 1,
            "scaleInEditor": 1
        },
        "levels/tilesets/tentacle_attack3.json": {
            "scaleInDock": 1,
            "scaleInEditor": 1
        },
        "levels/tilesets/tentacle_idle.json": {
            "scaleInDock": 1,
            "scaleInEditor": 1.5
        },
        "levels/tilesets/tentacle_tile.json": {
            "scaleInDock": 1,
            "scaleInEditor": 1
        },
        "levels/tutorial1.json": {
            "scale": 0.7011,
            "selectedLayer": 0,
            "viewCenter": {
                "x": 499.2155184709742,
                "y": 500.6418485237484
            }
        },
        "levels/tutorial2.json": {
            "scale": 0.33,
            "selectedLayer": 0,
            "viewCenter": {
                "x": 637.878787878788,
                "y": 548.4848484848485
            }
        },
        "levels/tutorial3.json": {
            "scale": 0.4674,
            "selectedLayer": 0,
            "viewCenter": {
                "x": 748.8232777064612,
                "y": 502.78134360290977
            }
        }
    },
    "openFiles": [
        "levels/Golden3.json",
        "levels/Golden2.json",
        "levels/Golden5.json",
        "levels/Golden7.json",
        "levels/Golden8.json",
        "levels/tilesets/tentacle_attack.json",
        "levels/tilesets/tentacle_attack2.json",
        "levels/test_level.json",
        "levels/tilesets/tentacle_attack3.json",
        "levels/tilesets/old_ship_tileset.json",
        "levels/Golden0.json",
<<<<<<< HEAD
        "levels/beta_0.json",
        "levels/beta_1.json",
        "levels/beta_2.json",
        "levels/beta_3.json",
        "levels/in_progress.json",
        "levels/tutorial3.json",
        "levels/t_easy_2.json",
        "levels/GoldenSomething.json",
        "levels/GoldenAnother.json",
        "levels/GoldenOneMore.json",
        "levels/GoldenSmaller.json",
        "levels/Golden10.json",
        "levels/beta_5.json"
=======
        "levels/Golden1.json"
>>>>>>> ee107a93
    ],
    "project": "levels.tiled-project",
    "recentFiles": [
        "levels/Golden5.json",
        "levels/Golden3.json",
        "levels/Golden7.json",
        "levels/Golden2.json",
        "levels/Golden8.json",
        "levels/Golden0.json",
        "levels/Golden1.json",
        "levels/Golden4.json",
        "levels/tilesets/old_ship_tileset.json",
        "levels/tilesets/tentacle_attack3.json",
        "levels/test_level.json",
        "levels/tilesets/tentacle_attack2.json"
    ]
}<|MERGE_RESOLUTION|>--- conflicted
+++ resolved
@@ -1,43 +1,14 @@
 {
-    "activeFile": "levels/Golden2.json",
+    "activeFile": "levels/GoldenSmaller.json",
     "expandedProjectPaths": [
         "levels/tilesets",
         "levels"
     ],
     "fileStates": {
-        "/Users/marcopalomino/Documents/Spring2022/Class/CS3110/CS3110Project/PokemonGame/assets/map/dungeon_out.json": {
-            "scale": 2.058333333333333,
-            "selectedLayer": 0,
-            "viewCenter": {
-                "x": 152.3076923076923,
-                "y": 119.99999999999999
-            }
-        },
-        "/Users/marcopalomino/Documents/Spring2022/Class/CS3110/CS3110Project/PokemonGame/assets/map/dungeon_tileset.json": {
-            "scaleInDock": 1
-        },
-        "/Users/marcopalomino/Documents/Spring2022/Class/CS3110/CS3110Project/PokemonGame/assets/map/entities_tilesets.json": {
-            "scaleInDock": 1
-        },
-        "/Users/marcopalomino/Documents/Spring2022/Class/CS3110/CS3110Project/PokemonGame/assets/map/forest_tileset.json": {
-            "scaleInDock": 1
-        },
-        "/Users/marcopalomino/Documents/Spring2022/Class/CS3110/CS3110Project/PokemonGame/assets/map/house_tileset.json": {
-            "scaleInDock": 1
-        },
-        "/Users/marcopalomino/Documents/Spring2022/Class/CS3110/CS3110Project/PokemonGame/assets/map/left_house.json": {
-            "scale": 3,
-            "selectedLayer": 0,
-            "viewCenter": {
-                "x": 72.16666666666666,
-                "y": 79.66666666666666
-            }
-        },
-        "/Users/marcopalomino/Documents/Spring2022/Class/CS3110/CS3110Project/PokemonGame/assets/map/mid_house.json": {
-            "scale": 5.5,
-            "selectedLayer": 1,
-            "viewCenter": {
-<<<<<<< HEAD
+        "levels/Golden0.json": {
+            "scale": 0.8512,
+            "selectedLayer": 1,
+            "viewCenter": {
                 "x": 548.0498120300751,
                 "y": 858.7875939849625
             }
@@ -64,278 +35,102 @@
             "viewCenter": {
                 "x": 1401.7971758664955,
                 "y": 854.1871177225705
-=======
-                "x": 79.90909090909092,
-                "y": 80
-            }
-        },
-        "/Users/marcopalomino/Documents/Spring2022/Class/CS3110/CS3110Project/PokemonGame/assets/map/path_to_dungeon.json": {
-            "scale": 3,
-            "selectedLayer": 0,
-            "viewCenter": {
-                "x": 80.16666666666669,
-                "y": 320
->>>>>>> ee107a93
-            }
-        },
-        "/Users/marcopalomino/Documents/Spring2022/Class/CS3110/CS3110Project/PokemonGame/assets/map/path_to_village.json": {
-            "scale": 2.386875,
-            "selectedLayer": 0,
-            "viewCenter": {
-                "x": 70.59439643885833,
-                "y": 166.7452212621105
-            }
-        },
-        "/Users/marcopalomino/Documents/Spring2022/Class/CS3110/CS3110Project/PokemonGame/assets/map/right_house.json": {
-            "scale": 5.5,
-            "selectedLayer": 0,
-            "viewCenter": {
-                "x": 72.0909090909091,
-                "y": 80
-            }
-        },
-        "/Users/marcopalomino/Documents/Spring2022/Class/CS3110/CS3110Project/PokemonGame/assets/map/route2.json": {
-            "scale": 1.59125,
-            "selectedLayer": 0,
-            "viewCenter": {
-                "x": 240.3770620581304,
-                "y": 240.06284367635507
-            }
-        },
-        "/Users/marcopalomino/Documents/Spring2022/Class/CS3110/CS3110Project/PokemonGame/assets/map/starting_scene.json": {
-            "scale": 4,
-            "selectedLayer": 1,
-            "viewCenter": {
-                "x": 80.125,
-                "y": 80
-            }
-        },
-        "/Users/marcopalomino/Documents/Spring2022/Class/CS3110/CS3110Project/PokemonGame/assets/map/tile_sprites-20220517T014159Z-001/tile_sprites/id_tiles.json": {
-            "scaleInDock": 1
-        },
-        "/Users/marcopalomino/Documents/Spring2022/Class/CS3110/CS3110Project/PokemonGame/assets/map/village.json": {
-            "scale": 1.6882291666666667,
-            "selectedLayer": 1,
-            "viewCenter": {
-                "x": 240.19250940951443,
-                "y": 120.24433886592212
-            }
-        },
-        "/Users/marcopalomino/Documents/Spring2022/Class/CS3110/CS3110Project/PokemonGame/assets/maps/dungeon.json": {
-            "scale": 2,
-            "selectedLayer": 2,
-            "viewCenter": {
-<<<<<<< HEAD
-                "x": 973.2664995822892,
-                "y": 359.23141186299085
-=======
-                "x": 229.25,
-                "y": 144
->>>>>>> ee107a93
-            }
-        },
-        "/Users/marcopalomino/Documents/Spring2022/Class/CS3110/CS3110Project/PokemonGame/assets/maps/dungeon1.json": {
-            "scale": 3,
-            "selectedLayer": 2,
-            "viewCenter": {
-                "x": 190.16666666666669,
-                "y": 209.33333333333334
-            }
-        },
-        "/Users/marcopalomino/Documents/Spring2022/Class/CS3110/CS3110Project/PokemonGame/assets/maps/dungeon_out.json": {
-            "scale": 4,
-            "selectedLayer": 2,
-            "viewCenter": {
-                "x": 172.375,
-                "y": 151.5
-            }
-        },
-        "/Users/marcopalomino/Documents/Spring2022/Class/CS3110/CS3110Project/PokemonGame/assets/maps/left_house.json": {
-            "scale": 4,
-            "selectedLayer": 2,
-            "viewCenter": {
-                "x": 84.125,
-                "y": 108
-            }
-        },
-        "/Users/marcopalomino/Documents/Spring2022/Class/CS3110/CS3110Project/PokemonGame/assets/maps/mid_house.json": {
-            "scale": 4,
-            "selectedLayer": 2,
-            "viewCenter": {
-                "x": 52.875,
-                "y": 101.25
-            }
-        },
-        "/Users/marcopalomino/Documents/Spring2022/Class/CS3110/CS3110Project/PokemonGame/assets/maps/path_to_dungeon.json": {
-            "scale": 2,
-            "selectedLayer": 2,
-            "viewCenter": {
-                "x": 157.75,
-                "y": 136
-            }
-        },
-        "/Users/marcopalomino/Documents/Spring2022/Class/CS3110/CS3110Project/PokemonGame/assets/maps/path_to_village.json": {
-            "scale": 3,
-            "selectedLayer": 2,
-            "viewCenter": {
-                "x": 142.83333333333331,
-                "y": 153.33333333333331
-            }
-        },
-        "/Users/marcopalomino/Documents/Spring2022/Class/CS3110/CS3110Project/PokemonGame/assets/maps/right_house.json": {
-            "scale": 4,
-            "selectedLayer": 2,
-            "viewCenter": {
-                "x": 70.125,
-                "y": 98.75
-            }
-        },
-        "/Users/marcopalomino/Documents/Spring2022/Class/CS3110/CS3110Project/PokemonGame/assets/maps/route2.json": {
-            "scale": 4,
-            "selectedLayer": 0,
-            "viewCenter": {
-                "x": 364.625,
-                "y": 207.75
-            }
-        },
-        "/Users/marcopalomino/Documents/Spring2022/Class/CS3110/CS3110Project/PokemonGame/assets/maps/starting_scene.json": {
-            "scale": 4,
-            "selectedLayer": 2,
-            "viewCenter": {
-                "x": 111.875,
-                "y": 112
-            }
-        },
-        "/Users/marcopalomino/Documents/Spring2022/Class/CS3110/CS3110Project/PokemonGame/assets/maps/test_map.json": {
-            "scale": 3,
-            "selectedLayer": 2,
-            "viewCenter": {
-                "x": 226.16666666666663,
-                "y": 220
-            }
-        },
-        "/Users/marcopalomino/Documents/Spring2022/Class/CS3110/CS3110Project/PokemonGame/assets/maps/village.json": {
-            "scale": 3,
-            "selectedLayer": 2,
-            "viewCenter": {
-                "x": 431.16666666666663,
-                "y": 192.33333333333331
-            }
-        },
-        "/Users/marcopalomino/Documents/Spring2022/Class/CS3110/CS3110Project/PokemonGame/assets/tile_sprites/dungeon_tileset.json": {
-            "scaleInDock": 2,
-            "scaleInEditor": 3
-        },
-        "/Users/marcopalomino/Documents/Spring2022/Class/CS3110/CS3110Project/PokemonGame/assets/tile_sprites/entities_tilesets.json": {
-            "scaleInDock": 2,
-            "scaleInEditor": 3
-        },
-        "/Users/marcopalomino/Documents/Spring2022/Class/CS3110/CS3110Project/PokemonGame/assets/tile_sprites/forest_tileset.json": {
-            "scaleInDock": 2,
-            "scaleInEditor": 3
-        },
-        "/Users/marcopalomino/Documents/Spring2022/Class/CS3110/CS3110Project/PokemonGame/assets/tile_sprites/house_tileset.json": {
-            "scaleInDock": 2,
-            "scaleInEditor": 3
-        },
-        "/Users/marcopalomino/Documents/Spring2022/Class/CS3110/CS3110Project/PokemonGame/assets/tile_sprites/id_tiles.json": {
-            "scaleInDock": 2
-        },
-        "/Users/marcopalomino/Documents/Spring2022/Class/CS3110/CS3110Project/PokemonGame/assets/tile_sprites/route2.json": {
-            "scale": 3,
-            "selectedLayer": 2,
-            "viewCenter": {
-                "x": 300.5,
-                "y": 231.33333333333334
-            }
-        },
-        "/Users/marcopalomino/Documents/Spring2022/Class/CS3110/CS3110Project/PokemonGame/assets/tile_sprites/small_outside_tileset.json": {
-            "scaleInDock": 2,
-            "scaleInEditor": 4
-        },
-        "levels/Golden0.json": {
+            }
+        },
+        "levels/Golden2.json": {
+            "scale": 0.25,
+            "selectedLayer": 2,
+            "viewCenter": {
+                "x": 1302,
+                "y": 752
+            }
+        },
+        "levels/Golden3.json": {
+            "scale": 0.3591,
+            "selectedLayer": 2,
+            "viewCenter": {
+                "x": 1349.2063492063494,
+                "y": 751.8796992481205
+            }
+        },
+        "levels/Golden4.json": {
+            "scale": 0.3591,
+            "selectedLayer": 0,
+            "viewCenter": {
+                "x": 1098.5797827903093,
+                "y": 751.8796992481205
+            }
+        },
+        "levels/Golden5.json": {
+            "scale": 0.33,
+            "selectedLayer": 1,
+            "viewCenter": {
+                "x": 1250.0000000000002,
+                "y": 800.0000000000001
+            }
+        },
+        "levels/Golden6.json": {
             "scale": 0.5,
-            "selectedLayer": 1,
-            "viewCenter": {
-                "x": 550,
-                "y": 550
-            }
-        },
-        "levels/Golden1.json": {
-            "scale": 0.33,
-            "selectedLayer": 1,
-            "viewCenter": {
-                "x": 1251.5151515151513,
-                "y": 751.5151515151515
-            }
-        },
-        "levels/Golden2.json": {
-            "scale": 0.75,
-            "selectedLayer": 1,
-            "viewCenter": {
-                "x": 1300,
-                "y": 749.3333333333333
-            }
-        },
-        "levels/Golden3.json": {
-            "scale": 0.5,
-            "selectedLayer": 2,
-            "viewCenter": {
-                "x": 1350,
+            "selectedLayer": 0,
+            "viewCenter": {
+                "x": 1249,
                 "y": 750
             }
         },
-        "levels/Golden4.json": {
-            "scale": 0.5,
-            "selectedLayer": 1,
-            "viewCenter": {
-                "x": 1100,
-                "y": 750
-            }
-        },
-        "levels/Golden5.json": {
-            "scale": 0.5,
-            "selectedLayer": 0,
-            "viewCenter": {
-                "x": 1250,
-                "y": 800
-            }
-        },
-        "levels/Golden6.json": {
+        "levels/Golden7.json": {
             "scale": 0.3591,
-            "selectedLayer": 1,
-            "viewCenter": {
-                "x": 2261.208576998051,
-                "y": 803.3973823447508
-            }
-        },
-        "levels/Golden7.json": {
-            "scale": 0.33,
-            "selectedLayer": 1,
-            "viewCenter": {
-<<<<<<< HEAD
+            "selectedLayer": 0,
+            "viewCenter": {
+                "x": 1399.3316624895574,
+                "y": 751.8796992481205
+            }
+        },
+        "levels/Golden8.json": {
+            "scale": 0.3591,
+            "selectedLayer": 1,
+            "viewCenter": {
+                "x": 1399.3316624895574,
+                "y": 852.1303258145365
+            }
+        },
+        "levels/GoldenAnother.json": {
+            "scale": 0.25,
+            "selectedLayer": 1,
+            "viewCenter": {
+                "x": 1398,
+                "y": 852
+            }
+        },
+        "levels/GoldenOneMore.json": {
+            "scale": 0.33,
+            "selectedLayer": 1,
+            "viewCenter": {
+                "x": 1398.4848484848485,
+                "y": 851.5151515151515
+            }
+        },
+        "levels/GoldenSmaller.json": {
+            "scale": 0.33,
+            "selectedLayer": 1,
+            "viewCenter": {
                 "x": 1056.0606060606062,
                 "y": 290.909090909091
-=======
-                "x": 1399.9999999999998,
-                "y": 751.5151515151515
->>>>>>> ee107a93
-            }
-        },
-        "levels/Golden8.json": {
-            "scale": 0.75,
-            "selectedLayer": 0,
-            "viewCenter": {
-                "x": 1400,
-                "y": 849.3333333333334
+            }
+        },
+        "levels/GoldenSomething.json": {
+            "scale": 0.25,
+            "selectedLayer": 2,
+            "viewCenter": {
+                "x": 1398,
+                "y": 852
             }
         },
         "levels/beta_0.json": {
-            "scale": 1,
-            "selectedLayer": 1,
-            "viewCenter": {
-                "x": 45.5,
-                "y": 831
+            "scale": 0.5,
+            "selectedLayer": 1,
+            "viewCenter": {
+                "x": 499,
+                "y": 500
             }
         },
         "levels/beta_1.json": {
@@ -343,44 +138,39 @@
             "selectedLayer": 1,
             "viewCenter": {
                 "x": 748.9130434782608,
-                "y": 501.0869565217392
+                "y": 499.9999999999999
             }
         },
         "levels/beta_2.json": {
             "scale": 0.33,
             "selectedLayer": 2,
             "viewCenter": {
-                "x": 462.12121212121207,
-                "y": 778.7878787878788
+                "x": 1250,
+                "y": 751.5151515151516
             }
         },
         "levels/beta_3.json": {
             "scale": 0.33,
             "selectedLayer": 1,
             "viewCenter": {
-                "x": 628.7878787878789,
-                "y": 845.4545454545455
+                "x": 998.4848484848485,
+                "y": 751.5151515151516
             }
         },
         "levels/beta_5.json": {
             "scale": 0.125,
             "selectedLayer": 2,
             "viewCenter": {
-<<<<<<< HEAD
                 "x": 1300,
                 "y": 752
-=======
-                "x": 1308,
-                "y": 760
->>>>>>> ee107a93
             }
         },
         "levels/in_progress.json": {
             "scale": 0.15275999999999998,
             "selectedLayer": 0,
             "viewCenter": {
-                "x": 1253.6004189578425,
-                "y": 752.814873003404
+                "x": 1247.0542026708565,
+                "y": 752.8148730034043
             }
         },
         "levels/level0.json": {
@@ -400,26 +190,26 @@
             }
         },
         "levels/level2.json": {
-            "scale": 0.33,
-            "selectedLayer": 0,
-            "viewCenter": {
-                "x": 1771.2121212121212,
-                "y": 1754.5454545454545
+            "scale": 0.175275,
+            "selectedLayer": 0,
+            "viewCenter": {
+                "x": 1996.8620738838968,
+                "y": 1503.3518756240194
             }
         },
         "levels/level3.json": {
-            "scale": 0.75,
-            "selectedLayer": 1,
-            "viewCenter": {
-                "x": 1686,
-                "y": 742.6666666666666
+            "scale": 0.35055,
+            "selectedLayer": 0,
+            "viewCenter": {
+                "x": 998.4310369419484,
+                "y": 751.6759378120097
             }
         },
         "levels/level4.json": {
             "scale": 0.19,
             "selectedLayer": 0,
             "viewCenter": {
-                "x": 1792.1052631578948,
+                "x": 1794.7368421052633,
                 "y": 805.2631578947367
             }
         },
@@ -435,20 +225,16 @@
             "scale": 0.5,
             "selectedLayer": 1,
             "viewCenter": {
-                "x": 750,
-                "y": 502
-            }
-        },
-        "levels/tentacle_attack2.json": {
-            "scaleInDock": 1,
-            "scaleInEditor": 1.5
+                "x": 749,
+                "y": 500
+            }
         },
         "levels/test_level.json": {
-            "scale": 0.5,
-            "selectedLayer": 1,
-            "viewCenter": {
-                "x": 337,
-                "y": 1484
+            "scale": 0.75,
+            "selectedLayer": 1,
+            "viewCenter": {
+                "x": 1357.3333333333333,
+                "y": 1309.3333333333335
             }
         },
         "levels/tilesets/old_ship_tileset.json": {
@@ -459,17 +245,9 @@
             "scaleInDock": 1,
             "scaleInEditor": 1
         },
-        "levels/tilesets/tentacle_attack2.json": {
+        "levels/tilesets/tentacle_idle.json": {
             "scaleInDock": 1,
             "scaleInEditor": 1
-        },
-        "levels/tilesets/tentacle_attack3.json": {
-            "scaleInDock": 1,
-            "scaleInEditor": 1
-        },
-        "levels/tilesets/tentacle_idle.json": {
-            "scaleInDock": 1,
-            "scaleInEditor": 1.5
         },
         "levels/tilesets/tentacle_tile.json": {
             "scaleInDock": 1,
@@ -484,35 +262,31 @@
             }
         },
         "levels/tutorial2.json": {
-            "scale": 0.33,
-            "selectedLayer": 0,
-            "viewCenter": {
-                "x": 637.878787878788,
-                "y": 548.4848484848485
+            "scale": 0.4674,
+            "selectedLayer": 0,
+            "viewCenter": {
+                "x": 748.8232777064612,
+                "y": 502.78134360290977
             }
         },
         "levels/tutorial3.json": {
             "scale": 0.4674,
             "selectedLayer": 0,
             "viewCenter": {
-                "x": 748.8232777064612,
-                "y": 502.78134360290977
+                "x": 749.893025246042,
+                "y": 500.64184852374837
             }
         }
     },
     "openFiles": [
-        "levels/Golden3.json",
         "levels/Golden2.json",
+        "levels/Golden4.json",
         "levels/Golden5.json",
+        "levels/Golden6.json",
         "levels/Golden7.json",
         "levels/Golden8.json",
-        "levels/tilesets/tentacle_attack.json",
-        "levels/tilesets/tentacle_attack2.json",
-        "levels/test_level.json",
-        "levels/tilesets/tentacle_attack3.json",
-        "levels/tilesets/old_ship_tileset.json",
+        "levels/Golden1.json",
         "levels/Golden0.json",
-<<<<<<< HEAD
         "levels/beta_0.json",
         "levels/beta_1.json",
         "levels/beta_2.json",
@@ -526,23 +300,20 @@
         "levels/GoldenSmaller.json",
         "levels/Golden10.json",
         "levels/beta_5.json"
-=======
-        "levels/Golden1.json"
->>>>>>> ee107a93
     ],
     "project": "levels.tiled-project",
     "recentFiles": [
+        "levels/Golden0.json",
+        "levels/Golden3.json",
+        "levels/Golden4.json",
+        "levels/Golden7.json",
+        "levels/Golden8.json",
+        "levels/Golden2.json",
         "levels/Golden5.json",
-        "levels/Golden3.json",
-        "levels/Golden7.json",
-        "levels/Golden2.json",
-        "levels/Golden8.json",
-        "levels/Golden0.json",
+        "levels/Golden6.json",
         "levels/Golden1.json",
-        "levels/Golden4.json",
-        "levels/tilesets/old_ship_tileset.json",
-        "levels/tilesets/tentacle_attack3.json",
-        "levels/test_level.json",
-        "levels/tilesets/tentacle_attack2.json"
+        "levels/beta_0.json",
+        "levels/beta_1.json",
+        "levels/beta_2.json"
     ]
 }