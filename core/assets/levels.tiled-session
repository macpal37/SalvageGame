--- conflicted
+++ resolved
@@ -84,18 +84,10 @@
     ],
     "project": "",
     "recentFiles": [
-<<<<<<< HEAD
-        "levels/test_level.json",
-        "levels/level0.json",
-        "level3.tmx",
-        "levels/level3.tmj",
-        "levels/tilesets/old_ship_tileset.json",
-=======
         "levels/level0.json",
         "levels/tilesets/old_ship_tileset.json",
         "levels/test_level.json",
         "levels/level2.json",
->>>>>>> 5416a039
         "levels/level4.json",
         "levels/level1.json",
         "levels/tilesets/tentacle_tile.json",
