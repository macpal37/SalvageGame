--- conflicted
+++ resolved
@@ -1,105 +1,9 @@
 {
-    "Map/SizeTest": {
-        "height": 4300,
-        "width": 2
-    },
-    "activeFile": "levels/level1.json",
-    "expandedProjectPaths": [
-        "levels",
-        "tilesets",
-        ".",
-        "levels/objects",
-        "levels/tilesets"
-    ],
-    "fileStates": {
-        "levels/level0.json": {
-            "scale": 0.5,
-            "selectedLayer": 0,
-            "viewCenter": {
-<<<<<<< HEAD
-                "x": 750,
-                "y": 500
-=======
-                "x": 652,
-                "y": 604
->>>>>>> 27f024c0
-            }
-        },
-        "levels/level1.json": {
-            "scale": 1,
-            "selectedLayer": 3,
-            "viewCenter": {
-<<<<<<< HEAD
-                "x": 1500,
-                "y": 1000
-=======
-                "x": 2308,
-                "y": 1012
->>>>>>> 27f024c0
-            }
-        },
-        "levels/level2.json": {
-            "scale": 0.33,
-            "selectedLayer": 0,
-            "viewCenter": {
-                "x": 2268.181818181818,
-                "y": 1960.6060606060605
-            }
-        },
-        "levels/level4.json": {
-            "scale": 0.5,
-<<<<<<< HEAD
-            "selectedLayer": 1,
-            "viewCenter": {
-                "x": 602,
-                "y": 784
-=======
-            "selectedLayer": 2,
-            "viewCenter": {
-                "x": 1848,
-                "y": 746
->>>>>>> 27f024c0
-            }
-        },
-        "levels/small_ship.json": {
-            "scale": 0.09143749999999999,
-            "selectedLayer": 0,
-            "viewCenter": {
-                "x": 2006.835269993165,
-                "y": 1503.7593984962407
-            }
-        },
-        "levels/test_level.json": {
-            "scale": 1,
-            "selectedLayer": 1,
-            "viewCenter": {
-                "x": 999.5,
-                "y": 999.5
-            }
-        },
-        "levels/tilesets/id_tiles.json": {
-            "scaleInDock": 1
-        },
-        "levels/tilesets/old_ship_tileset.json": {
-            "scaleInDock": 1
-        }
-    },
-    "map.height": 20,
-    "map.lastUsedFormat": "json",
-    "map.tileHeight": 100,
-    "map.tileWidth": 100,
-    "map.width": 24,
-    "openFiles": [
-        "levels/test_level.json",
-        "levels/level1.json"
-    ],
-    "project": "",
-    "property.type": "int",
     "recentFiles": [
         "levels/level1.json",
+        "levels/level0.json",
         "levels/test_level.json",
         "levels/level2.json",
-        "levels/level0.json",
         "levels/small_ship.json"
     ]
 }