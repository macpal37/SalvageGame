{
	"defaults" : {
	    "gravity" : -14.7,
    	"friction": 0.4,
    	"density" : 0.0,
    	"restitution": 0.1,
    	"volume": 0.8
	},
	"diver" : {
		"pos": [15.0, 10.0],
		"shrink": [0.7, 0.95],
		"force": 10.0,
		"damping": 10.0,
		"density": 0.1,
		"friction": 0.0,
		"maxspeed": 10.0,
		"jump_force": 5.5,
		"jump_cool": 30,
		"shot_cool": 40,
		"sensor": {
			"shrink" : 0.6,
			"height" : 0.05
		}
	},
	"dead_body" : {
		"pos": [40.0, 10.0],
		"shrink": [0.7, 0.95],
		"force": 10.0,
		"damping": 10.0,
		"density": 0.1,
		"friction": 0.0,
		"maxspeed": 10.0,
		"sensor": {
			"shrink" : 0.6,
			"height" : 0.05
		}
<<<<<<< HEAD
	},"key" : {
      		"pos": [10.0, 10.0],
      		"shrink": [0.7, 0.95],
      		"force": 10.0,
      		"damping": 10.0,
      		"density": 0.1,
      		"friction": 0.0,
      		"maxspeed": 10.0,
      		"sensor": {
      			"shrink" : 0.6,
      			"height" : 0.05
      		}
      	}
	}
=======
	}
}
>>>>>>> bb7c9501
<|MERGE_RESOLUTION|>--- conflicted
+++ resolved
@@ -34,22 +34,8 @@
 			"shrink" : 0.6,
 			"height" : 0.05
 		}
-<<<<<<< HEAD
-	},"key" : {
-      		"pos": [10.0, 10.0],
-      		"shrink": [0.7, 0.95],
-      		"force": 10.0,
-      		"damping": 10.0,
-      		"density": 0.1,
-      		"friction": 0.0,
-      		"maxspeed": 10.0,
-      		"sensor": {
-      			"shrink" : 0.6,
-      			"height" : 0.05
-      		}
-      	}
+
 	}
-=======
+
 	}
-}
->>>>>>> bb7c9501
+}