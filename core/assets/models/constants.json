{
	"defaults" : {
	    "gravity" : -14.7,
    	"friction": 0.4,
    	"density" : 0.0,
    	"restitution": 0.1,
    	"volume": 0.8
	},
"diver" : {
		"pos": [20.0, 10.0],
		"shrink": [0.7, 0.95],
<<<<<<< HEAD
		"force": 2000.0,
		"damping": 3.0,
		"density": 0.1,
		"friction": 0.0,
		"maxspeed": 20.0,
=======
		"force": 1000.0,
		"damping": 10.0,
		"density": 0.1,
		"friction": 0.0,
		"maxspeed": 10.0,
>>>>>>> 66d65190
		"jump_force": 5.5,
		"jump_cool": 30,
		"shot_cool": 40,
		"sensor": {
			"shrink" : 0.6,
			"height" : 0.05
		}
	}
	}<|MERGE_RESOLUTION|>--- conflicted
+++ resolved
@@ -9,19 +9,11 @@
 "diver" : {
 		"pos": [20.0, 10.0],
 		"shrink": [0.7, 0.95],
-<<<<<<< HEAD
 		"force": 2000.0,
 		"damping": 3.0,
 		"density": 0.1,
 		"friction": 0.0,
 		"maxspeed": 20.0,
-=======
-		"force": 1000.0,
-		"damping": 10.0,
-		"density": 0.1,
-		"friction": 0.0,
-		"maxspeed": 10.0,
->>>>>>> 66d65190
 		"jump_force": 5.5,
 		"jump_cool": 30,
 		"shot_cool": 40,
