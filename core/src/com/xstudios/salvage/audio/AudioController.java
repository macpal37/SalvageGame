package com.xstudios.salvage.audio;

import com.badlogic.gdx.Gdx;
import com.xstudios.salvage.game.InputController;
import de.pottgames.tuningfork.*;


public class AudioController {

    /**
     * The singleton instance of the input controller
     */
    private static AudioController theController = null;

    private Audio audio;
    private BufferedSoundSource heartbeat;
    private BufferedSoundSource oxygen_alarm;
    private BufferedSoundSource attack_roar;
    private BufferedSoundSource idle_roar_high;
    private BufferedSoundSource idle_roar_low;
    private BufferedSoundSource loud_roar;
    private BufferedSoundSource alarm;
    private SoundBuffer wall_collision;
    private SoundBuffer wood_collision;


    private StreamedSoundSource music;
    private StreamedSoundSource bubbles;
    private int ticks;
    private int last_playing_tick;
    private int time_apart;

    private float volume_tick;

    private float sound_effects_volume;
    private float music_volume;

    public AudioController(float se, float m){
        sound_effects_volume = se/4;
        music_volume = m/4;
        audio = Audio.init();
        SoundBuffer heartbeat_wav = WaveLoader.load(Gdx.files.internal("audio/heartbeat.wav"));
        SoundBuffer oxygen_alarm_wav = WaveLoader.load(Gdx.files.internal("audio/oxygen_alarm.wav"));
        music = new StreamedSoundSource(Gdx.files.internal("audio/background.ogg"));
        bubbles = new StreamedSoundSource(Gdx.files.internal("audio/bubbles.ogg"));
        SoundBuffer attack_roar_wav = WaveLoader.load(Gdx.files.internal("audio/attack_roar.wav"));
        SoundBuffer loud_roar_wav = WaveLoader.load(Gdx.files.internal("audio/loud_roar.wav"));
        SoundBuffer idle_roar_high_wav = WaveLoader.load(Gdx.files.internal("audio/higher_growl.wav"));;
        SoundBuffer idle_roar_low_wav = WaveLoader.load(Gdx.files.internal("audio/lower_growl.wav"));
        SoundBuffer alarm_wav = WaveLoader.load(Gdx.files.internal("audio/alarm.wav"));
        wall_collision = WaveLoader.load(Gdx.files.internal("audio/wall_collision.wav"));
        wood_collision = WaveLoader.load(Gdx.files.internal("audio/wood_collision.wav"));
        alarm = audio.obtainSource(alarm_wav);
        oxygen_alarm = audio.obtainSource(alarm_wav);
        heartbeat = audio.obtainSource(heartbeat_wav);
        idle_roar_high = audio.obtainSource(idle_roar_high_wav);
        idle_roar_low = audio.obtainSource(idle_roar_low_wav);
        attack_roar = audio.obtainSource(attack_roar_wav);
        loud_roar = audio.obtainSource(loud_roar_wav);
        music.setLooping(true);
        heartbeat.setLooping(false);
        loud_roar.setLooping(false);
        idle_roar_low.setLooping(false);
        idle_roar_high.setLooping(false);
        attack_roar.setLooping(false);
        bubbles.setLooping(true);
        alarm.setLooping(true);
        music.setVolume(0.3f);
        bubbles.setVolume(0.4f);
        alarm.setVolume(0.4f);
        music.setVolume(0.4f * music_volume);
        bubbles.setVolume(0.4f * sound_effects_volume);
        ticks = 0;
        time_apart = 400;
        volume_tick = 0.0f;
    }

    public static AudioController getInstance(float se, float m) {
        if (theController == null) {
            theController = new AudioController(se, m);
        }
        return theController;
    }

    public void initialize() {
        music.play();
        bubbles.play();
        heartbeat.play();
        heartbeat.setVolume(0.0f);
    }

    public void setMusic(float v){
        music_volume = v/4;
        music.setVolume(music_volume * 0.4f);
    }

    public void setSoundEffects(float s){
        sound_effects_volume = s/4;
        bubbles.setVolume(sound_effects_volume * 0.4f);
        oxygen_alarm.setVolume(sound_effects_volume * 0.4f);
    }

    public void update(float oxygen, float max_oxygen) {

        ticks++;

        float volume = (max_oxygen - oxygen) / max_oxygen;
        heartbeat.setVolume(volume - 0.1f);
        time_apart = (int)((1-volume) * 200);
        System.out.println(time_apart);

        if (!heartbeat.isPlaying()){
            if (ticks > last_playing_tick + time_apart){
                heartbeat.play();
            }
        }
        else {
            last_playing_tick = ticks;
        }

    }

    public void wall_collision(float force) {
        //float volume = (force)/20.f;
        audio.play(wall_collision, 0.5f * sound_effects_volume);
    }


    public void wood_collision(float force) {
        //float volume = (force)/20.f;
        audio.play(wood_collision, 0.3f * sound_effects_volume);

    }

    public void chase() {
        //float volume = (force)/20.f;
        music.play();
        alarm.play();
    }

    public void idle_roar() {
        double rand = Math.random();
        float roar_volume = (float) (0.2);
        idle_roar_low.setVolume(roar_volume);
        idle_roar_high.setVolume(roar_volume);
<<<<<<< HEAD
       // if (!idle_roar_high.isPlaying() && !idle_roar_low.isPlaying()) {
=======
>>>>>>> 51b70e8d
            if (rand > 0.5) {
                idle_roar_high.stop();
                idle_roar_low.play();
            } else {
                idle_roar_low.stop();
                idle_roar_high.play();
            }
<<<<<<< HEAD
       // }
=======
>>>>>>> 51b70e8d
    }

    public void reset() {
        alarm.stop();
        heartbeat.stop();
        ticks = 0;
    }

    public void dispose() {
        music.dispose();
        audio.dispose();
    }

    public void attack_roar() {
        if (!attack_roar.isPlaying()){
            attack_roar.play();
        }
    }


    public void loud_roar_play(boolean hasRoared) {
        if (!hasRoared) {
            music.stop();
            heartbeat.stop();
            attack_roar.stop();
            idle_roar_low.stop();
            idle_roar_high.stop();
            loud_roar.setVolume(1.0f);
            loud_roar.play();
        }
    }

    public void dying() {
        attack_roar.stop();
        idle_roar_low.stop();
        idle_roar_high.stop();
        music.setVolume(0.2f - volume_tick);
        music.setVolume(0.2f - volume_tick);
        volume_tick -= 0.01f;
        time_apart += 10;
    }

    public boolean is_loud_roaring() {
        return loud_roar.isPlaying();
    }


}
<|MERGE_RESOLUTION|>--- conflicted
+++ resolved
@@ -143,10 +143,6 @@
         float roar_volume = (float) (0.2);
         idle_roar_low.setVolume(roar_volume);
         idle_roar_high.setVolume(roar_volume);
-<<<<<<< HEAD
-       // if (!idle_roar_high.isPlaying() && !idle_roar_low.isPlaying()) {
-=======
->>>>>>> 51b70e8d
             if (rand > 0.5) {
                 idle_roar_high.stop();
                 idle_roar_low.play();
@@ -154,10 +150,6 @@
                 idle_roar_low.stop();
                 idle_roar_high.play();
             }
-<<<<<<< HEAD
-       // }
-=======
->>>>>>> 51b70e8d
     }
 
     public void reset() {
