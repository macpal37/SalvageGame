package com.xstudios.salvage.audio;

import com.badlogic.gdx.Gdx;
import com.xstudios.salvage.game.InputController;
import de.pottgames.tuningfork.*;


public class AudioController {

    /**
     * The singleton instance of the input controller
     */
    private static AudioController theController = null;

    private Audio audio;
    private BufferedSoundSource heartbeat;
    private BufferedSoundSource oxygen_alarm;
    private SoundBuffer wall_collision;
    private SoundBuffer wood_collision;
    private StreamedSoundSource music;
    private StreamedSoundSource bubbles;
    private SoundBuffer background_roar;
    //    private float max_oxygen;
    private int ticks;

    private AudioController() {
        audio = Audio.init();
        SoundBuffer heartbeat_wav = WaveLoader.load(Gdx.files.internal("audio/heartbeat.wav"));
        SoundBuffer oxygen_alarm_wav = WaveLoader.load(Gdx.files.internal("audio/oxygen_alarm.wav"));
        music = new StreamedSoundSource(Gdx.files.internal("audio/background_music.ogg"));
        bubbles = new StreamedSoundSource(Gdx.files.internal("audio/bubbles.ogg"));
        background_roar = WaveLoader.load(Gdx.files.internal("audio/suble_roar.wav"));
        wall_collision = WaveLoader.load(Gdx.files.internal("audio/wall_collision.wav"));
        wood_collision = WaveLoader.load(Gdx.files.internal("audio/wood_collision.wav"));
        oxygen_alarm = audio.obtainSource(oxygen_alarm_wav);
        heartbeat = audio.obtainSource(heartbeat_wav);
        music.setLooping(true);
        heartbeat.setLooping(true);
        bubbles.setLooping(true);
        oxygen_alarm.setLooping(true);
        music.setVolume(0.2f);
        bubbles.setVolume(0.4f);
        oxygen_alarm.setVolume(0.4f);
        ticks = 0;
    }

    public static AudioController getInstance() {
        if (theController == null) {
            theController = new AudioController();
        }
        return theController;
    }

    public void initialize() {
        music.play();
        bubbles.play();
        heartbeat.play();
        heartbeat.setVolume(0.0f);
    }

<<<<<<< HEAD
    public void update(float oxygen, float max_oxygen) {
        if (ticks > 750) {
            double rand = Math.random();
            if (rand > 0.5) {
                float roar_volume = (float) (1.15 - rand);
                audio.play(background_roar, roar_volume);
            }
            ticks = 0;
        }
=======
    public void update(float oxygen){
>>>>>>> 4cf70ffb
        ticks++;

        float volume = (max_oxygen - oxygen) / max_oxygen;
        heartbeat.setVolume(volume - 0.1f);

        if (((oxygen / max_oxygen) < 0.25f) && !oxygen_alarm.isPlaying()) {
            float oxygen_volume = 0.4f + ((25.0f - oxygen) / 50.0f);
            oxygen_alarm.setVolume(oxygen_volume);
            oxygen_alarm.play();

        }
    }

    public void wall_collision(float force) {
        //float volume = (force)/20.f;
        audio.play(wall_collision, 0.5f);
    }

<<<<<<< HEAD
    public void reset() {
=======
    public void wood_collision(float force){
        //float volume = (force)/20.f;
        audio.play(wood_collision, 0.05f);
    }

    public void roar(){
        double rand = Math.random();
        float roar_volume = (float)(0.8);
        audio.play(background_roar, roar_volume);
    }

    public void reset(){
>>>>>>> 4cf70ffb
        oxygen_alarm.stop();
    }

    public void dispose() {
        music.dispose();
        audio.dispose();
    }

}<|MERGE_RESOLUTION|>--- conflicted
+++ resolved
@@ -58,19 +58,9 @@
         heartbeat.setVolume(0.0f);
     }
 
-<<<<<<< HEAD
+
     public void update(float oxygen, float max_oxygen) {
-        if (ticks > 750) {
-            double rand = Math.random();
-            if (rand > 0.5) {
-                float roar_volume = (float) (1.15 - rand);
-                audio.play(background_roar, roar_volume);
-            }
-            ticks = 0;
-        }
-=======
-    public void update(float oxygen){
->>>>>>> 4cf70ffb
+
         ticks++;
 
         float volume = (max_oxygen - oxygen) / max_oxygen;
@@ -89,22 +79,20 @@
         audio.play(wall_collision, 0.5f);
     }
 
-<<<<<<< HEAD
-    public void reset() {
-=======
-    public void wood_collision(float force){
+
+    public void wood_collision(float force) {
         //float volume = (force)/20.f;
         audio.play(wood_collision, 0.05f);
     }
 
-    public void roar(){
+    public void roar() {
         double rand = Math.random();
-        float roar_volume = (float)(0.8);
+        float roar_volume = (float) (0.8);
         audio.play(background_roar, roar_volume);
     }
 
-    public void reset(){
->>>>>>> 4cf70ffb
+    public void reset() {
+
         oxygen_alarm.stop();
     }
 
