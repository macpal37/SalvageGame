--- conflicted
+++ resolved
@@ -103,10 +103,7 @@
     public void setSoundEffects(float s){
         sound_effects_volume = s/4;
         bubbles.setVolume(sound_effects_volume * 0.4f);
-<<<<<<< HEAD
-=======
         alarm.setVolume(sound_effects_volume * 0.4f);
->>>>>>> 8e230c60
     }
 
     public void update(float oxygen, float max_oxygen) {
