--- conflicted
+++ resolved
@@ -103,11 +103,9 @@
 
         //levels
         int path = 0;
-<<<<<<< HEAD
-        if (level < 4) {
-=======
+
         if (level < 4 && level > 0) {
->>>>>>> b3769a51
+
             path = level + 10;
         } else if (level >= 4) {
             path = (int) (Math.random() * 5);
