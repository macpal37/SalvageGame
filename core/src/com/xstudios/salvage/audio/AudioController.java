--- conflicted
+++ resolved
@@ -35,13 +35,9 @@
     private float sound_effects_volume;
     private float music_volume;
 
-<<<<<<< HEAD
-    public AudioController(float se, float m) {
-        sound_effects_volume = se / 4;
-        music_volume = m / 4;
-=======
-    public AudioController(){
->>>>>>> e1329443
+
+    public AudioController() {
+
         audio = Audio.init();
         SoundBuffer heartbeat_wav = WaveLoader.load(Gdx.files.internal("audio/heartbeat.wav"));
         SoundBuffer oxygen_alarm_wav = WaveLoader.load(Gdx.files.internal("audio/oxygen_alarm.wav"));
@@ -80,10 +76,12 @@
         volume_tick = 0.0f;
     }
 
-    public void setUp(float m, float se){
+    public void setUp(float m, float se) {
         music_volume = m;
         sound_effects_volume = se;
-    };
+    }
+
+    ;
 
     public static AudioController getInstance() {
         if (theController == null) {
