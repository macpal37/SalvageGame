--- conflicted
+++ resolved
@@ -547,16 +547,8 @@
      * Lays out the game geography.
      */
     private void populateLevel() {
-<<<<<<< HEAD
-        cameraController.setZoom(1.0f);
-        System.out.println("creating level");
-        levelBuilder.createLevel(levels[curr_level], level, scale, symbol_scale, rayHandler);
-        System.out.println("level created");
-=======
-
         camera.setZoom(1.0f);
         levelBuilder.createLevel(levels[curr_level], level, world_scale, symbol_scale, rayHandler);
->>>>>>> d4377af3
         pause = false;
 
         // TODO: will this have the same effect as going through each type, casting, then adding?
