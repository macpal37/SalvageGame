--- conflicted
+++ resolved
@@ -179,11 +179,7 @@
      * level4 - insanely hard key level
      */
     // Beta Release Setup
-<<<<<<< HEAD
-//    private String[] levels = {"Golden0", "Golden1", "Golden2", "Golden3", "Golden4", "Golden5", "Golden6", "Golden7", "Golden8"};
-    private String[] levels = {"Golden0", "Golden1", "Golden2", "Golden3", "Golden4", "Golden5", "Golden6", "Golden7", "Golden8", "Golden9", "Golden10", "Golden11", "Golden12"};
-=======
->>>>>>> d2a48b99
+
 
     private String[] levels = {"Golden0", "Golden1", "Golden2", "Golden3", "Golden4", "Golden5", "Golden6", "Golden7", "Golden8", "Golden0", "Golden1", "Golden2"};
 
