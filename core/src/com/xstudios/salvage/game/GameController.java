--- conflicted
+++ resolved
@@ -68,17 +68,13 @@
     protected TextureRegion hazardTexture;
     protected TextureRegion wallBackTexture;
 
-<<<<<<< HEAD
-    /**
-     * The font for giving messages to the player
-     */
-=======
+
     protected TextureRegion hud;
     protected TextureRegion oxygen;
     protected TextureRegion keys;
 
     /** The font for giving messages to the player */
->>>>>>> 42dd9e6c
+
     public static BitmapFont displayFont;
 
     /**
@@ -396,14 +392,12 @@
         doorOpenTexture = new TextureRegion(directory.getEntry("models:door_open", Texture.class));
         doorCloseTexture = new TextureRegion(directory.getEntry("models:door_closed", Texture.class));
         displayFont = directory.getEntry("fonts:lightpixel", BitmapFont.class);
-<<<<<<< HEAD
-        deadBodyTexture = new TextureRegion(directory.getEntry("models:dead_body", Texture.class));
-=======
+
         deadBodyTexture = new TextureRegion(directory.getEntry( "models:dead_body", Texture.class ));
         hud = new TextureRegion(directory.getEntry( "hud", Texture.class ));
         oxygen = new TextureRegion(directory.getEntry( "oxygen", Texture.class ));
         keys = new TextureRegion(directory.getEntry( "keys", Texture.class ));
->>>>>>> 42dd9e6c
+
     }
 
     /**
