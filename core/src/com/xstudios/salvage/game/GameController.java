package com.xstudios.salvage.game;

import box2dLight.PointLight;
import box2dLight.RayHandler;
import com.badlogic.gdx.Screen;
import com.badlogic.gdx.audio.Sound;
import com.badlogic.gdx.graphics.Color;
import com.badlogic.gdx.graphics.Texture;
import com.badlogic.gdx.graphics.g2d.BitmapFont;
import com.badlogic.gdx.graphics.g2d.TextureRegion;
import com.badlogic.gdx.math.Rectangle;
import com.badlogic.gdx.math.Vector2;
import com.badlogic.gdx.physics.box2d.*;
import com.badlogic.gdx.utils.JsonValue;
import com.xstudios.salvage.assets.AssetDirectory;
import com.xstudios.salvage.game.models.*;
import com.xstudios.salvage.util.PooledList;
import com.xstudios.salvage.util.ScreenListener;

import java.util.Iterator;

public class GameController implements Screen, ContactListener {
    // Assets
    /** The texture for diver */
    protected TextureRegion diverTexture;
    /** The texture for item */
    protected TextureRegion itemTexture;
   /** Ocean Background Texture */
    protected TextureRegion background;
    /** The texture for ping */
    protected TextureRegion pingTexture;
    /** The texture for dead body */
    protected TextureRegion deadBodyTexture;
    /** The texture for dead body */
    protected TextureRegion doorTexture;


    JsonValue constants;

    // Models to be updated
    protected TextureRegion wallTexture;
    protected TextureRegion wallBackTexture;

    /** The font for giving messages to the player */
    protected BitmapFont displayFont;


    // Models to be updated
    protected DiverModel diver;

    protected ItemModel key;
    protected ItemModel dead_body;

    /** Camera centered on the player */
    protected CameraController cameraController;

    /** manages collisions */
    protected CollisionController collisionController;
    /** The rate at which oxygen should decrease passively */
    protected float passiveOxygenRate;
    protected float activeOxygenRate;

    /** How many frames after winning/losing do we continue? */
    public static final int EXIT_COUNT = 120;
    /** The amount of time for a physics engine step. */
    public static final float WORLD_STEP = 1/60.0f;
    /** Number of velocity iterations for the constrain solvers */
    public static final int WORLD_VELOC = 6;
    /** Number of position iterations for the constrain solvers */
    public static final int WORLD_POSIT = 2;

    /** Width of the game world in Box2d units */
    protected static final float DEFAULT_WIDTH  = 32.0f;
    /** Height of the game world in Box2d units */
    protected static final float DEFAULT_HEIGHT = 18.0f;
    /** Aspect ratio of the world*/
    protected static final float ASPECT_RATIO = DEFAULT_WIDTH/DEFAULT_HEIGHT;
    /** The default value of gravity (going down) */
    protected static final float DEFAULT_GRAVITY = -4.9f;


    /** Reference to the game canvas */
    protected GameCanvas canvas;
    /** All the objects in the world. */
    protected PooledList<GameObject> objects  = new PooledList<GameObject>();

    protected PooledList<GameObject> aboveObjects  = new PooledList<GameObject>();
    /** Queue for adding objects */
    protected PooledList<GameObject> addQueue = new PooledList<GameObject>();
    /** Listener that will update the player mode when we are done */
    private ScreenListener listener;

    /** The Box2D world */
    protected World world;
    /** The boundary of the world */
    protected Rectangle bounds;
    /** The world scale */
    protected Vector2 scale;


    /** Whether or not this is an active controller */
    private boolean active;
    /** Whether or not debug mode is active */
    private boolean debug;


//    private LightController lightController;


    //sample wall to get rid of later
    public float[][] wall_indices={{16.0f, 18.0f, 16.0f, 17.0f,  1.0f, 17.0f,
            1.0f,  0.0f,  0.0f,  0.0f,  0.0f, 18.0f},
            {32.0f, 18.0f, 32.0f,  0.0f, 31.0f,  0.0f,
            31.0f, 17.0f, 16.0f, 17.0f, 16.0f, 18.0f}};
    // ======================= CONSTRUCTORS =================================
    /**
     * Creates a new game world with the default values.
     *
     * The game world is scaled so that the screen coordinates do not agree
     * with the Box2d coordinates.  The bounds are in terms of the Box2d
     * world, not the screen.
     */
    protected GameController() {
        this(new Rectangle(0,0,DEFAULT_WIDTH,DEFAULT_HEIGHT),
            new Vector2(0,DEFAULT_GRAVITY));

    }

    /**
     * Creates a new game world
     *
     * The game world is scaled so that the screen coordinates do not agree
     * with the Box2d coordinates.  The bounds are in terms of the Box2d
     * world, not the screen.
     *
     * @param width  	The width in Box2d coordinates
     * @param height	The height in Box2d coordinates
     * @param gravity	The downward gravity
     */
    protected GameController(float width, float height, float gravity) {
        this(new Rectangle(0,0,width,height), new Vector2(0,gravity));
    }


    private PointLight light ;
    private RayHandler rayHandler;

    /**
     * Creates a new game world
     *
     * The game world is scaled so that the screen coordinates do not agree
     * with the Box2d coordinates.  The bounds are in terms of the Box2d
     * world, not the screen.
     *
     * @param bounds	The game bounds in Box2d coordinates
     * @param gravity	The gravitational force on this Box2d world
     */
    protected GameController(Rectangle bounds, Vector2 gravity) {
        world = new World(gravity.scl(1),false);
        this.bounds = new Rectangle(bounds);
        this.scale = new Vector2(1,1);
        debug  = false;
        active = false;
        // TODO: oxygen rate should be a parameter loaded from a json
        passiveOxygenRate = -.01f;
        activeOxygenRate = -.02f;
        rayHandler = new RayHandler(world);
        rayHandler.setAmbientLight(.01f);


        light = new PointLight(rayHandler,100, Color.BLACK,10,0,0);
        light.setContactFilter((short)1,(short)1,(short)1);

        Filter f = new Filter();
        f.maskBits = 1;
        f.groupIndex = 1;
        f.categoryBits = 1;

        light.setContactFilter(f);
        System.out.println("BG: "+background);
        collisionController = new CollisionController();
        world.setContactListener(this);
    }

    /**
     * Returns true if this is the active screen
     *
     * @return true if this is the active screen
     */
    public boolean isActive( ) {
        return active;
    }

    /**
     * Returns the canvas associated with this controller
     *
     * The canvas is shared across all controllers
     *
     * @return the canvas associated with this controller
     */
    public GameCanvas getCanvas() {
        return canvas;
    }

    public void setCameraController(  CameraController cameraController){
        this.cameraController = cameraController;
        cameraController.setBounds(0,0,5400*2/5,3035*2/5);




    }

    /**
     * Sets the canvas associated with this controller
     *
     * The canvas is shared across all controllers.  Setting this value will compute
     * the drawing scale from the canvas size.
     *
     * @param canvas the canvas associated with this controller
     */
    public void setCanvas(GameCanvas canvas) {
        this.canvas = canvas;
        this.scale.x = canvas.getWidth()/bounds.getWidth();
        this.scale.y = canvas.getHeight()/bounds.getHeight();
    }

    /**
     * Dispose of all (non-static) resources allocated to this mode.
     */
    public void dispose() {
        for(GameObject obj : objects) {
            obj.deactivatePhysics(world);
        }
        for(GameObject obj : aboveObjects) {
            obj.deactivatePhysics(world);


        }
        aboveObjects.clear();
        objects.clear();
        addQueue.clear();
        world.dispose();
        rayHandler.dispose();
        objects = null;
        addQueue = null;
        bounds = null;
        scale  = null;
        world  = null;
        canvas = null;
    }

    /**
     * Gather the assets for this controller.
     *
     * This method extracts the asset variables from the given asset directory. It
     * should only be called after the asset directory is completed.
     *
     * @param directory	Reference to global asset manager.
     */
    public void gatherAssets(AssetDirectory directory) {
        // Allocate the tiles
        diverTexture = new TextureRegion(directory.getEntry( "models:diver", Texture.class ));
        background = new TextureRegion(directory.getEntry( "background:ocean", Texture.class ));
        itemTexture = new TextureRegion(directory.getEntry("models:key", Texture.class));
        constants =  directory.getEntry( "models:constants", JsonValue.class );
        pingTexture = new TextureRegion(directory.getEntry( "models:ping", Texture.class ));
        wallTexture = new TextureRegion(directory.getEntry( "wall", Texture.class ));
        doorTexture= new TextureRegion(directory.getEntry( "door", Texture.class ));
        //wallBackTexture = new TextureRegion(directory.getEntry( "background:wooden_bg", Texture.class ));
        displayFont = directory.getEntry("fonts:lightpixel", BitmapFont.class);
        deadBodyTexture = new TextureRegion(directory.getEntry( "models:dead_body", Texture.class ));
    }

    /**
     *
     * Adds a physics object in to the insertion queue.
     *
     * Objects on the queue are added just before collision processing.  We do this to
     * control object creation.
     *
     * param obj The object to add
     */
    public void addQueuedObject(GameObject obj) {
        assert inBounds(obj) : "Object is not in bounds";
        addQueue.add(obj);
    }

    /**
     * Immediately adds the object to the physics world
     *
     * param obj The object to add
     */
    protected void addObject(GameObject obj) {
        assert inBounds(obj) : "Object is not in bounds";
        objects.add(obj);
        obj.activatePhysics(world);

    }

    /**
     * Immediately adds the object to the physics world
     *
     * param obj The object to add
     */
    protected void addAboveObject(GameObject obj) {
        assert inBounds(obj) : "Object is not in bounds";
        aboveObjects.add(obj);
        obj.activatePhysics(world);

    }
    /**
     * Returns true if the object is in bounds.
     *
     * This assertion is useful for debugging the physics.
     *
     * @param obj The object to check.
     *
     * @return true if the object is in bounds.
     */
    public boolean inBounds(GameObject obj) {
        boolean horiz = (bounds.x <= obj.getX() && obj.getX() <= bounds.x+bounds.width);
        boolean vert  = (bounds.y <= obj.getY() && obj.getY() <= bounds.y+bounds.height);
        return horiz && vert;
    }

    public void reset() {
        Vector2 gravity = new Vector2(world.getGravity() );
        for(GameObject obj : objects) {
            obj.deactivatePhysics(world);
        }
        for(GameObject obj : aboveObjects) {
            obj.deactivatePhysics(world);
        }


        world.setContactListener(this);
            populateLevel();

    }
    /**
     * Lays out the game geography.
     */
    private void populateLevel() {

        diver = new DiverModel(constants.get("diver"),diverTexture.getRegionWidth(),
            diverTexture.getRegionHeight());

        diver.setTexture(diverTexture);
        diver.setPingTexture(pingTexture);
        diver.setDrawScale(scale);
        diver.setName("diver");

        addObject(diver);

<<<<<<< HEAD

        light.setPosition((diver.getX()*diver.getDrawScale().x)/32f,(diver.getY()*diver.getDrawScale().y)/32f);

        key = new ItemModel(constants.get("diver"),itemTexture.getRegionWidth(),
=======
        key = new ItemModel(constants.get("key"),itemTexture.getRegionWidth(),
>>>>>>> 436f78f9
                itemTexture.getRegionHeight(), ItemType.KEY, 0);

//        key.setBodyType(BodyDef.BodyType.StaticBody);

//        key.setSensor(true);
        key.setTexture(itemTexture);
        key.setDrawScale(scale);
        key.setName("key");
        key.setGravityScale(.01f);

        addObject(key);

        dead_body = new ItemModel(constants.get("dead_body"),deadBodyTexture.getRegionWidth(),
                deadBodyTexture.getRegionHeight(), ItemType.DEAD_BODY, 0);

        dead_body.setTexture(deadBodyTexture);
        dead_body.setDrawScale(scale);
        dead_body.setName("dead_body");
        dead_body.setGravityScale(.01f);

        addObject(dead_body);

        //add a wall

//        float[][] wallVerts={
//            {1.0f, 3.0f, 6.0f, 3.0f, 6.0f, 2.5f, 1.0f, 2.5f},
//            { 6.0f, 4.0f, 9.0f, 4.0f, 9.0f, 2.5f, 6.0f, 2.5f},
//            {23.0f, 4.0f,31.0f, 4.0f,31.0f, 2.5f,23.0f, 2.5f},
//            {26.0f, 5.5f,28.0f, 5.5f,28.0f, 5.0f,26.0f, 5.0f},
//            {29.0f, 7.0f,31.0f, 7.0f,31.0f, 6.5f,29.0f, 6.5f},
//            {24.0f, 8.5f,27.0f, 8.5f,27.0f, 8.0f,24.0f, 8.0f},
//            {29.0f,10.0f,31.0f,10.0f,31.0f, 9.5f,29.0f, 9.5f},
//            {23.0f,11.5f,27.0f,11.5f,27.0f,11.0f,23.0f,11.0f},
//            {19.0f,12.5f,23.0f,12.5f,23.0f,12.0f,19.0f,12.0f},
//            { 1.0f,12.5f, 7.0f,12.5f, 7.0f,12.0f, 1.0f,12.0f}
//        };
        float[][] wallVerts={

        //         {-50.0f, 5.0f, 60.0f, 5.0f, 60.0f, 4.5f, -50.0f, 4.5f},
        //         {-50.0f, 15.0f, 60.0f, 15.0f, 60.0f, 14.5f, -50.0f, 14.5f},
        //         {41.0f, 5.0f, 42.0f, 05.0f, 42.0f, 25.0f, 40.0f, 25.0f}};
        //
        // float[] doorVerts =  {30.0f, 5.0f, 32.0f, 05.0f, 32.0f, 25.0f, 30.0f, 25.0f};
        // Door door = new Door(doorVerts,0,0,key);
        // door.setBodyType(BodyDef.BodyType.StaticBody);
        // door.setDensity(0);
        // door.setFriction(0.4f);
        // door.setRestitution(0.1f);
        // door.setDrawScale(scale);
        // door.setTexture(doorTexture);
        // door.setDrawScale(scale);
        // door.setName("door");
        // addAboveObject(door);

                //walls
            {-50.0f, 18.0f, -40.0f, 0.0f, -39.5f,  0.0f, -49.0f, 17.0f, 16.0f, 17.0f, 16.0f, 18.0f,},
            { 46.0f, 18.0f,  32.0f, -9.0f,  31.0f,  -10.0f,  45.0f, 17.0f, 16.0f, 17.0f, 16.0f, 18.0f},
                //first floor
            { -35.0f, -9.0f, -35.0f, -10.0f ,  32.0f, -10.0f,  32.0f, -9.0f},

            { -40.5f, 0.0f, -40.0f, -1.0f,  -13.0f, -1.0f,  -13.0f, 0.0f},
            { -3.0f, 0.0f, -3.0f, -9.0f, -2.0f, -9.0f, -2.0f, -1.0f,  6.0f, -1.0f, 6.0f, 0.0f},
            { 14.0f, 0.0f, 14.0f, -4.0f, 15.0f, -4.0f, 15.0f, -1.0f, 28.0f, -1.0f, 28.0f, 0.0f},

                //second floor
            { -33.0f, 9.0f, -33.0f, 8.0f , 32.0f, 8.0f, 32.0f, 9.0f},
            { 22.0f, 8.0f, 22.0f, 0.0f , 23.0f, 0.0f, 23.0f, 8.0f},
                //third floor
            {-10.0f, 17.0f, -10.0f, 9.0f , -9.0f, 9.0f, -9.0f, 17.0f},
            {20.0f, 17.0f, 20.0f, 13.0f , 21f, 13.0f, 21f, 17.0f}
        };

        for (int ii = 0; ii < wallVerts.length; ii++) {
            Wall obj;
            obj = new Wall(wallVerts[ii], 0, 0);
            obj.setBodyType(BodyDef.BodyType.StaticBody);
            obj.setDensity(0);
            obj.setFriction(0.4f);
            obj.setRestitution(0.1f);
            obj.setDrawScale(scale);
            obj.setTexture(wallTexture);
            obj.setDrawScale(scale);
            obj.setName("wall "+ii);
            addObject(obj);
        }


        float[] doorverts= {14f, -4.0f, 14f, -9.0f, 14.5f, -4.0f, 14.5f, -9.0f};
        Door door=new Door(doorverts, 0,0, key);
        door.setBodyType(BodyDef.BodyType.StaticBody);
        door.setTexture(doorTexture);
        door.setDrawScale(scale);
        door.setName("door");
        addObject(door);
        door.setUserData(door);
<<<<<<< HEAD
//        doors.add(door);
=======
        door.setActive(true);
        doors.add(door);
>>>>>>> 436f78f9

        float[] doorverts1= { 20.0f, 13.0f, 20.0f, 9.0f , 20.5f, 9.0f, 20.5f, 13.0f};
        Door door1=new Door(doorverts1, 0,0, key);
        door1.setBodyType(BodyDef.BodyType.StaticBody);
        door1.setTexture(doorTexture);
        door1.setDrawScale(scale);
        door1.setName("door1");
        addObject(door1);
        door1.setUserData(door1);
<<<<<<< HEAD
//        doors.add(door1);
=======
        door1.setActive(true);
        doors.add(door1);
>>>>>>> 436f78f9






    }



        // diver = new DiverModel(constants.get("diver"), diverWidth, diverHeight);
        // diver.setTexture(diverTexture);
        // diver.setName("Diver");
        // addObject(diver);



    /**
     * Returns whether to process the update loop
     *
     * At the start of the update loop, we check if it is time
     * to switch to a new game mode.  If not, the update proceeds
     * normally.
     *
     * @param dt	Number of seconds since last animation frame
     *
     * @return whether to process the update loop
     */
    public boolean preUpdate(float dt) {
        InputController input = InputController.getInstance();
        input.readInput(bounds, scale);
        if (listener == null) {
            return true;
        }

        // Toggle debug
        if (input.didDebug()) {
            debug = !debug;
        }

        // Handle resets
        if (input.didReset()) {
            reset();
        }
        return true;


    }

    /**
     * The core gameplay loop of this world.
     *
     * This method contains the specific update code for this mini-game. It does
     * not handle collisions, as those are managed by the parent class WorldController.
     * This method is called after input is read, but before collisions are resolved.
     * The very last thing that it should do is apply forces to the appropriate objects.
     *
     * @param dt	Number of seconds since last animation frame
     */
    public void update(float dt) {

//        rayHandler.setCombinedMatrix(cameraController.getCamera().combined.cpy().scl(32f),cameraController.
//                        getCamera().position.x,cameraController.getCamera().position.y,
//                cameraController.getCamera().viewportWidth*100,cameraController.getCamera().viewportHeight*100);

        rayHandler.setCombinedMatrix(cameraController.getCamera().combined.cpy().scl(40f));
        // apply movement
        InputController input = InputController.getInstance();
        diver.setHorizontalMovement(input.getHorizontal() *diver.getForce());
        diver.setVerticalMovement(input.getVertical() *diver.getForce());

        diver.applyForce();


//        if(diver.hasItem()&& input.getOrDropObject()){
//            diver.dropItem();
//        }
//
//
//        if(nearItem && input.getOrDropObject()){
//            diver.addPotentialItem(key);
//        }
//        if(diver.hasItem())key.setPosition(diver.getX()*diver.getDrawScale().x,diver.getY()*diver.getDrawScale().y);


        // do the ping
        diver.setPing(input.didPing());
//        if (input.didPing()){
            diver.setPingDirection(dead_body.getPosition());
//        }
        diver.setPickUpOrDrop(input.getOrDropObject());
        diver.setItem();
        key.setCarried(diver.carryingItem());

        // decrease oxygen from movement
        if (Math.abs(input.getHorizontal()) > 0 || Math.abs(input.getVertical()) > 0) {
//            System.out.println("moving");
            diver.changeOxygenLevel(activeOxygenRate);
        } else {
//            System.out.println("passive Oxygen Rate: " + passiveOxygenRate);
            diver.changeOxygenLevel(passiveOxygenRate);
        }

        if (diver.getBody()!=null){
            cameraController.setCameraPosition(diver.getX()*diver.getDrawScale().x,diver.getY()*diver.getDrawScale().y);
//
            light.setPosition((diver.getX()*diver.getDrawScale().x)/40f,(diver.getY()*diver.getDrawScale().y)/40f);

<<<<<<< HEAD
        }


=======
//        System.out.println("WORLD GRAVITY: " + world.getGravity());
>>>>>>> 436f78f9
        cameraController.render();

    }

    /**
     * Processes physics
     *
     * Once the update phase is over, but before we draw, we are ready to handle
     * physics.  The primary method is the step() method in world.  This implementation
     * works for all applications and should not need to be overwritten.
     *
     * @param dt	Number of seconds since last animation frame
     */
    public void postUpdate(float dt) {
        // Add any objects created by actions
        while (!addQueue.isEmpty()) {
            addObject(addQueue.poll());
        }

        // Turn the physics engine crank.
        world.step(WORLD_STEP,WORLD_VELOC,WORLD_POSIT);

        // Garbage collect the deleted objects.
        // Note how we use the linked list nodes to delete O(1) in place.
        // This is O(n) without copying.
        Iterator<PooledList<GameObject>.Entry> iterator = objects.entryIterator();
        while (iterator.hasNext()) {
            PooledList<GameObject>.Entry entry = iterator.next();
            GameObject obj = entry.getValue();
            if (obj.isRemoved()) {
                obj.deactivatePhysics(world);
                entry.remove();
            } else {
                // Note that update is called last!
                obj.update(dt);
            }
        }
        iterator = aboveObjects.entryIterator();
        while (iterator.hasNext()) {
            PooledList<GameObject>.Entry entry = iterator.next();
            GameObject obj = entry.getValue();
            if (obj.isRemoved()) {
                obj.deactivatePhysics(world);
                entry.remove();
            } else {
                // Note that update is called last!
                obj.update(dt);
            }
        }
    }

    /**
     * Draw the physics objects to the canvas
     *
     * For simple worlds, this method is enough by itself.  It will need
     * to be overriden if the world needs fancy backgrounds or the like.
     *
     * The method draws all objects in the order that they were added.
     *
     * @param dt	Number of seconds since last animation frame
     */
    public void draw(float dt) {
        canvas.clear();

        canvas.begin();
        // draw game objects
        canvas.draw(background, com.badlogic.gdx.graphics.Color.WHITE,background.getRegionWidth()/2f,background.getRegionHeight()/2f,0,0,0,4,4);
        for(GameObject obj : objects) {
            obj.draw(canvas);
        }

        // draw UI relative to the camera position
        // TODO: the text is shaking!!!!
        canvas.drawText(
            "Oxygen Level: " + (int) diver.getOxygenLevel(),
            displayFont,
            cameraController.getCameraPosition2D().x - canvas.getWidth()/2 + 50,
            cameraController.getCameraPosition2D().y - canvas.getHeight()/2 + 50);
        rayHandler.updateAndRender();
//        rayHandler.update();
//        rayHandler.render();

        for(GameObject obj : aboveObjects) {
            obj.draw(canvas);
        }
        canvas.end();
//
            canvas.beginDebug();
            for(GameObject obj : objects) {
                obj.drawDebug(canvas);
            }
            canvas.endDebug();

    }

    /**
     * Method to ensure that a sound asset is only played once.
     *
     * Every time you play a sound asset, it makes a new instance of that sound.
     * If you play the sounds to close together, you will have overlapping copies.
     * To prevent that, you must stop the sound before you play it again.  That
     * is the purpose of this method.  It stops the current instance playing (if
     * any) and then returns the id of the new instance for tracking.
     *
     * @param sound		The sound asset to play
     * @param soundId	The previously playing sound instance
     *
     * @return the new sound instance for this asset.
     */
    public long playSound(Sound sound, long soundId) {
        return playSound( sound, soundId, 1.0f );
    }

    /**
     * Method to ensure that a sound asset is only played once.
     *
     * Every time you play a sound asset, it makes a new instance of that sound.
     * If you play the sounds to close together, you will have overlapping copies.
     * To prevent that, you must stop the sound before you play it again.  That
     * is the purpose of this method.  It stops the current instance playing (if
     * any) and then returns the id of the new instance for tracking.
     *
     * @param sound		The sound asset to play
     * @param soundId	The previously playing sound instance
     * @param volume	The sound volume
     *
     * @return the new sound instance for this asset.
     */
    public long playSound(Sound sound, long soundId, float volume) {
        if (soundId != -1) {
            sound.stop( soundId );
        }
        return sound.play(volume);
    }

    /**
     * Called when the Screen is resized.
     *
     * This can happen at any point during a non-paused state but will never happen
     * before a call to show().
     *
     * @param width  The new width in pixels
     * @param height The new height in pixels
     */
    public void resize(int width, int height) {
        // IGNORE FOR NOW
    }

    /**
     * Called when the Screen should render itself.
     *
     * We defer to the other methods update() and draw().  However, it is VERY important
     * that we only quit AFTER a draw.
     *
     * @param delta Number of seconds since last animation frame
     */
    public void render(float delta) {
        if (active) {
            if (preUpdate(delta)) {
                update(delta); // This is the one that must be defined.
                postUpdate(delta);
            }
            draw(delta);
        }
    }

    /**
     * Called when the Screen is paused.
     *
     * This is usually when it's not active or visible on screen. An Application is
     * also paused before it is destroyed.
     */
    public void pause() {
        // TODO Auto-generated method stub
    }

    /**
     * Called when the Screen is resumed from a paused state.
     *
     * This is usually when it regains focus.
     */
    public void resume() {
        // TODO Auto-generated method stub
    }

    /**
     * Called when this screen becomes the current screen for a Game.
     */
    public void show() {
        // Useless if called in outside animation loop
        active = true;
    }

    /**
     * Called when this screen is no longer the current screen for a Game.
     */
    public void hide() {
        // Useless if called in outside animation loop
        active = false;
    }

    /**
     * Sets the ScreenListener for this mode
     *
     * The ScreenListener will respond to requests to quit.
     */
    public void setScreenListener(ScreenListener listener) {
        this.listener = listener;
    }

//    boolean nearItem;
    // ================= CONTACT LISTENER METHODS =============================
    /**
     * Callback method for the start of a collision
     *
     * This method is called when we first get a collision between two objects.  We use
     * this method to test if it is the "right" kind of collision.  In particular, we
     * use it to test if we made it to the win door.
     *
     * @param contact The two bodies that collided
     */
//    public void beginContact(Contact contact) {
//
//        Fixture fix1 = contact.getFixtureA();
//        Fixture fix2 = contact.getFixtureB();
//
//        Body body1 = fix1.getBody();
//        Body body2 = fix2.getBody();
//
//        Object fd1 = fix1.getUserData();
//        Object fd2 = fix2.getUserData();
//
//        try {
//            GameObject bd1 = (GameObject)body1.getUserData();
//            GameObject bd2 = (GameObject)body2.getUserData();
//
////        if (pickedUp)
////            System.out.println("jkabdabdjhkabsdfkhjbasdkfhj");
//
//            // See if we have landed on the ground.
//
//
//            // Check for win condition
//            if (bd1 == diver   && bd2 == key) {
////
//                nearItem = true;
//            }
//        } catch (Exception e) {
//            e.printStackTrace();
//        }
//    }

    /**
     * Callback method for the start of a collision
     *
     * This method is called when two objects cease to touch.
     */
//    public void endContact(Contact contact) {
//        Body body1 = contact.getFixtureA().getBody();
//        Body body2 = contact.getFixtureB().getBody();
//        nearItem = false;
////        System.out.println("END CONTACT");
////        collisionController.endContact(body1, body2);
//    }
    public void beginContact(Contact contact) {

        Body body1 = contact.getFixtureA().getBody();
        Body body2 = contact.getFixtureB().getBody();



        if(body1.getUserData() instanceof DiverModel){
            if(body2.getUserData() instanceof ItemModel){
                CollisionController.pickUp(diver, (ItemModel) body2.getUserData());
            }
        }
        else if (body2.getUserData() instanceof DiverModel){
            if (body1.getUserData() instanceof ItemModel){
                CollisionController.pickUp(diver, (ItemModel)body1.getUserData());
            }
        }

        // ================= CONTACT LISTENER METHODS =============================




    }

    /**
     * Callback method for the start of a collision
     *
     * This method is called when two objects cease to touch.
     */
    public void endContact(Contact contact) {
        Body body1 = contact.getFixtureA().getBody();
        Body body2 = contact.getFixtureB().getBody();

        if (body1.getUserData() instanceof DiverModel) {
            if (body2.getUserData() instanceof ItemModel) {
                CollisionController.pickUp(diver, (ItemModel) body2.getUserData());
            }
        } else if (body2.getUserData() instanceof DiverModel) {
            if (body1.getUserData() instanceof ItemModel) {
                CollisionController.pickUp(diver, (ItemModel) body1.getUserData());
            }
        }
    }
    /**
     * Handles any modifications necessary before collision resolution
     *
     * This method is called just before Box2D resolves a collision.
     */
    public void preSolve(Contact contact, Manifold oldManifold) {
    }

    /** Unused ContactListener method */
    public void postSolve(Contact contact, ContactImpulse impulse) {}
}<|MERGE_RESOLUTION|>--- conflicted
+++ resolved
@@ -11,6 +11,7 @@
 import com.badlogic.gdx.math.Rectangle;
 import com.badlogic.gdx.math.Vector2;
 import com.badlogic.gdx.physics.box2d.*;
+import com.badlogic.gdx.utils.Array;
 import com.badlogic.gdx.utils.JsonValue;
 import com.xstudios.salvage.assets.AssetDirectory;
 import com.xstudios.salvage.game.models.*;
@@ -51,6 +52,8 @@
     protected ItemModel key;
     protected ItemModel dead_body;
 
+    private Array<Door> doors=new Array<Door>();
+
     /** Camera centered on the player */
     protected CameraController cameraController;
 
@@ -353,14 +356,9 @@
 
         addObject(diver);
 
-<<<<<<< HEAD
-
         light.setPosition((diver.getX()*diver.getDrawScale().x)/32f,(diver.getY()*diver.getDrawScale().y)/32f);
 
-        key = new ItemModel(constants.get("diver"),itemTexture.getRegionWidth(),
-=======
         key = new ItemModel(constants.get("key"),itemTexture.getRegionWidth(),
->>>>>>> 436f78f9
                 itemTexture.getRegionHeight(), ItemType.KEY, 0);
 
 //        key.setBodyType(BodyDef.BodyType.StaticBody);
@@ -456,12 +454,9 @@
         door.setName("door");
         addObject(door);
         door.setUserData(door);
-<<<<<<< HEAD
-//        doors.add(door);
-=======
+
         door.setActive(true);
         doors.add(door);
->>>>>>> 436f78f9
 
         float[] doorverts1= { 20.0f, 13.0f, 20.0f, 9.0f , 20.5f, 9.0f, 20.5f, 13.0f};
         Door door1=new Door(doorverts1, 0,0, key);
@@ -471,17 +466,9 @@
         door1.setName("door1");
         addObject(door1);
         door1.setUserData(door1);
-<<<<<<< HEAD
-//        doors.add(door1);
-=======
+
         door1.setActive(true);
         doors.add(door1);
->>>>>>> 436f78f9
-
-
-
-
-
 
     }
 
@@ -580,18 +567,15 @@
             diver.changeOxygenLevel(passiveOxygenRate);
         }
 
-        if (diver.getBody()!=null){
-            cameraController.setCameraPosition(diver.getX()*diver.getDrawScale().x,diver.getY()*diver.getDrawScale().y);
-//
-            light.setPosition((diver.getX()*diver.getDrawScale().x)/40f,(diver.getY()*diver.getDrawScale().y)/40f);
-
-<<<<<<< HEAD
-        }
-
-
-=======
-//        System.out.println("WORLD GRAVITY: " + world.getGravity());
->>>>>>> 436f78f9
+    if (diver.getBody() != null) {
+        cameraController.setCameraPosition(
+            diver.getX() * diver.getDrawScale().x, diver.getY() * diver.getDrawScale().y);
+          //
+        light.setPosition(
+            (diver.getX() * diver.getDrawScale().x) / 40f,
+            (diver.getY() * diver.getDrawScale().y) / 40f);
+        }
+        // TODO: why wasnt this in marco's code?
         cameraController.render();
 
     }
