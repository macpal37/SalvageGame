--- conflicted
+++ resolved
@@ -573,13 +573,9 @@
      * Lays out the game geography.
      */
     private void populateLevel() {
-<<<<<<< HEAD
-        camera.setZoom(1.0f);
-=======
 
 //        camera.setZoom(1.0f);
         System.out.println("SCALE:: " + world_scale.toString());
->>>>>>> 8f6b6ac8
         levelBuilder.createLevel(levels[curr_level], level, world_scale, symbol_scale, rayHandler);
         pause = false;
 
