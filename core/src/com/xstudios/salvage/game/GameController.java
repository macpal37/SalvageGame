--- conflicted
+++ resolved
@@ -488,12 +488,9 @@
      * Lays out the game geography.
      */
     private void populateLevel() {
-<<<<<<< HEAD
-        ArrayList<GObject> objects = levelBuilder.createLevel("level" + Level);
-=======
-        ArrayList<GObject> objects = levelBuilder.createLevel(levels[level], "old_ship_tileset", tileset);
->>>>>>> d017bfc0
-
+
+        ArrayList<GObject> objects = levelBuilder.createLevel(levels[level]);
+        
         int wallCounter = 0;
         int keyCounter = 0;
         int doorCounter = 0;
