--- conflicted
+++ resolved
@@ -400,25 +400,35 @@
         forceCache.y = input.getVertical() *diver.getForce();
 
         // kicking off of an obstacle
-//        System.out.println("Kicked: " + input.didKickOff());
-//        System.out.println("isTouchingObstacle: "f + diver
-//        .isTouchingObstacle());
-//        System.out.println("isLatchedOn: " + diver.isLatchedOn());
+        System.out.println("Kicked: " + input.didKickOff());
+        System.out.println("isTouchingObstacle: " + diver
+        .isTouchingObstacle());
+        System.out.println("isLatchedOn: " + diver.isLatchedOn());
+        // player wants to kick, diver is near a wall and has yet to latch on
         if (input.didKickOff() && diver.isTouchingObstacle() && !diver.isLatchedOn()) {
             // set velocity and forces to 0
             forceCache.x = 0;
             forceCache.y = 0;
             diver.setLinearVelocity(forceCache);
+            diver.setGravityScale(0);
             diver.setLatchedOn(true);
+            // player wants to kick, diver is near a wall, and is latched on
         } else if (input.didKickOff() && diver.isTouchingObstacle() && diver.isLatchedOn()) {
+            // double forces for a boost in speed!
             forceCache.x *= 2;
             forceCache.y *= 2;
+            diver.setBoostedVelocity(forceCache);
+            diver.setGravityScale(1);
             diver.setLatchedOn(false);
-        } else if (diver.isLatchedOn()) {
+            // player is latched on but has not
+        } else if (diver.isTouchingObstacle() && diver.isLatchedOn()) {
             // rotate the diver to face the direction of the arrow keys
             forceCache.x = 0;
             forceCache.y = 0;
             diver.setLinearVelocity(forceCache);
+        } else {
+            diver.setGravityScale(1);
+            diver.setLatchedOn(false);
         }
 
         // apply movement
@@ -659,18 +669,10 @@
     public void beginContact(Contact contact) {
         Body body1 = contact.getFixtureA().getBody();
         Body body2 = contact.getFixtureB().getBody();
-<<<<<<< HEAD
-        System.out.println("Contact");
-=======
-
+
+        // Call CollisionController to handle collisions
 //        System.out.println("BEGIN CONTACT");
         collisionController.startContact(body1, body2);
->>>>>>> a320aebd
-        // Call CollisionController to handle collisions
-        if (body1.getUserData() == diver || body2.getUserData() == diver) {
-            System.out.println("body collided");
-            diver.setTouchingObstacle(true);
-        }
     }
 
     /**
@@ -682,15 +684,9 @@
         Body body1 = contact.getFixtureA().getBody();
         Body body2 = contact.getFixtureB().getBody();
 
-<<<<<<< HEAD
         // Call CollisionController to handle collisions
-        if (body1.getUserData() == diver || body2.getUserData() == diver) {
-            diver.setTouchingObstacle(false);
-        }
-=======
 //        System.out.println("END CONTACT");
         collisionController.endContact(body1, body2);
->>>>>>> a320aebd
     }
 
     /**
