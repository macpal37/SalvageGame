package com.xstudios.salvage.game;

import com.badlogic.gdx.Screen;
import com.badlogic.gdx.audio.Sound;
import com.badlogic.gdx.graphics.Texture;
import com.badlogic.gdx.graphics.g2d.BitmapFont;
import com.badlogic.gdx.graphics.g2d.TextureRegion;
import com.badlogic.gdx.math.Rectangle;
import com.badlogic.gdx.math.Vector2;
import com.badlogic.gdx.physics.box2d.*;
import com.badlogic.gdx.utils.JsonValue;
import com.xstudios.salvage.assets.AssetDirectory;
import com.xstudios.salvage.game.models.DiverModel;
<<<<<<< HEAD
import com.xstudios.salvage.game.models.Door;
=======
import com.xstudios.salvage.game.models.ItemModel;
import com.xstudios.salvage.game.models.ItemType;
>>>>>>> a320aebd
import com.xstudios.salvage.game.models.Wall;
import com.xstudios.salvage.util.PooledList;
import com.xstudios.salvage.util.ScreenListener;
import java.util.Iterator;

public class GameController implements Screen, ContactListener {
    // Assets
    /** The texture for diver */
    protected TextureRegion diverTexture;
    /** The texture for item */
    protected TextureRegion itemTexture;
   /** Ocean Background Texture */
    protected TextureRegion background;
    /** The texture for ping */
    protected TextureRegion pingTexture;

    JsonValue constants;

    // Models to be updated
    protected TextureRegion wallTexture;
    protected TextureRegion wallBackTexture;

    /** The font for giving messages to the player */
    protected BitmapFont displayFont;


    // Models to be updated
    protected DiverModel diver;

    protected ItemModel key;

    /** Camera centered on the player */
    protected CameraController cameraController;

    /** manages collisions */
    protected CollisionController collisionController;
    /** The rate at which oxygen should decrease passively */
    protected float passiveOxygenRate;
    protected float activeOxygenRate;

    /** How many frames after winning/losing do we continue? */
    public static final int EXIT_COUNT = 120;
    /** The amount of time for a physics engine step. */
    public static final float WORLD_STEP = 1/60.0f;
    /** Number of velocity iterations for the constrain solvers */
    public static final int WORLD_VELOC = 6;
    /** Number of position iterations for the constrain solvers */
    public static final int WORLD_POSIT = 2;

    /** Width of the game world in Box2d units */
    protected static final float DEFAULT_WIDTH  = 32.0f;
    /** Height of the game world in Box2d units */
    protected static final float DEFAULT_HEIGHT = 18.0f;
    /** Aspect ratio of the world*/
    protected static final float ASPECT_RATIO = DEFAULT_WIDTH/DEFAULT_HEIGHT;
    /** The default value of gravity (going down) */
    protected static final float DEFAULT_GRAVITY = -4.9f;


    /** Reference to the game canvas */
    protected GameCanvas canvas;
    /** All the objects in the world. */
    protected PooledList<GameObject> objects  = new PooledList<GameObject>();
    /** Queue for adding objects */
    protected PooledList<GameObject> addQueue = new PooledList<GameObject>();
    /** Listener that will update the player mode when we are done */
    private ScreenListener listener;

    /** The Box2D world */
    protected World world;
    /** The boundary of the world */
    protected Rectangle bounds;
    /** The world scale */
    protected Vector2 scale;


    /** Whether or not this is an active controller */
    private boolean active;
    /** Whether or not debug mode is active */
    private boolean debug;


    //sample wall to get rid of later
    public float[][] wall_indices={{16.0f, 18.0f, 16.0f, 17.0f,  1.0f, 17.0f,
            1.0f,  0.0f,  0.0f,  0.0f,  0.0f, 18.0f},
            {32.0f, 18.0f, 32.0f,  0.0f, 31.0f,  0.0f,
            31.0f, 17.0f, 16.0f, 17.0f, 16.0f, 18.0f}};
    // ======================= CONSTRUCTORS =================================
    /**
     * Creates a new game world with the default values.
     *
     * The game world is scaled so that the screen coordinates do not agree
     * with the Box2d coordinates.  The bounds are in terms of the Box2d
     * world, not the screen.
     */
    protected GameController() {
        this(new Rectangle(0,0,DEFAULT_WIDTH,DEFAULT_HEIGHT),
            new Vector2(0,DEFAULT_GRAVITY));

    }

    /**
     * Creates a new game world
     *
     * The game world is scaled so that the screen coordinates do not agree
     * with the Box2d coordinates.  The bounds are in terms of the Box2d
     * world, not the screen.
     *
     * @param width  	The width in Box2d coordinates
     * @param height	The height in Box2d coordinates
     * @param gravity	The downward gravity
     */
    protected GameController(float width, float height, float gravity) {
        this(new Rectangle(0,0,width,height), new Vector2(0,gravity));
    }

    /**
     * Creates a new game world
     *
     * The game world is scaled so that the screen coordinates do not agree
     * with the Box2d coordinates.  The bounds are in terms of the Box2d
     * world, not the screen.
     *
     * @param bounds	The game bounds in Box2d coordinates
     * @param gravity	The gravitational force on this Box2d world
     */
    protected GameController(Rectangle bounds, Vector2 gravity) {
        world = new World(gravity.scl(1),false);
        this.bounds = new Rectangle(bounds);
        this.scale = new Vector2(1,1);
        debug  = false;
        active = false;

        // TODO: oxygen rate should be a parameter loaded from a json
        passiveOxygenRate = -.01f;
        activeOxygenRate = -.02f;

        System.out.println("BG: "+background);
        collisionController = new CollisionController();
        world.setContactListener(this);
    }

    /**
     * Returns true if this is the active screen
     *
     * @return true if this is the active screen
     */
    public boolean isActive( ) {
        return active;
    }

    /**
     * Returns the canvas associated with this controller
     *
     * The canvas is shared across all controllers
     *
     * @return the canvas associated with this controller
     */
    public GameCanvas getCanvas() {
        return canvas;
    }

    public void setCameraController(  CameraController cameraController){
        this.cameraController = cameraController;
        cameraController.setBounds(0,0,5400*2/5,3035*2/5);
    }

    /**
     * Sets the canvas associated with this controller
     *
     * The canvas is shared across all controllers.  Setting this value will compute
     * the drawing scale from the canvas size.
     *
     * @param canvas the canvas associated with this controller
     */
    public void setCanvas(GameCanvas canvas) {
        this.canvas = canvas;
        this.scale.x = canvas.getWidth()/bounds.getWidth();
        this.scale.y = canvas.getHeight()/bounds.getHeight();
    }

    /**
     * Dispose of all (non-static) resources allocated to this mode.
     */
    public void dispose() {
        for(GameObject obj : objects) {
            obj.deactivatePhysics(world);
        }
        objects.clear();
        addQueue.clear();
        world.dispose();
        objects = null;
        addQueue = null;
        bounds = null;
        scale  = null;
        world  = null;
        canvas = null;
    }

    /**
     * Gather the assets for this controller.
     *
     * This method extracts the asset variables from the given asset directory. It
     * should only be called after the asset directory is completed.
     *
     * @param directory	Reference to global asset manager.
     */
    public void gatherAssets(AssetDirectory directory) {
        // Allocate the tiles
        diverTexture = new TextureRegion(directory.getEntry( "models:diver", Texture.class ));
        background = new TextureRegion(directory.getEntry( "background:ocean", Texture.class ));
        itemTexture = new TextureRegion(directory.getEntry("models:key", Texture.class));
        constants =  directory.getEntry( "models:constants", JsonValue.class );
        pingTexture = new TextureRegion(directory.getEntry( "models:ping", Texture.class ));
        wallTexture = new TextureRegion(directory.getEntry( "wall", Texture.class ));
        //wallBackTexture = new TextureRegion(directory.getEntry( "background:wooden_bg", Texture.class ));
        displayFont = directory.getEntry("fonts:lightpixel", BitmapFont.class);
    }

    /**
     *
     * Adds a physics object in to the insertion queue.
     *
     * Objects on the queue are added just before collision processing.  We do this to
     * control object creation.
     *
     * param obj The object to add
     */
    public void addQueuedObject(GameObject obj) {
        assert inBounds(obj) : "Object is not in bounds";
        addQueue.add(obj);
    }

    /**
     * Immediately adds the object to the physics world
     *
     * param obj The object to add
     */
    protected void addObject(GameObject obj) {
        assert inBounds(obj) : "Object is not in bounds";
        objects.add(obj);
        obj.activatePhysics(world);
    }

    /**
     * Returns true if the object is in bounds.
     *
     * This assertion is useful for debugging the physics.
     *
     * @param obj The object to check.
     *
     * @return true if the object is in bounds.
     */
    public boolean inBounds(GameObject obj) {
        boolean horiz = (bounds.x <= obj.getX() && obj.getX() <= bounds.x+bounds.width);
        boolean vert  = (bounds.y <= obj.getY() && obj.getY() <= bounds.y+bounds.height);
        return horiz && vert;
    }

    public void reset() {
        Vector2 gravity = new Vector2(world.getGravity() );
        for(GameObject obj : objects) {
            obj.deactivatePhysics(world);
        }

        world = new World(gravity,false);
        world.setContactListener(this);
        resetLevel();
    }

    private void resetLevel() {

        diver = new DiverModel(constants.get("diver"),diverTexture.getRegionWidth(),
            diverTexture.getRegionHeight());

        diver.setTexture(diverTexture);
        diver.setPingTexture(pingTexture);
        diver.setDrawScale(scale);
        diver.setName("diver");

        addObject(diver);

        key = new ItemModel(constants.get("diver"),itemTexture.getRegionWidth(),
                itemTexture.getRegionHeight(), ItemType.KEY, 0);

        key.setTexture(itemTexture);
        key.setDrawScale(scale);
        key.setName("key");
        key.setGravityScale(.01f);

        addObject(key);
        //add a wall

        float[][] wallVerts={
            {1.0f, 3.0f, 6.0f, 3.0f, 6.0f, 2.5f, 1.0f, 2.5f},
            { 6.0f, 4.0f, 9.0f, 4.0f, 9.0f, 2.5f, 6.0f, 2.5f},
            {23.0f, 4.0f,31.0f, 4.0f,31.0f, 2.5f,23.0f, 2.5f},
            {26.0f, 5.5f,28.0f, 5.5f,28.0f, 5.0f,26.0f, 5.0f},
            {29.0f, 7.0f,31.0f, 7.0f,31.0f, 6.5f,29.0f, 6.5f},
            {24.0f, 8.5f,27.0f, 8.5f,27.0f, 8.0f,24.0f, 8.0f},
            {29.0f,10.0f,31.0f,10.0f,31.0f, 9.5f,29.0f, 9.5f},
            {23.0f,11.5f,27.0f,11.5f,27.0f,11.0f,23.0f,11.0f},
            {19.0f,12.5f,23.0f,12.5f,23.0f,12.0f,19.0f,12.0f},
            { 1.0f,12.5f, 7.0f,12.5f, 7.0f,12.0f, 1.0f,12.0f}
        };

        for (int ii = 0; ii < wallVerts.length; ii++) {
            Wall obj;
            obj = new Wall(wallVerts[ii], 0, 0);
            obj.setBodyType(BodyDef.BodyType.StaticBody);
            obj.setDensity(0);
            obj.setFriction(0.4f);
            obj.setRestitution(0.1f);
            obj.setDrawScale(scale);
            obj.setTexture(wallTexture);
            obj.setDrawScale(scale);
            obj.setName("wall "+ii);
            addObject(obj);
        }

    }

    /**
     * Lays out the game geography.
     */
    private void populateLevel() {
        float diverWidth = diverTexture.getRegionWidth();
        float diverHeight = diverTexture.getRegionHeight();

        // add the diver

        diver = new DiverModel(constants.get("diver"), diverWidth, diverHeight);
        diver.setTexture(diverTexture);
        diver.setName("Diver");
        addObject(diver);

    }

    /**
     * Returns whether to process the update loop
     *
     * At the start of the update loop, we check if it is time
     * to switch to a new game mode.  If not, the update proceeds
     * normally.
     *
     * @param dt	Number of seconds since last animation frame
     *
     * @return whether to process the update loop
     */
    public boolean preUpdate(float dt) {
        InputController input = InputController.getInstance();
        input.readInput(bounds, scale);
        if (listener == null) {
            return true;
        }

        // Toggle debug
        if (input.didDebug()) {
            debug = !debug;
        }

        // Handle resets
        if (input.didReset()) {
            reset();
        }
        return true;
    }

    /**
     * The core gameplay loop of this world.
     *
     * This method contains the specific update code for this mini-game. It does
     * not handle collisions, as those are managed by the parent class WorldController.
     * This method is called after input is read, but before collisions are resolved.
     * The very last thing that it should do is apply forces to the appropriate objects.
     *
     * @param dt	Number of seconds since last animation frame
     */
    public void update(float dt) {
        // apply movement
        InputController input = InputController.getInstance();
        diver.setHorizontalMovement(input.getHorizontal() *diver.getForce());
        diver.setVerticalMovement(input.getVertical() *diver.getForce());

        diver.applyForce();

        // do the ping
        diver.setPing(input.didPing());
        if (input.didPing()){
            diver.setPingDirection(new Vector2(3,3));
        }
        diver.setPickUpOrDrop(input.getOrDropObject());
        diver.setItem();

        // decrease oxygen from movement
        if (Math.abs(input.getHorizontal()) > 0 || Math.abs(input.getVertical()) > 0) {
//            System.out.println("moving");
            diver.changeOxygenLevel(activeOxygenRate);
        } else {
//            System.out.println("passive Oxygen Rate: " + passiveOxygenRate);
            diver.changeOxygenLevel(passiveOxygenRate);
        }

        if (diver.getBody()!=null){
            cameraController.setCameraPosition(diver.getX()*diver.getDrawScale().x,diver.getY()*diver.getDrawScale().y);
        }

//        System.out.println("WORLD GRAVITY: " + world.getGravity());
        cameraController.render();
    }

    /**
     * Processes physics
     *
     * Once the update phase is over, but before we draw, we are ready to handle
     * physics.  The primary method is the step() method in world.  This implementation
     * works for all applications and should not need to be overwritten.
     *
     * @param dt	Number of seconds since last animation frame
     */
    public void postUpdate(float dt) {
        // Add any objects created by actions
        while (!addQueue.isEmpty()) {
            addObject(addQueue.poll());
        }

        // Turn the physics engine crank.
        world.step(WORLD_STEP,WORLD_VELOC,WORLD_POSIT);

        // Garbage collect the deleted objects.
        // Note how we use the linked list nodes to delete O(1) in place.
        // This is O(n) without copying.
        Iterator<PooledList<GameObject>.Entry> iterator = objects.entryIterator();
        while (iterator.hasNext()) {
            PooledList<GameObject>.Entry entry = iterator.next();
            GameObject obj = entry.getValue();
            if (obj.isRemoved()) {
                obj.deactivatePhysics(world);
                entry.remove();
            } else {
                // Note that update is called last!
                obj.update(dt);
            }
        }
    }

    /**
     * Draw the physics objects to the canvas
     *
     * For simple worlds, this method is enough by itself.  It will need
     * to be overriden if the world needs fancy backgrounds or the like.
     *
     * The method draws all objects in the order that they were added.
     *
     * @param dt	Number of seconds since last animation frame
     */
    public void draw(float dt) {
        canvas.clear();

        canvas.begin();
        // draw game objects
        canvas.draw(background, com.badlogic.gdx.graphics.Color.WHITE,background.getRegionWidth()/2f,background.getRegionHeight()/2f,0,0,0,4,4);
        for(GameObject obj : objects) {
            obj.draw(canvas);
        }

        // draw UI relative to the camera position
        // TODO: the text is shaking!!!!
        canvas.drawText(
            "Oxygen Level: " + (int) diver.getOxygenLevel(),
            displayFont,
            cameraController.getCameraPosition2D().x - canvas.getWidth()/2 + 50,
            cameraController.getCameraPosition2D().y - canvas.getHeight()/2 + 50);

        canvas.end();

            canvas.beginDebug();
            for(GameObject obj : objects) {
                obj.drawDebug(canvas);
            }
            canvas.endDebug();

    }

    /**
     * Method to ensure that a sound asset is only played once.
     *
     * Every time you play a sound asset, it makes a new instance of that sound.
     * If you play the sounds to close together, you will have overlapping copies.
     * To prevent that, you must stop the sound before you play it again.  That
     * is the purpose of this method.  It stops the current instance playing (if
     * any) and then returns the id of the new instance for tracking.
     *
     * @param sound		The sound asset to play
     * @param soundId	The previously playing sound instance
     *
     * @return the new sound instance for this asset.
     */
    public long playSound(Sound sound, long soundId) {
        return playSound( sound, soundId, 1.0f );
    }

    /**
     * Method to ensure that a sound asset is only played once.
     *
     * Every time you play a sound asset, it makes a new instance of that sound.
     * If you play the sounds to close together, you will have overlapping copies.
     * To prevent that, you must stop the sound before you play it again.  That
     * is the purpose of this method.  It stops the current instance playing (if
     * any) and then returns the id of the new instance for tracking.
     *
     * @param sound		The sound asset to play
     * @param soundId	The previously playing sound instance
     * @param volume	The sound volume
     *
     * @return the new sound instance for this asset.
     */
    public long playSound(Sound sound, long soundId, float volume) {
        if (soundId != -1) {
            sound.stop( soundId );
        }
        return sound.play(volume);
    }

    /**
     * Called when the Screen is resized.
     *
     * This can happen at any point during a non-paused state but will never happen
     * before a call to show().
     *
     * @param width  The new width in pixels
     * @param height The new height in pixels
     */
    public void resize(int width, int height) {
        // IGNORE FOR NOW
    }

    /**
     * Called when the Screen should render itself.
     *
     * We defer to the other methods update() and draw().  However, it is VERY important
     * that we only quit AFTER a draw.
     *
     * @param delta Number of seconds since last animation frame
     */
    public void render(float delta) {
        if (active) {
            if (preUpdate(delta)) {
                update(delta); // This is the one that must be defined.
                postUpdate(delta);
            }
            draw(delta);
        }
    }

    /**
     * Called when the Screen is paused.
     *
     * This is usually when it's not active or visible on screen. An Application is
     * also paused before it is destroyed.
     */
    public void pause() {
        // TODO Auto-generated method stub
    }

    /**
     * Called when the Screen is resumed from a paused state.
     *
     * This is usually when it regains focus.
     */
    public void resume() {
        // TODO Auto-generated method stub
    }

    /**
     * Called when this screen becomes the current screen for a Game.
     */
    public void show() {
        // Useless if called in outside animation loop
        active = true;
    }

    /**
     * Called when this screen is no longer the current screen for a Game.
     */
    public void hide() {
        // Useless if called in outside animation loop
        active = false;
    }

    /**
     * Sets the ScreenListener for this mode
     *
     * The ScreenListener will respond to requests to quit.
     */
    public void setScreenListener(ScreenListener listener) {
        this.listener = listener;
    }

    // ================= CONTACT LISTENER METHODS =============================
    /**
     * Callback method for the start of a collision
     *
     * This method is called when we first get a collision between two objects.  We use
     * this method to test if it is the "right" kind of collision.  In particular, we
     * use it to test if we made it to the win door.
     *
     * @param contact The two bodies that collided
     */
    public void beginContact(Contact contact) {
        Body body1 = contact.getFixtureA().getBody();
        Body body2 = contact.getFixtureB().getBody();

<<<<<<< HEAD
        Door door=null;

=======
//        System.out.println("BEGIN CONTACT");
        collisionController.startContact(body1, body2);
>>>>>>> a320aebd
        // Call CollisionController to handle collisions
        if(body1.getUserData() instanceof DiverModel || body2.getUserData() instanceof DiverModel){
            if(body1.getUserData() instanceof Door){
                door=(Door)body1.getUserData();
            }
            else if (body2.getUserData() instanceof Door){
                door=(Door)body2.getUserData();
            }
            if(door !=null){
                if (diver.getItem().equals(door.getKey())){
                    door.setAwake(false);

                }
            }
        }

    }

    /**
     * Callback method for the start of a collision
     *
     * This method is called when two objects cease to touch.
     */
    public void endContact(Contact contact) {
        Body body1 = contact.getFixtureA().getBody();
        Body body2 = contact.getFixtureB().getBody();

//        System.out.println("END CONTACT");
        collisionController.endContact(body1, body2);
    }

    /**
     * Handles any modifications necessary before collision resolution
     *
     * This method is called just before Box2D resolves a collision.
     */
    public void preSolve(Contact contact, Manifold oldManifold) {
    }

    /** Unused ContactListener method */
    public void postSolve(Contact contact, ContactImpulse impulse) {}
}<|MERGE_RESOLUTION|>--- conflicted
+++ resolved
@@ -11,12 +11,9 @@
 import com.badlogic.gdx.utils.JsonValue;
 import com.xstudios.salvage.assets.AssetDirectory;
 import com.xstudios.salvage.game.models.DiverModel;
-<<<<<<< HEAD
 import com.xstudios.salvage.game.models.Door;
-=======
 import com.xstudios.salvage.game.models.ItemModel;
 import com.xstudios.salvage.game.models.ItemType;
->>>>>>> a320aebd
 import com.xstudios.salvage.game.models.Wall;
 import com.xstudios.salvage.util.PooledList;
 import com.xstudios.salvage.util.ScreenListener;
@@ -630,13 +627,8 @@
         Body body1 = contact.getFixtureA().getBody();
         Body body2 = contact.getFixtureB().getBody();
 
-<<<<<<< HEAD
         Door door=null;
 
-=======
-//        System.out.println("BEGIN CONTACT");
-        collisionController.startContact(body1, body2);
->>>>>>> a320aebd
         // Call CollisionController to handle collisions
         if(body1.getUserData() instanceof DiverModel || body2.getUserData() instanceof DiverModel){
             if(body1.getUserData() instanceof Door){
