--- conflicted
+++ resolved
@@ -394,23 +394,23 @@
 //            { 1.0f,12.5f, 7.0f,12.5f, 7.0f,12.0f, 1.0f,12.0f}
 //        };
         float[][] wallVerts={
-<<<<<<< HEAD
-                {-50.0f, 5.0f, 60.0f, 5.0f, 60.0f, 4.5f, -50.0f, 4.5f},
-                {-50.0f, 15.0f, 60.0f, 15.0f, 60.0f, 14.5f, -50.0f, 14.5f},
-                {41.0f, 5.0f, 42.0f, 05.0f, 42.0f, 25.0f, 40.0f, 25.0f}};
-
-        float[] doorVerts =  {30.0f, 5.0f, 32.0f, 05.0f, 32.0f, 25.0f, 30.0f, 25.0f};
-        Door door = new Door(doorVerts,0,0,key);
-        door.setBodyType(BodyDef.BodyType.StaticBody);
-        door.setDensity(0);
-        door.setFriction(0.4f);
-        door.setRestitution(0.1f);
-        door.setDrawScale(scale);
-        door.setTexture(doorTexture);
-        door.setDrawScale(scale);
-        door.setName("door");
-        addAboveObject(door);
-=======
+
+        //         {-50.0f, 5.0f, 60.0f, 5.0f, 60.0f, 4.5f, -50.0f, 4.5f},
+        //         {-50.0f, 15.0f, 60.0f, 15.0f, 60.0f, 14.5f, -50.0f, 14.5f},
+        //         {41.0f, 5.0f, 42.0f, 05.0f, 42.0f, 25.0f, 40.0f, 25.0f}};
+        //
+        // float[] doorVerts =  {30.0f, 5.0f, 32.0f, 05.0f, 32.0f, 25.0f, 30.0f, 25.0f};
+        // Door door = new Door(doorVerts,0,0,key);
+        // door.setBodyType(BodyDef.BodyType.StaticBody);
+        // door.setDensity(0);
+        // door.setFriction(0.4f);
+        // door.setRestitution(0.1f);
+        // door.setDrawScale(scale);
+        // door.setTexture(doorTexture);
+        // door.setDrawScale(scale);
+        // door.setName("door");
+        // addAboveObject(door);
+
                 //walls
             {-50.0f, 18.0f, -40.0f, 0.0f, -39.5f,  0.0f, -49.0f, 17.0f, 16.0f, 17.0f, 16.0f, 18.0f,},
             { 46.0f, 18.0f,  32.0f, -9.0f,  31.0f,  -10.0f,  45.0f, 17.0f, 16.0f, 17.0f, 16.0f, 18.0f},
@@ -428,7 +428,6 @@
             {-10.0f, 17.0f, -10.0f, 9.0f , -9.0f, 9.0f, -9.0f, 17.0f},
             {20.0f, 17.0f, 20.0f, 13.0f , 21f, 13.0f, 21f, 17.0f}
         };
->>>>>>> bb7c9501
 
         for (int ii = 0; ii < wallVerts.length; ii++) {
             Wall obj;
@@ -444,8 +443,7 @@
             addObject(obj);
         }
 
-<<<<<<< HEAD
-=======
+
         float[] doorverts= {14f, -4.0f, 14f, -9.0f, 14.5f, -4.0f, 14.5f, -9.0f};
         Door door=new Door(doorverts, 0,0, key);
         door.setBodyType(BodyDef.BodyType.StaticBody);
@@ -471,19 +469,16 @@
 
 
 
->>>>>>> bb7c9501
-    }
-
-
-<<<<<<< HEAD
-
-=======
-        diver = new DiverModel(constants.get("diver"), diverWidth, diverHeight);
-        diver.setTexture(diverTexture);
-        diver.setName("Diver");
-        addObject(diver);
-    }
->>>>>>> bb7c9501
+    }
+
+
+
+        // diver = new DiverModel(constants.get("diver"), diverWidth, diverHeight);
+        // diver.setTexture(diverTexture);
+        // diver.setName("Diver");
+        // addObject(diver);
+    }
+
 
     /**
      * Returns whether to process the update loop
