--- conflicted
+++ resolved
@@ -180,11 +180,7 @@
      */
     // Beta Release Setup
 //    private String[] levels = {"Golden0", "Golden1", "Golden2", "Golden3", "Golden4", "Golden5", "Golden6", "Golden7", "Golden8"};
-<<<<<<< HEAD
-    private String[] levels = {"Golden0", "Golden1", "Golden2", "Golden3", "Golden4", "Golden5", "Golden6", "Golden7", "Golden8", "Golden9", "Golden10", "Golden"};
-=======
     private String[] levels = {"Golden0", "Golden1", "Golden2", "Golden3", "Golden4", "Golden5", "Golden6", "Golden7", "Golden8", "Golden9", "Golden10", "Golden11", "Golden12"};
->>>>>>> ebb62fcd
 
 
     private int curr_level;
