package com.xstudios.salvage.game;

import box2dLight.PointLight;
import box2dLight.RayHandler;
import com.badlogic.gdx.Screen;
import com.badlogic.gdx.graphics.Color;
import com.badlogic.gdx.graphics.Texture;
import com.badlogic.gdx.graphics.g2d.BitmapFont;
import com.badlogic.gdx.graphics.g2d.TextureRegion;
import com.badlogic.gdx.math.MathUtils;
import com.badlogic.gdx.math.Rectangle;
import com.badlogic.gdx.math.Vector2;
import com.badlogic.gdx.math.Vector3;
import com.badlogic.gdx.physics.box2d.*;
import com.badlogic.gdx.utils.Array;
import com.badlogic.gdx.utils.JsonValue;
import com.xstudios.salvage.assets.AssetDirectory;
import com.xstudios.salvage.audio.AudioController;
import com.xstudios.salvage.game.levels.LevelBuilder;
import com.xstudios.salvage.game.levels.LevelModel;
import com.xstudios.salvage.game.models.DiverModel;
import com.xstudios.salvage.game.models.Wall;
import com.xstudios.salvage.game.models.*;
import com.xstudios.salvage.util.FilmStrip;
import com.xstudios.salvage.util.PooledList;
import com.xstudios.salvage.util.ScreenListener;

import java.util.ArrayList;
import java.util.Iterator;

public class GameController implements Screen, ContactListener {

    public int Level = 0;


    // Assets
    JsonValue constants;
    /**
     * Ocean Background Texture
     */
    protected TextureRegion background;

//    /**
//     * The texture for level.getDiver()
//     */
//    protected TextureRegion level.getDiver()Texture;
//    /**
//     * The texture for item
//     */
//    protected TextureRegion itemTexture;
//
//    /**
//     * The texture for ping
//     */
//    protected TextureRegion pingTexture;
//    /**
//     * The texture for dead body
//     */
//    protected TextureRegion deadBodyTexture;
//    /**
//     * The texture for dead body
//     */
//    protected TextureRegion doorTexture;
//    /**
//     * Texturs for the door
//     */
//    protected TextureRegion doorOpenTexture;
//    protected TextureRegion doorCloseTexture;
//    protected Texture swimmingAnimation;
//    protected Texture dustAnimation;
//    protected Texture plantAnimation;
//    protected TextureRegion tileset;
//
//    protected TextureRegion wallTexture;
//    protected TextureRegion hazardTexture;
//    protected TextureRegion wallBackTexture;


    protected TextureRegion hud;
    protected TextureRegion oxygen;
    protected TextureRegion depletedOxygen;
    protected TextureRegion oxygenText;
    protected TextureRegion bodyHud;
    protected TextureRegion keyHud;
    protected TextureRegion keys;
    private Vector3 tempProjectedHud;
    private Vector3 tempProjectedOxygen;

    /**
     * The font for giving messages to the player
     */

    public static BitmapFont displayFont;

    /**
     * how much the object that's stunning the level.getDiver() is draining their oxygen by
     */
    float hostileOxygenDrain = 0.0f;


    // Models to be updated
//    protected DiverModel level.getDiver();
//
//    protected ItemModel key;
//    //    protected ItemModel dead_body;
//    protected DeadBodyModel dead_body;

//    protected ArrayList<GoalDoor> goalArea = new ArrayList<>();
//
//    private Array<Door> doors = new Array<Door>();
//
//    /**
//     * All the objects in the world.
//     */
//    protected PooledList<GameObject> objects = new PooledList<GameObject>();
//
//    protected PooledList<GameObject> aboveObjects = new PooledList<GameObject>();
    /**
     * Queue for adding objects
     */
    protected PooledList<GameObject> addQueue = new PooledList<GameObject>();

    /**
     * Camera centered on the player
     */
    protected CameraController cameraController;

    /**
     * manages collisions
     */
    protected CollisionController collisionController;
    /**
     * The rate at which oxygen should decrease passively
     */
    protected float passiveOxygenRate;
    protected float activeOxygenRate;

    /**
     * How many frames after winning/losing do we continue?
     */
    public static final int EXIT_COUNT = 120;
    /**
     * The amount of time for a physics engine step.
     */
    public static final float WORLD_STEP = 1 / 60.0f;
    /**
     * Number of velocity iterations for the constrain solvers
     */
    public static final int WORLD_VELOC = 6;
    /**
     * Number of position iterations for the constrain solvers
     */
    public static final int WORLD_POSIT = 2;

    /**
     * Width of the game world in Box2d units
     */
    protected static final float DEFAULT_WIDTH = 32.0f;
    /**
     * Height of the game world in Box2d units
     */
    protected static final float DEFAULT_HEIGHT = 18.0f;
    /**
     * Aspect ratio of the world
     */
    protected static final float ASPECT_RATIO = DEFAULT_WIDTH / DEFAULT_HEIGHT;
    /**
     * The default value of gravity (going down)
     */
    protected static final float DEFAULT_GRAVITY = 0;//-4.9f;

    /**
     * Reference to the game canvas
     */
    protected GameCanvas canvas;

    /**
     * Listener that will update the player mode when we are done
     */
    private ScreenListener listener;

    /**
     * The Box2D world
     */
    protected World world;
    /**
     * The boundary of the world
     */
    protected Rectangle bounds;
    /**
     * The world scale
     */
    protected Vector2 scale;
    /**
     * The symbol scale
     */
    protected Vector2 symbol_scale;

    /**
     * Whether or not this is an active controller
     */
    private boolean active;
    /**
     * Whether or not debug mode is active
     */
    private boolean debug;

    private Vector2 forceCache;
    private AudioController audioController;
    private PhysicsController physicsController;

    private boolean reach_target = false;
    /**
     * ================================LEVELS=================================
     */
    private String[] levels = {"level0", "level1", "level2"};
    private int curr_level;

    private enum state {
        PLAYING,
        WIN_GAME,
        LOSE_GAME,
        RESTART,
        PAUSE,
        QUIT
    }

    // TODO: when we add other screens we can actually implement code to support pausing and quitting
    private state game_state;


    private LevelBuilder levelBuilder;
    private LevelModel level;

    private PointLight light;
    private RayHandler rayHandler;

    private PointLight wallShine;


    // ======================= CONSTRUCTORS =================================

    /**
     * Creates a new game world with the default values.
     * <p>
     * The game world is scaled so that the screen coordinates do not agree
     * with the Box2d coordinates.  The bounds are in terms of the Box2d
     * world, not the screen.
     */
    protected GameController() {
        this(new Rectangle(0, 0, DEFAULT_WIDTH, DEFAULT_HEIGHT),
                new Vector2(0, DEFAULT_GRAVITY));
        curr_level = 0;
    }

    /**
     * Creates a new game world
     * <p>
     * The game world is scaled so that the screen coordinates do not agree
     * with the Box2d coordinates.  The bounds are in terms of the Box2d
     * world, not the screen.
     *
     * @param width   The width in Box2d coordinates
     * @param height  The height in Box2d coordinates
     * @param gravity The downward gravity
     */
    protected GameController(float width, float height, float gravity) {
        this(new Rectangle(0, 0, width, height), new Vector2(0, gravity));
    }

    /**
     * Creates a new game world
     * <p>
     * The game world is scaled so that the screen coordinates do not agree
     * with the Box2d coordinates.  The bounds are in terms of the Box2d
     * world, not the screen.
     *
     * @param bounds  The game bounds in Box2d coordinates
     * @param gravity The gravitational force on this Box2d world
     */
    protected GameController(Rectangle bounds, Vector2 gravity) {
        this.tempProjectedHud = new Vector3(0, 0, 0);
        this.tempProjectedOxygen = new Vector3(0, 0, 0);
        world = new World(gravity.scl(1), false);
        this.bounds = new Rectangle(bounds);
        this.scale = new Vector2(1, 1);
        this.symbol_scale = new Vector2(.4f, .4f);
        debug = false;
        active = false;
        // TODO: oxygen rate should be a parameter loaded from a json
        passiveOxygenRate = -.01f;
        activeOxygenRate = -.02f;

        forceCache = new Vector2(0, 0);
        rayHandler = new RayHandler(world);
        rayHandler.setAmbientLight(.015f);

        light = new PointLight(rayHandler, 100, Color.BLACK, 12, 0, 0);
        wallShine = new PointLight(rayHandler, 100, Color.BLUE, 6, 0, 0);
        wallShine.setSoft(true);

        int r = 225, g = 103, b = 30;

        wallShine.setColor(78f / 255f, 180f / 255f, 82f / 255f, 0.85f);
        Filter f2 = new Filter();
        f2.categoryBits = 0x0004;
        f2.maskBits = 0x0002;
        f2.groupIndex = -1;

        Filter f = new Filter();
        f.categoryBits = 0x0002;
        f.maskBits = 0x0004;
        f.groupIndex = 1;

        wallShine.setContactFilter(f2);
        light.setContactFilter(f);
        audioController = new AudioController(100.0f);
        audioController.intialize();
        collisionController = new CollisionController();
        physicsController = new PhysicsController(10, 5);
        world.setContactListener(this);

        levelBuilder = new LevelBuilder();
        level = new LevelModel();

        game_state = state.PLAYING;

    }

    /**
     * Returns true if this is the active screen
     *
     * @return true if this is the active screen
     */
    public boolean isActive() {
        return active;
    }

    public void setLevel(int l) {
        curr_level = l;
    }

    /**
     * Returns the canvas associated with this controller
     * <p>
     * The canvas is shared across all controllers
     *
     * @return the canvas associated with this controller
     */
    public GameCanvas getCanvas() {
        return canvas;
    }

    public void setCameraController(CameraController cameraController) {
        this.cameraController = cameraController;
        cameraController.setBounds(0, 0, 5400 * 2 / 5, 3035 * 2 / 5);
    }

    /**
     * Sets the canvas associated with this controller
     * <p>
     * The canvas is shared across all controllers.  Setting this value will compute
     * the drawing scale from the canvas size.
     *
     * @param canvas the canvas associated with this controller
     */
    public void setCanvas(GameCanvas canvas) {
        this.canvas = canvas;
        this.scale.x = canvas.getWidth() / bounds.getWidth();
        this.scale.y = canvas.getHeight() / bounds.getHeight();
    }

    /**
     * Dispose of all (non-static) resources allocated to this mode.
     */
    public void dispose() {
        for (GameObject obj : level.getAllObjects()) {
            obj.deactivatePhysics(world);
        }

        addQueue.clear();
        world.dispose();
        rayHandler.dispose();

        level.dispose();
        addQueue = null;
        bounds = null;
        scale = null;
        world = null;
        canvas = null;
        audioController.dispose();
    }

    /**
     * Gather the assets for this controller.
     * <p>
     * This method extracts the asset variables from the given asset directory. It
     * should only be called after the asset directory is completed.
     *
     * @param directory Reference to global asset manager.
     */
    public void gatherAssets(AssetDirectory directory) {
        // Allocate the tiles
        levelBuilder.setDirectory(directory);
<<<<<<< HEAD
        tileset = new TextureRegion(directory.getEntry("levels:tilesets:old_ship_tileset", Texture.class));
        diverTexture = new TextureRegion(directory.getEntry("models:diver", Texture.class));
        swimmingAnimation = directory.getEntry("models:diver_swimming", Texture.class);
        dustAnimation = directory.getEntry("models:dust", Texture.class);

        plantAnimation = directory.getEntry("models:plant", Texture.class);
=======
        levelBuilder.gatherAssets(directory);
//        tileset = new TextureRegion(directory.getEntry("levels:tilesets:old_ship_tileset", Texture.class));
//        level.getDiver()Texture = new TextureRegion(directory.getEntry("models:level.getDiver()", Texture.class));
//        swimmingAnimation = directory.getEntry("models:level.getDiver()_swimming", Texture.class);
//        System.out.println("Swimm: " + swimmingAnimation);
//        dustAnimation = directory.getEntry("models:dust", Texture.class);
//
//        plantAnimation = directory.getEntry("models:plant", Texture.class);
//        System.out.println("DUST: " + dustAnimation);
>>>>>>> e5ce020b
        background = new TextureRegion(directory.getEntry("background:ocean", Texture.class));
//        itemTexture = new TextureRegion(directory.getEntry("models:key", Texture.class));
        constants = directory.getEntry("models:constants", JsonValue.class);
//        pingTexture = new TextureRegion(directory.getEntry("models:ping", Texture.class));
//        wallTexture = new TextureRegion(directory.getEntry("wall", Texture.class));
//        hazardTexture = new TextureRegion(directory.getEntry("hazard", Texture.class));
//        doorTexture = new TextureRegion(directory.getEntry("door", Texture.class));
//        //wallBackTexture = new TextureRegion(directory.getEntry( "background:wooden_bg", Texture.class ));
//        doorOpenTexture = new TextureRegion(directory.getEntry("models:door_open", Texture.class));
//        doorCloseTexture = new TextureRegion(directory.getEntry("models:door_closed", Texture.class));
        displayFont = directory.getEntry("fonts:lightpixel", BitmapFont.class);
//
//
//        deadBodyTexture = new TextureRegion(directory.getEntry("models:dead_body", Texture.class));
        hud = new TextureRegion(directory.getEntry("hud", Texture.class));
        depletedOxygen = new TextureRegion(directory.getEntry("oxygen_depleted", Texture.class));
        oxygenText = new TextureRegion(directory.getEntry("oxygen_text", Texture.class));
        bodyHud = new TextureRegion(directory.getEntry("body_hud", Texture.class));
        keyHud = new TextureRegion(directory.getEntry("key_hud", Texture.class));
        oxygen = new TextureRegion(directory.getEntry("oxygen", Texture.class));
//        keys = new TextureRegion(directory.getEntry("keys", Texture.class));


    }

    /**
     * Adds a physics object in to the insertion queue.
     * <p>
     * Objects on the queue are added just before collision processing.  We do this to
     * control object creation.
     * <p>
     * param obj The object to add
     */
    public void addQueuedObject(GameObject obj) {
        assert inBounds(obj) : "Object is not in bounds";
        addQueue.add(obj);
    }

    /**
     * Immediately adds the object to the physics world
     * <p>
     * param obj The object to add
     */
    protected void addObject(GameObject obj) {
        assert inBounds(obj) : "Object is not in bounds";
//        level.addObject(obj);
        obj.activatePhysics(world);
    }

    /**
     * Returns true if the object is in bounds.
     * <p>
     * This assertion is useful for debugging the physics.
     *
     * @param obj The object to check.
     * @return true if the object is in bounds.
     */
    public boolean inBounds(GameObject obj) {
        boolean horiz = (bounds.x <= obj.getX() && obj.getX() <= bounds.x + bounds.width);
        boolean vert = (bounds.y <= obj.getY() && obj.getY() <= bounds.y + bounds.height);
        return horiz && vert;
    }

    public void reset() {
        game_state = state.PLAYING;
        Vector2 gravity = new Vector2(world.getGravity());
        for (GameObject obj : level.getAllObjects()) {
            obj.deactivatePhysics(world);
        }

        level.getAllObjects().clear();
        addQueue.clear();
        audioController.reset();
        populateLevel();
    }


    /**
     * Lays out the game geography.
     */
    private void populateLevel() {
        levelBuilder.createLevel(levels[curr_level], level, scale, symbol_scale, rayHandler);
        pause = false;

        // TODO: will this have the same effect as going through each type, casting, then adding?
        for (GameObject obj : level.getAllObjects()) {
            addObject(obj);
        }
    }

    private void updateGameState() {
        if (level.getDiver().getOxygenLevel() <= 0) {
            game_state = state.LOSE_GAME;
        }
    }

    private void updatePlayingState() {
        // apply movement
        InputController input = InputController.getInstance();
        if (input.isPause()) pause();
        level.getDiver().setHorizontalMovement(input.getHorizontal() * level.getDiver().getForce());
        level.getDiver().setVerticalMovement(input.getVertical() * level.getDiver().getForce());

        // stop boosting when player has slowed down enough
        if (level.getDiver().getLinearVelocity().len() < 15 && level.getDiver().isBoosting()) {
            level.getDiver().setBoosting(false);
        }
        // set latching and boosting attributesf
        // latch onto obstacle when key pressed and close to an obstacle
        // stop latching and boost when key is let go
        // TODO: or when it is pressed again? Have had some issues with key presses being missed
        // otherwise, stop latching
        if (input.didKickOff() && level.getDiver().isTouchingObstacle()) {
            level.getDiver().setLatching(true);
        } else if (!input.didKickOff() && level.getDiver().isLatching()) {
            level.getDiver().setLatching(false);
            level.getDiver().setBoosting(true);
            level.getDiver().boost(); // boost according to the current user input
        } else {
            level.getDiver().setLatching(false);
        }


<<<<<<< HEAD
=======
        // System.out.println("Touching Obstacle:" + level.getDiver().isTouchingObstacle());
        // System.out.println("Latching:" + level.getDiver().isLatching());


>>>>>>> e5ce020b
        // set forces from ocean currents
        level.getDiver().setDriftMovement(physicsController.getCurrentVector(level.getDiver().getPosition()).x,
                physicsController.getCurrentVector(level.getDiver().getPosition()).y);
        // apply forces for movement
        if (!level.getDiver().getStunned())
            level.getDiver().applyForce();

        // do the ping
        level.getDiver().setPing(input.didPing());
        level.getDiver().setPingDirection(level.getDeadBody().getPosition());


        // manage items/dead body
        level.getDiver().setPickUpOrDrop(input.getOrDropObject());
        level.getDiver().setItem();
        level.getDeadBody().setCarried(level.getDiver().hasBody());

        if (!level.getDiver().getStunned()) {
            // decrease oxygen from movement
            if (Math.abs(input.getHorizontal()) > 0 || Math.abs(input.getVertical()) > 0) {
                level.getDiver().changeOxygenLevel(activeOxygenRate);
                // TODO: faster oxygen drain while carrying the body
            } else {
                level.getDiver().changeOxygenLevel(passiveOxygenRate);
            }
        }

        // update audio according to oxygen level
        audioController.update(level.getDiver().getOxygenLevel());


        if (level.getDiver().getBody() != null && !pause) {
            cameraController.setCameraPosition(
                    level.getDiver().getX() * level.getDiver().getDrawScale().x, level.getDiver().getY() * level.getDiver().getDrawScale().y);

            light.setPosition(
                    (level.getDiver().getX() * level.getDiver().getDrawScale().x) / 40f,
                    (level.getDiver().getY() * level.getDiver().getDrawScale().y) / 40f);
            wallShine.setPosition(
                    (level.getDiver().getX() * level.getDiver().getDrawScale().x) / 40f,
                    (level.getDiver().getY() * level.getDiver().getDrawScale().y) / 40f);
        }

        // TODO: why wasnt this in marco's code?

        cameraController.render();
    }

    public void setPause(boolean pause) {
        this.pause = pause;
    }

    public boolean pause;

    /**
     * Returns whether to process the update loop
     * <p>
     * At the start of the update loop, we check if it is time
     * to switch to a new game mode.  If not, the update proceeds
     * normally.
     *
     * @param dt Number of seconds since last animation frame
     * @return whether to process the update loop
     */
    public boolean preUpdate(float dt) {
        InputController input = InputController.getInstance();
        input.readInput(bounds, scale);
        if (listener == null) {
            return true;
        }

        // Toggle debug
        if (input.didDebug()) {
            debug = !debug;
            System.out.println("Debug: " + debug);
        }
        if (input.didMenu()) {
            cameraController.setCameraPosition(640.0f, 360.0f);
            listener.exitScreen(this, 2);
            pause = true;
        }

        // Handle resets
        if (input.didReset() || game_state == state.RESTART) {
            reset();
        }
        return true;


    }

    /**
     * The core gameplay loop of this world.
     * <p>
     * This method contains the specific update code for this mini-game. It does
     * not handle collisions, as those are managed by the parent class WorldController.
     * This method is called after input is read, but before collisions are resolved.
     * The very last thing that it should do is apply forces to the appropriate objects.
     *
     * @param dt Number of seconds since last animation frame
     */
    public void update(float dt) {
        for (Door door : level.getDoors()) {

            door.setActive(!door.getUnlock(level.getDiver().getItem()));
        }

        rayHandler.setCombinedMatrix(cameraController.getCamera().combined.cpy().scl(40f));


        switch (game_state) {
            case PLAYING:
                updatePlayingState();
                break;
            // could be useful later but currently just has updates for PLAYING state
//            case WIN_GAME:
//
//            break;
//            case LOSE_GAME:
//
//            break;
        }

        // apply movement
        InputController input = InputController.getInstance();


        updateGameState();

        //deal with hazard stun
<<<<<<< HEAD
        if (diver.getStunCooldown() > 0) {
            diver.setStunCooldown(diver.getStunCooldown() - 1);
=======
//        System.out.println("STUN: " + level.getDiver().getStunCooldown());
        if (level.getDiver().getStunCooldown() > 0) {
            level.getDiver().setStunCooldown(level.getDiver().getStunCooldown() - 1);
>>>>>>> e5ce020b
        } else {

            level.getDiver().setStunned(false);
            hostileOxygenDrain = 0.0f;
        }
        level.getDiver().changeOxygenLevel(hostileOxygenDrain);

    }

    /**
     * Processes physics
     * <p>
     * Once the update phase is over, but before we draw, we are ready to handle
     * physics.  The primary method is the step() method in world.  This implementation
     * works for all applications and should not need to be overwritten.
     *
     * @param dt Number of seconds since last animation frame
     */
    public void postUpdate(float dt) {
        // Add any objects created by actions
        while (!addQueue.isEmpty()) {
            addObject(addQueue.poll());
        }

        // Turn the physics engine crank.
        world.step(WORLD_STEP, WORLD_VELOC, WORLD_POSIT);

        // Garbage collect the deleted objects.
        // Note how we use the linked list nodes to delete O(1) in place.
        // This is O(n) without copying.
        Iterator<PooledList<GameObject>.Entry> iterator = level.getAllObjects().entryIterator();
        while (iterator.hasNext()) {
            PooledList<GameObject>.Entry entry = iterator.next();
            GameObject obj = entry.getValue();
            if (obj.isRemoved()) {
                obj.deactivatePhysics(world);
                entry.remove();
            } else {
                // Note that update is called last!
                obj.update(dt);
            }
        }
        iterator = level.getAboveObjects().entryIterator();
        while (iterator.hasNext()) {
            PooledList<GameObject>.Entry entry = iterator.next();
            GameObject obj = entry.getValue();
            if (obj.isRemoved()) {
                obj.deactivatePhysics(world);
                entry.remove();
            } else {
                // Note that update is called last!
                obj.update(dt);
            }
        }
    }


    /**
     * Draw the physics objects to the canvas
     * <p>
     * For simple worlds, this method is enough by itself.  It will need
     * to be overriden if the world needs fancy backgrounds or the like.
     * <p>
     * The method draws all objects in the order that they were added.
     *
     * @param dt Number of seconds since last animation frame
     */
    public void draw(float dt) {
        canvas.clear();

        canvas.begin();

        // draw game objects
        canvas.draw(background, com.badlogic.gdx.graphics.Color.WHITE, 0, 0, -500, -250, 0, 4, 4);
//        for (GameObject obj : level.getAllObjects()) {
        for (int i = level.getAllObjects().size() - 1; i >= 0; i--) {
            GameObject obj = level.getAllObjects().get(i);
            if (!(obj instanceof DiverModel))
                obj.draw(canvas);
        }

        canvas.end();
        if (!debug)
            rayHandler.updateAndRender();

        canvas.begin();
        level.getDiver().draw(canvas);
        switch (game_state) {
            case PLAYING:

                tempProjectedHud.x = (float) canvas.getWidth() / 2;
                tempProjectedHud.y = 0f;
                tempProjectedHud = cameraController.getCamera().unproject(tempProjectedHud);

                //draw hud background

                canvas.draw(hud, Color.WHITE, hud.getRegionWidth() / 2, hud.getRegionHeight(),
                        tempProjectedHud.x, tempProjectedHud.y,
                        0.0f, 1, 0.5f);

//                canvas.draw(hud, Color.WHITE, hud.getRegionWidth()/2,hud.getRegionHeight()/2,
//                        cameraController.getCameraPosition2D().x,
//                        cameraController.getCameraPosition2D().y + cameraController.getCameraHeight()/2 - hud.getRegionHeight()/2,
//                        0,(float)canvas.getWidth()/(float)hud.getRegionWidth(), 1f);


                //draw remaining oxygen
                tempProjectedOxygen.x = (float) canvas.getWidth() / 5.5f;
                tempProjectedOxygen.y = (45 * canvas.getHeight()) / 1080;
                tempProjectedOxygen = cameraController.getCamera().unproject(tempProjectedOxygen);

                canvas.draw(oxygen, Color.WHITE, 0, (float) oxygen.getRegionHeight() / 2,
                        (float) tempProjectedOxygen.x,
                        tempProjectedOxygen.y,
                        0.0f,
                        1.2f * (level.getDiver().getOxygenLevel() / (float) level.getDiver().getMaxOxygen()),
                        0.5f
                );

                //draw oxygen text
                canvas.draw(oxygenText, Color.WHITE, (float) oxygenText.getRegionWidth() / 2, (float) oxygenText.getRegionHeight() / 2,
                        tempProjectedHud.x, tempProjectedOxygen.y,
                        0.0f, 0.5f, 0.5f);

                //draw inventory indicator
                if (level.getDiver().carryingItem()) {

                    canvas.draw(keyHud, Color.WHITE, (float) keyHud.getRegionWidth(), (float) keyHud.getRegionHeight() / 2,
                            tempProjectedOxygen.x - 50,
                            tempProjectedOxygen.y,
                            0.0f, 0.35f, 0.35f);

                }

                //draw body indicator
                if (level.getDiver().hasBody()) {

                    canvas.draw(bodyHud, Color.WHITE, 0, (float) bodyHud.getRegionHeight() / 2,
                            tempProjectedHud.x + 50 + (cameraController.getCameraPosition2D().x - tempProjectedOxygen.x),
                            tempProjectedOxygen.y,
                            0.0f, 0.35f, 0.35f);
                }

                break;
            case WIN_GAME:
                System.out.println("TEXT POS" +
                        cameraController.getCameraPosition2D().x + " " +
                        cameraController.getCameraPosition2D().y);
//                canvas.drawText("you win! Press R to restart",
//                        displayFont,
//                        cameraController.getCameraPosition2D().x - 100,
//                        cameraController.getCameraPosition2D().y );
                break;
//            case LOSE_GAME:
//                canvas.drawText("you lose :( Press R to restart",
//                        displayFont,
//                        cameraController.getCameraPosition2D().x - 100,
//                        cameraController.getCameraPosition2D().y );
//            break;


        }

        for (GameObject o : level.getAllObjects()) {
            if (o instanceof DiverObjectModel && ((DiverObjectModel) o).isCarried()) {
                DiverObjectModel d_obj = (DiverObjectModel) o;

                canvas.draw(d_obj.getTexture(), d_obj.getColor(), d_obj.origin.x, d_obj.origin.y,
                        cameraController.getCameraPosition2D().x - canvas.getWidth() / 2f + d_obj.getDrawSymbolPos().x,
                        cameraController.getCameraPosition2D().y - canvas.getHeight() / 2f + d_obj.getDrawSymbolPos().y,
                        d_obj.getAngle(), d_obj.getDrawSymbolScale().x, d_obj.getDrawSymbolScale().y);
            }
        }
        canvas.end();

        if (debug) {
            canvas.beginDebug();
            for (GameObject obj : level.getAllObjects()) {
//                if (!(obj instanceof Wall)) {
                obj.drawDebug(canvas);
//                }
            }
            canvas.endDebug();
        }
    }


    /**
     * Called when the Screen is resized.
     * <p>
     * This can happen at any point during a non-paused state but will never happen
     * before a call to show().
     *
     * @param width  The new width in pixels
     * @param height The new height in pixels
     */
    public void resize(int width, int height) {
        // IGNORE FOR NOW
    }

    /**
     * Called when the Screen should render itself.
     * <p>
     * We defer to the other methods update() and draw().  However, it is VERY important
     * that we only quit AFTER a draw.
     *
     * @param delta Number of seconds since last animation frame
     */
    public void render(float delta) {
        if (active) {
            if (preUpdate(delta)) {
                update(delta); // This is the one that must be defined.
                postUpdate(delta);
            }
            draw(delta);
            if (game_state == state.WIN_GAME) {
                listener.exitScreen(this, 0);
            } else if (game_state == state.LOSE_GAME) {
                listener.exitScreen(this, 1);
            }
        }
    }

    /**
     * Called when the Screen is paused.
     * <p>
     * This is usually when it's not active or visible on screen. An Application is
     * also paused before it is destroyed.
     */
    public void pause() {
        // TODO Auto-generated method stub
    }

    /**
     * Called when the Screen is resumed from a paused state.
     * <p>
     * This is usually when it regains focus.
     */
    public void resume() {
        // TODO Auto-generated method stub
    }

    /**
     * Called when this screen becomes the current screen for a Game.
     */
    public void show() {
        // Useless if called in outside animation loop
        active = true;
    }

    /**
     * Called when this screen is no longer the current screen for a Game.
     */
    public void hide() {
        // Useless if called in outside animation loop
        active = false;
    }

    /**
     * Sets the ScreenListener for this mode
     * <p>
     * The ScreenListener will respond to requests to quit.
     */
    public void setScreenListener(ScreenListener listener) {
        this.listener = listener;
    }


    // ================= CONTACT LISTENER METHODS =============================

    public void beginContact(Contact contact) {

        Fixture fix1 = contact.getFixtureA();
        Fixture fix2 = contact.getFixtureB();

        Body body1 = fix1.getBody();
        Body body2 = fix2.getBody();

        Object fd1 = fix1.getUserData();
        Object fd2 = fix2.getUserData();

        collisionController.startDiverToObstacle(body1, body2);

        try {
            GObject bd1 = (GObject) body1.getUserData();
            GObject bd2 = (GObject) body2.getUserData();

            if ((level.getDiver().getSensorNameLeft().equals(fd2) && level.getDiver() != bd1) ||
                    (level.getDiver().getSensorNameLeft().equals(fd1) && level.getDiver() != bd2)) {

                if (level.getDiver() != bd1)
                    level.getDiver().addTouching(level.getDiver().getSensorNameLeft(), bd1);
                else
                    level.getDiver().addTouching(level.getDiver().getSensorNameLeft(), bd2);

            }
            if ((level.getDiver().getSensorNameRight().equals(fd2) && level.getDiver() != bd1) ||
                    (level.getDiver().getSensorNameRight().equals(fd1) && level.getDiver() != bd2)) {

                if (level.getDiver() != bd1)
                    level.getDiver().addTouching(level.getDiver().getSensorNameRight(), bd1);
                else
                    level.getDiver().addTouching(level.getDiver().getSensorNameRight(), bd2);

            }

            if (bd1 instanceof DiverModel && !level.getDiver().getSensorNameRight().equals(fd1) && !level.getDiver().getSensorNameLeft().equals(fd1) && bd2 instanceof Wall) {
                audioController.wall_collision(level.getDiver().getForce());
            }
            if (body1.getUserData() instanceof HazardModel) {

            }
            if (body2.getUserData() instanceof HazardModel) {

            }

//            boolean sensorTouching1 =  level.getDiver().getSensorNameLeft().equals(fd2) ||

            if (body1.getUserData() instanceof DiverModel) {
                if (body2.getUserData() instanceof GoalDoor) {
                    if (CollisionController.winGame(level.getDiver(), (GoalDoor) body2.getUserData())
                            && listener != null) {
                        reach_target = true;//listener.exitScreen(this, 0);
                    }
                } else if (body2.getUserData() instanceof ItemModel) {

                    CollisionController.pickUp(level.getDiver(), (ItemModel) body2.getUserData());
                    ((ItemModel) body2.getUserData()).setTouched(true);
                } else if (body2.getUserData() instanceof Door) {


//                toUnlock=CollisionController.attemptUnlock(level.getDiver(), (Door)body2.getUserData());
                    ((Door) body2.getUserData()).setUnlock(CollisionController.attemptUnlock(level.getDiver(), (Door) body2.getUserData()));
                } else if (body2.getUserData() instanceof DeadBodyModel) {

                    ((DiverModel) body1.getUserData()).setBodyContact(true);
                } else if (!level.getDiver().getSensorNameRight().equals(fd1) && !level.getDiver().getSensorNameLeft().equals(fd1) &&
                        body2.getUserData() instanceof HazardModel) {

                    hostileOxygenDrain = CollisionController.staticHazardCollision(level.getDiver(), (HazardModel) body2.getUserData());
                }


            } else if (body2.getUserData() instanceof DiverModel) {
                if (body1.getUserData() instanceof GoalDoor) {
                    if (CollisionController.winGame(level.getDiver(), (GoalDoor) body1.getUserData())
                            && listener != null) {
                        reach_target = true;//listener.exitScreen(this, 0);
                    }
                } else if (body1.getUserData() instanceof ItemModel) {
                    System.out.println("ITEM!!");
                    CollisionController.pickUp(level.getDiver(), (ItemModel) body1.getUserData());
                    ((ItemModel) body1.getUserData()).setTouched(true);
                } else if (body1.getUserData() instanceof Door) {
                    System.out.println("Attempt Unlock");
//                toUnlock=CollisionController.attemptUnlock(level.getDiver(), (Door)body1.getUserData());
                    ((Door) body1.getUserData()).setUnlock(CollisionController.attemptUnlock(level.getDiver(), (Door) body1.getUserData()));

                } else if (body1.getUserData() instanceof DeadBodyModel) {
                    ((DiverModel) body2.getUserData()).setBodyContact(true);
                } else if (!level.getDiver().getSensorNameRight().equals(fd2) && !level.getDiver().getSensorNameLeft().equals(fd2) &&

                        body1.getUserData() instanceof HazardModel) {

<<<<<<< HEAD
                    hostileOxygenDrain = CollisionController.staticHazardCollision(diver, (HazardModel) body1.getUserData());
=======
                    System.out.println("OUCH!!");
                    hostileOxygenDrain = CollisionController.staticHazardCollision(level.getDiver(), (HazardModel) body1.getUserData());
>>>>>>> e5ce020b
                }
            }
            if (body1.getUserData() instanceof DiverModel) {
                if (body2.getUserData() instanceof GoalDoor) {
                    if (CollisionController.winGame(level.getDiver(), (GoalDoor) body2.getUserData())
                            && listener != null) {
                        // reach_target = true;//listener.exitScreen(this, 0);
                        game_state = state.WIN_GAME;
                    }
                }
            } else if (body2.getUserData() instanceof DiverModel) {
                if (body1.getUserData() instanceof GoalDoor) {
                    if (CollisionController.winGame(level.getDiver(), (GoalDoor) body1.getUserData())
                            && listener != null) {
                        //reach_target = true;//listener.exitScreen(this, 0);
                        game_state = state.WIN_GAME;
                    }
                }
            }

            // ================= CONTACT LISTENER METHODS =============================

        } catch (Exception e) {
            e.printStackTrace();
        }


    }

    /**
     * Callback method for the start of a collision
     * <p>
     * This method is called when two objects cease to touch.
     */
    public void endContact(Contact contact) {
        Fixture fix1 = contact.getFixtureA();
        Fixture fix2 = contact.getFixtureB();

        // Call CollisionController to handle collisions

        Body body1 = fix1.getBody();
        Body body2 = fix2.getBody();

        Object fd1 = fix1.getUserData();
        Object fd2 = fix2.getUserData();

        collisionController.endContact(body1, body2);

        try {
            GObject bd1 = (GObject) body1.getUserData();
            GObject bd2 = (GObject) body2.getUserData();

            if ((level.getDiver().getSensorNameLeft().equals(fd2) && level.getDiver() != bd1) ||
                    (level.getDiver().getSensorNameLeft().equals(fd1) && level.getDiver() != bd2)) {

                if (level.getDiver() != bd1)
                    level.getDiver().removeTouching(level.getDiver().getSensorNameLeft(), bd1);
                else
                    level.getDiver().removeTouching(level.getDiver().getSensorNameLeft(), bd2);

            }
            if ((level.getDiver().getSensorNameRight().equals(fd2) && level.getDiver() != bd1) ||
                    (level.getDiver().getSensorNameRight().equals(fd1) && level.getDiver() != bd2)) {

                if (level.getDiver() != bd1)
                    level.getDiver().removeTouching(level.getDiver().getSensorNameRight(), bd1);
                else
                    level.getDiver().removeTouching(level.getDiver().getSensorNameRight(), bd2);

            }
        } catch (Exception e) {
            e.printStackTrace();
        }

        if (body1.getUserData() instanceof DiverModel) {

            if (body2.getUserData() instanceof ItemModel) {
                CollisionController.putDown(level.getDiver(),
                        (ItemModel) body2.getUserData());
                ((ItemModel) body2.getUserData()).setTouched(false);
            }

        } else if (body2.getUserData() instanceof DiverModel) {
            if (body1.getUserData() instanceof ItemModel) {
                CollisionController.putDown(level.getDiver(),
                        (ItemModel) body1.getUserData());
                ((ItemModel) body1.getUserData()).setTouched(false);
            }
//            else if(body2.getUserData() instanceof DeadBodyModel){
//                System.out.println("end contact with body");
//                ((DiverModel) body2.getUserData()).setBodyContact(true);
//            }
        }
    }

    /**
     * Handles any modifications necessary before collision resolution
     * <p>
     * This method is called just before Box2D resolves a collision.
     */
    public void preSolve(Contact contact, Manifold oldManifold) {
    }

    /**
     * Unused ContactListener method
     */
    public void postSolve(Contact contact, ContactImpulse impulse) {
    }

    public Rectangle getWorldBounds() {
        return bounds;
    }
}<|MERGE_RESOLUTION|>--- conflicted
+++ resolved
@@ -402,14 +402,7 @@
     public void gatherAssets(AssetDirectory directory) {
         // Allocate the tiles
         levelBuilder.setDirectory(directory);
-<<<<<<< HEAD
-        tileset = new TextureRegion(directory.getEntry("levels:tilesets:old_ship_tileset", Texture.class));
-        diverTexture = new TextureRegion(directory.getEntry("models:diver", Texture.class));
-        swimmingAnimation = directory.getEntry("models:diver_swimming", Texture.class);
-        dustAnimation = directory.getEntry("models:dust", Texture.class);
-
-        plantAnimation = directory.getEntry("models:plant", Texture.class);
-=======
+
         levelBuilder.gatherAssets(directory);
 //        tileset = new TextureRegion(directory.getEntry("levels:tilesets:old_ship_tileset", Texture.class));
 //        level.getDiver()Texture = new TextureRegion(directory.getEntry("models:level.getDiver()", Texture.class));
@@ -419,7 +412,6 @@
 //
 //        plantAnimation = directory.getEntry("models:plant", Texture.class);
 //        System.out.println("DUST: " + dustAnimation);
->>>>>>> e5ce020b
         background = new TextureRegion(directory.getEntry("background:ocean", Texture.class));
 //        itemTexture = new TextureRegion(directory.getEntry("models:key", Texture.class));
         constants = directory.getEntry("models:constants", JsonValue.class);
@@ -543,13 +535,6 @@
         }
 
 
-<<<<<<< HEAD
-=======
-        // System.out.println("Touching Obstacle:" + level.getDiver().isTouchingObstacle());
-        // System.out.println("Latching:" + level.getDiver().isLatching());
-
-
->>>>>>> e5ce020b
         // set forces from ocean currents
         level.getDiver().setDriftMovement(physicsController.getCurrentVector(level.getDiver().getPosition()).x,
                 physicsController.getCurrentVector(level.getDiver().getPosition()).y);
@@ -680,14 +665,11 @@
         updateGameState();
 
         //deal with hazard stun
-<<<<<<< HEAD
-        if (diver.getStunCooldown() > 0) {
-            diver.setStunCooldown(diver.getStunCooldown() - 1);
-=======
+
 //        System.out.println("STUN: " + level.getDiver().getStunCooldown());
         if (level.getDiver().getStunCooldown() > 0) {
             level.getDiver().setStunCooldown(level.getDiver().getStunCooldown() - 1);
->>>>>>> e5ce020b
+
         } else {
 
             level.getDiver().setStunned(false);
@@ -1052,12 +1034,10 @@
 
                         body1.getUserData() instanceof HazardModel) {
 
-<<<<<<< HEAD
-                    hostileOxygenDrain = CollisionController.staticHazardCollision(diver, (HazardModel) body1.getUserData());
-=======
+
                     System.out.println("OUCH!!");
                     hostileOxygenDrain = CollisionController.staticHazardCollision(level.getDiver(), (HazardModel) body1.getUserData());
->>>>>>> e5ce020b
+
                 }
             }
             if (body1.getUserData() instanceof DiverModel) {
