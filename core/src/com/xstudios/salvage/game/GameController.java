package com.xstudios.salvage.game;

import com.badlogic.gdx.Screen;
import com.badlogic.gdx.audio.Sound;
import com.badlogic.gdx.graphics.Texture;
import com.badlogic.gdx.graphics.g2d.BitmapFont;
import com.badlogic.gdx.graphics.g2d.TextureRegion;
import com.badlogic.gdx.math.Rectangle;
import com.badlogic.gdx.math.Vector2;
import com.badlogic.gdx.physics.box2d.Body;
import com.badlogic.gdx.physics.box2d.Contact;
import com.badlogic.gdx.physics.box2d.ContactImpulse;
import com.badlogic.gdx.physics.box2d.ContactListener;
import com.badlogic.gdx.physics.box2d.Manifold;
import com.badlogic.gdx.physics.box2d.World;
import com.badlogic.gdx.utils.JsonValue;
import com.xstudios.salvage.assets.AssetDirectory;
import com.xstudios.salvage.game.models.DiverModel;
import com.xstudios.salvage.util.PooledList;
import com.xstudios.salvage.util.ScreenListener;
import java.util.Iterator;

public class GameController implements Screen, ContactListener {
    // Assets
    /** The texture for diver */
    protected TextureRegion diverTexture;
    /** Ocean Background Texture */
    protected TextureRegion background;
    protected TextureRegion wallTexture;
    protected TextureRegion wallBackTexture;

    /** The font for giving messages to the player */
    protected BitmapFont displayFont;

    JsonValue constants;

    // Models to be updated
    protected DiverModel diver;

    /** Camera centered on the player */
    protected CameraController cameraController;

    /** The rate at which oxygen should decrease passively */
    protected float passiveOxygenRate;
    protected float activeOxygenRate;

    /** How many frames after winning/losing do we continue? */
    public static final int EXIT_COUNT = 120;
    /** The amount of time for a physics engine step. */
    public static final float WORLD_STEP = 1/60.0f;
    /** Number of velocity iterations for the constrain solvers */
    public static final int WORLD_VELOC = 6;
    /** Number of position iterations for the constrain solvers */
    public static final int WORLD_POSIT = 2;

    /** Width of the game world in Box2d units */
    protected static final float DEFAULT_WIDTH  = 32.0f;
    /** Height of the game world in Box2d units */
    protected static final float DEFAULT_HEIGHT = 18.0f;
    /** Aspect ratio of the world*/
    protected static final float ASPECT_RATIO = DEFAULT_WIDTH/DEFAULT_HEIGHT;
    /** The default value of gravity (going down) */
    protected static final float DEFAULT_GRAVITY = -4.9f;


    /** Reference to the game canvas */
    protected GameCanvas canvas;
    /** All the objects in the world. */
    protected PooledList<GameObject> objects  = new PooledList<GameObject>();
    /** Queue for adding objects */
    protected PooledList<GameObject> addQueue = new PooledList<GameObject>();
    /** Listener that will update the player mode when we are done */
    private ScreenListener listener;

    /** The Box2D world */
    protected World world;
    /** The boundary of the world */
    protected Rectangle bounds;
    /** The world scale */
    protected Vector2 scale;

    /** Whether or not this is an active controller */
    private boolean active;
    /** Whether or not debug mode is active */
    private boolean debug;

    // ======================= CONSTRUCTORS =================================
    /**
     * Creates a new game world with the default values.
     *
     * The game world is scaled so that the screen coordinates do not agree
     * with the Box2d coordinates.  The bounds are in terms of the Box2d
     * world, not the screen.
     */
    protected GameController() {
        this(new Rectangle(0,0,DEFAULT_WIDTH,DEFAULT_HEIGHT),
            new Vector2(0,DEFAULT_GRAVITY));

    }

    /**
     * Creates a new game world
     *
     * The game world is scaled so that the screen coordinates do not agree
     * with the Box2d coordinates.  The bounds are in terms of the Box2d
     * world, not the screen.
     *
     * @param width  	The width in Box2d coordinates
     * @param height	The height in Box2d coordinates
     * @param gravity	The downward gravity
     */
    protected GameController(float width, float height, float gravity) {
        this(new Rectangle(0,0,width,height), new Vector2(0,gravity));
    }

    /**
     * Creates a new game world
     *
     * The game world is scaled so that the screen coordinates do not agree
     * with the Box2d coordinates.  The bounds are in terms of the Box2d
     * world, not the screen.
     *
     * @param bounds	The game bounds in Box2d coordinates
     * @param gravity	The gravitational force on this Box2d world
     */
    protected GameController(Rectangle bounds, Vector2 gravity) {
        world = new World(gravity.scl(1),false);
        this.bounds = new Rectangle(bounds);
        this.scale = new Vector2(1,1);
        debug  = false;
        active = false;

        // TODO: oxygen rate should be a parameter loaded from a json
        passiveOxygenRate = -1.0f;
        activeOxygenRate = -1.5f;

        System.out.println("BG: "+background);
    }

    /**
     * Returns true if this is the active screen
     *
     * @return true if this is the active screen
     */
    public boolean isActive( ) {
        return active;
    }

    /**
     * Returns the canvas associated with this controller
     *
     * The canvas is shared across all controllers
     *
     * @return the canvas associated with this controller
     */
    public GameCanvas getCanvas() {
        return canvas;
    }

    public void setCameraController(  CameraController cameraController){
        this.cameraController = cameraController;
        cameraController.setBounds(0,0,5400*2/5,3035*2/5);
    }

    /**
     * Sets the canvas associated with this controller
     *
     * The canvas is shared across all controllers.  Setting this value will compute
     * the drawing scale from the canvas size.
     *
     * @param canvas the canvas associated with this controller
     */
    public void setCanvas(GameCanvas canvas) {
        this.canvas = canvas;
        this.scale.x = canvas.getWidth()/bounds.getWidth();
        this.scale.y = canvas.getHeight()/bounds.getHeight();
    }

    /**
     * Dispose of all (non-static) resources allocated to this mode.
     */
    public void dispose() {
        for(GameObject obj : objects) {
            obj.deactivatePhysics(world);
        }
        objects.clear();
        addQueue.clear();
        world.dispose();
        objects = null;
        addQueue = null;
        bounds = null;
        scale  = null;
        world  = null;
        canvas = null;
    }

    /**
     * Gather the assets for this controller.
     *
     * This method extracts the asset variables from the given asset directory. It
     * should only be called after the asset directory is completed.
     *
     * @param directory	Reference to global asset manager.
     */
    public void gatherAssets(AssetDirectory directory) {
        // Allocate the tiles
        diverTexture = new TextureRegion(directory.getEntry( "models:diver", Texture.class ));
        background = new TextureRegion(directory.getEntry( "background:ocean", Texture.class ));
        constants =  directory.getEntry( "models:constants", JsonValue.class );
        wallTexture = new TextureRegion(directory.getEntry( "background:wooden_floor", Texture.class ));
        wallBackTexture = new TextureRegion(directory.getEntry( "background:wooden_bg", Texture.class ));
        displayFont = directory.getEntry("fonts:lightpixel", BitmapFont.class);
    }

    /**
     *
     * Adds a physics object in to the insertion queue.
     *
     * Objects on the queue are added just before collision processing.  We do this to
     * control object creation.
     *
     * param obj The object to add
     */
    public void addQueuedObject(GameObject obj) {
        assert inBounds(obj) : "Object is not in bounds";
        addQueue.add(obj);
    }

    /**
     * Immediately adds the object to the physics world
     *
     * param obj The object to add
     */
    protected void addObject(GameObject obj) {
        assert inBounds(obj) : "Object is not in bounds";
        objects.add(obj);
        obj.activatePhysics(world);
    }

    /**
     * Returns true if the object is in bounds.
     *
     * This assertion is useful for debugging the physics.
     *
     * @param obj The object to check.
     *
     * @return true if the object is in bounds.
     */
    public boolean inBounds(GameObject obj) {
        boolean horiz = (bounds.x <= obj.getX() && obj.getX() <= bounds.x+bounds.width);
        boolean vert  = (bounds.y <= obj.getY() && obj.getY() <= bounds.y+bounds.height);
        return horiz && vert;
    }

    public void reset() {
        Vector2 gravity = new Vector2(world.getGravity() );
        for(GameObject obj : objects) {
            obj.deactivatePhysics(world);
        }

        world = new World(gravity,false);
        resetLevel();
    }

    private void resetLevel() {

        diver = new DiverModel(constants.get("diver"),diverTexture.getRegionWidth(),
            diverTexture.getRegionHeight());

        diver.setTexture(diverTexture);
        diver.setDrawScale(scale);
        diver.setName("diver");

        addObject(diver);

    }

    /**
     * Lays out the game geography.
     */
    private void populateLevel() {
        float diverWidth = diverTexture.getRegionWidth();
        float diverHeight = diverTexture.getRegionHeight();

        // add the diver

        diver = new DiverModel(constants.get("diver"), diverWidth, diverHeight);
        diver.setTexture(diverTexture);
        addObject(diver);

    }

    /**
     * Returns whether to process the update loop
     *
     * At the start of the update loop, we check if it is time
     * to switch to a new game mode.  If not, the update proceeds
     * normally.
     *
     * @param dt	Number of seconds since last animation frame
     *
     * @return whether to process the update loop
     */
    public boolean preUpdate(float dt) {
        InputController input = InputController.getInstance();
        input.readInput(bounds, scale);
        if (listener == null) {
            return true;
        }

        // Toggle debug
        if (input.didDebug()) {
            debug = !debug;
        }

        // Handle resets
        if (input.didReset()) {
            reset();
        }
        return true;
    }

    /**
     * The core gameplay loop of this world.
     *
     * This method contains the specific update code for this mini-game. It does
     * not handle collisions, as those are managed by the parent class WorldController.
     * This method is called after input is read, but before collisions are resolved.
     * The very last thing that it should do is apply forces to the appropriate objects.
     *
     * @param dt	Number of seconds since last animation frame
     */
    public void update(float dt) {
        // apply movement
        InputController input = InputController.getInstance();
        diver.setHorizontalMovement(input.getHorizontal() *diver.getForce());
        diver.setVerticalMovement(input.getVertical() *diver.getForce());

        diver.applyForce();

        // do the ping
        if (input.didPing()){
//            diver.setPingDirection();
        }

<<<<<<< HEAD
        // decrease oxygen from movement
        if (Math.abs(input.getHorizontal()) > 0 || Math.abs(input.getVertical()) > 0) {
            diver.changeOxygenLevel(activeOxygenRate);
        } else {
            diver.changeOxygenLevel(passiveOxygenRate);
        }

//        System.out.println("Move: "+diver.getHorizontalMovement());
        System.out.println("Move up: "+diver.getVerticalMovement());
=======
>>>>>>> 432600d9
        if (diver.getBody()!=null){
            cameraController.setCameraPosition(diver.getX()*diver.getDrawScale().x,diver.getY()*diver.getDrawScale().y);
        }

//        System.out.println("WORLD GRAVITY: " + world.getGravity());
        cameraController.render();
    }

    /**
     * Processes physics
     *
     * Once the update phase is over, but before we draw, we are ready to handle
     * physics.  The primary method is the step() method in world.  This implementation
     * works for all applications and should not need to be overwritten.
     *
     * @param dt	Number of seconds since last animation frame
     */
    public void postUpdate(float dt) {
        // Add any objects created by actions
        while (!addQueue.isEmpty()) {
            addObject(addQueue.poll());
        }

        // Turn the physics engine crank.
        world.step(WORLD_STEP,WORLD_VELOC,WORLD_POSIT);

        // Garbage collect the deleted objects.
        // Note how we use the linked list nodes to delete O(1) in place.
        // This is O(n) without copying.
        Iterator<PooledList<GameObject>.Entry> iterator = objects.entryIterator();
        while (iterator.hasNext()) {
            PooledList<GameObject>.Entry entry = iterator.next();
            GameObject obj = entry.getValue();
            if (obj.isRemoved()) {
                obj.deactivatePhysics(world);
                entry.remove();
            } else {
                // Note that update is called last!
                obj.update(dt);
            }
        }
    }

    /**
     * Draw the physics objects to the canvas
     *
     * For simple worlds, this method is enough by itself.  It will need
     * to be overriden if the world needs fancy backgrounds or the like.
     *
     * The method draws all objects in the order that they were added.
     *
     * @param dt	Number of seconds since last animation frame
     */
    public void draw(float dt) {
        canvas.clear();

        canvas.begin();
        // draw game objects
        canvas.draw(background, com.badlogic.gdx.graphics.Color.WHITE,background.getRegionWidth()/2f,background.getRegionHeight()/2f,0,0,0,4,4);
        for(GameObject obj : objects) {
            obj.draw(canvas);
        }

        // draw UI relative to the player position
        canvas.drawText("Oxygen Level: " + (int)diver.getOxygenLevel(),
            displayFont,
            diver.getX()* diver.getDrawScale().x,
            diver.getX()* diver.getDrawScale().y);

        canvas.end();

            canvas.beginDebug();
            for(GameObject obj : objects) {
                obj.drawDebug(canvas);
            }
            canvas.endDebug();

    }

    /**
     * Method to ensure that a sound asset is only played once.
     *
     * Every time you play a sound asset, it makes a new instance of that sound.
     * If you play the sounds to close together, you will have overlapping copies.
     * To prevent that, you must stop the sound before you play it again.  That
     * is the purpose of this method.  It stops the current instance playing (if
     * any) and then returns the id of the new instance for tracking.
     *
     * @param sound		The sound asset to play
     * @param soundId	The previously playing sound instance
     *
     * @return the new sound instance for this asset.
     */
    public long playSound(Sound sound, long soundId) {
        return playSound( sound, soundId, 1.0f );
    }

    /**
     * Method to ensure that a sound asset is only played once.
     *
     * Every time you play a sound asset, it makes a new instance of that sound.
     * If you play the sounds to close together, you will have overlapping copies.
     * To prevent that, you must stop the sound before you play it again.  That
     * is the purpose of this method.  It stops the current instance playing (if
     * any) and then returns the id of the new instance for tracking.
     *
     * @param sound		The sound asset to play
     * @param soundId	The previously playing sound instance
     * @param volume	The sound volume
     *
     * @return the new sound instance for this asset.
     */
    public long playSound(Sound sound, long soundId, float volume) {
        if (soundId != -1) {
            sound.stop( soundId );
        }
        return sound.play(volume);
    }

    /**
     * Called when the Screen is resized.
     *
     * This can happen at any point during a non-paused state but will never happen
     * before a call to show().
     *
     * @param width  The new width in pixels
     * @param height The new height in pixels
     */
    public void resize(int width, int height) {
        // IGNORE FOR NOW
    }

    /**
     * Called when the Screen should render itself.
     *
     * We defer to the other methods update() and draw().  However, it is VERY important
     * that we only quit AFTER a draw.
     *
     * @param delta Number of seconds since last animation frame
     */
    public void render(float delta) {
        if (active) {
            if (preUpdate(delta)) {
                update(delta); // This is the one that must be defined.
                postUpdate(delta);
            }
            draw(delta);
        }
    }

    /**
     * Called when the Screen is paused.
     *
     * This is usually when it's not active or visible on screen. An Application is
     * also paused before it is destroyed.
     */
    public void pause() {
        // TODO Auto-generated method stub
    }

    /**
     * Called when the Screen is resumed from a paused state.
     *
     * This is usually when it regains focus.
     */
    public void resume() {
        // TODO Auto-generated method stub
    }

    /**
     * Called when this screen becomes the current screen for a Game.
     */
    public void show() {
        // Useless if called in outside animation loop
        active = true;
    }

    /**
     * Called when this screen is no longer the current screen for a Game.
     */
    public void hide() {
        // Useless if called in outside animation loop
        active = false;
    }

    /**
     * Sets the ScreenListener for this mode
     *
     * The ScreenListener will respond to requests to quit.
     */
    public void setScreenListener(ScreenListener listener) {
        this.listener = listener;
    }

    // ================= CONTACT LISTENER METHODS =============================
    /**
     * Callback method for the start of a collision
     *
     * This method is called when we first get a collision between two objects.  We use
     * this method to test if it is the "right" kind of collision.  In particular, we
     * use it to test if we made it to the win door.
     *
     * @param contact The two bodies that collided
     */
    public void beginContact(Contact contact) {
        Body body1 = contact.getFixtureA().getBody();
        Body body2 = contact.getFixtureB().getBody();

        // Call CollisionController to handle collisions
    }

    /**
     * Callback method for the start of a collision
     *
     * This method is called when two objects cease to touch.
     */
    public void endContact(Contact contact) {}

    /**
     * Handles any modifications necessary before collision resolution
     *
     * This method is called just before Box2D resolves a collision.
     */
    public void preSolve(Contact contact, Manifold oldManifold) {
    }

    /** Unused ContactListener method */
    public void postSolve(Contact contact, ContactImpulse impulse) {}
}<|MERGE_RESOLUTION|>--- conflicted
+++ resolved
@@ -131,8 +131,8 @@
         active = false;
 
         // TODO: oxygen rate should be a parameter loaded from a json
-        passiveOxygenRate = -1.0f;
-        activeOxygenRate = -1.5f;
+        passiveOxygenRate = -.01f;
+        activeOxygenRate = -.02f;
 
         System.out.println("BG: "+background);
     }
@@ -343,18 +343,15 @@
 //            diver.setPingDirection();
         }
 
-<<<<<<< HEAD
         // decrease oxygen from movement
         if (Math.abs(input.getHorizontal()) > 0 || Math.abs(input.getVertical()) > 0) {
+//            System.out.println("moving");
             diver.changeOxygenLevel(activeOxygenRate);
         } else {
+//            System.out.println("passive Oxygen Rate: " + passiveOxygenRate);
             diver.changeOxygenLevel(passiveOxygenRate);
         }
 
-//        System.out.println("Move: "+diver.getHorizontalMovement());
-        System.out.println("Move up: "+diver.getVerticalMovement());
-=======
->>>>>>> 432600d9
         if (diver.getBody()!=null){
             cameraController.setCameraPosition(diver.getX()*diver.getDrawScale().x,diver.getY()*diver.getDrawScale().y);
         }
@@ -418,11 +415,13 @@
             obj.draw(canvas);
         }
 
-        // draw UI relative to the player position
-        canvas.drawText("Oxygen Level: " + (int)diver.getOxygenLevel(),
+        // draw UI relative to the camera position
+        // TODO: the text is shaking!!!!
+        canvas.drawText(
+            "Oxygen Level: " + (int) diver.getOxygenLevel(),
             displayFont,
-            diver.getX()* diver.getDrawScale().x,
-            diver.getX()* diver.getDrawScale().y);
+            cameraController.getCameraPosition2D().x - canvas.getWidth()/2 + 50,
+            cameraController.getCameraPosition2D().y - canvas.getHeight()/2 + 50);
 
         canvas.end();
 
