package com.xstudios.salvage.game;

import com.badlogic.gdx.Screen;
import com.badlogic.gdx.audio.Sound;
import com.badlogic.gdx.graphics.Texture;
import com.badlogic.gdx.graphics.g2d.BitmapFont;
import com.badlogic.gdx.graphics.g2d.TextureRegion;
import com.badlogic.gdx.math.Rectangle;
import com.badlogic.gdx.math.Vector2;
import com.badlogic.gdx.physics.box2d.*;
import com.badlogic.gdx.utils.JsonValue;
import com.xstudios.salvage.assets.AssetDirectory;
import com.xstudios.salvage.game.models.DiverModel;
<<<<<<< HEAD
import com.xstudios.salvage.game.models.ItemModel;
import com.xstudios.salvage.game.models.ItemType;
=======
import com.xstudios.salvage.game.models.Wall;
>>>>>>> 08c23c97
import com.xstudios.salvage.util.PooledList;
import com.xstudios.salvage.util.ScreenListener;
import java.util.Iterator;

public class GameController implements Screen, ContactListener {
    // Assets
    /** The texture for diver */
    protected TextureRegion diverTexture;
    /** The texture for item */
    protected TextureRegion itemTexture;
   /** Ocean Background Texture */
    protected TextureRegion background;
<<<<<<< HEAD
    /** The texture for ping */
    protected TextureRegion pingTexture;

    JsonValue constants;

    // Models to be updated
=======
>>>>>>> 08c23c97
    protected TextureRegion wallTexture;
    protected TextureRegion wallBackTexture;

    /** The font for giving messages to the player */
    protected BitmapFont displayFont;

    JsonValue constants;

    // Models to be updated
    protected DiverModel diver;

    protected ItemModel key;

    /** Camera centered on the player */
    protected CameraController cameraController;

<<<<<<< HEAD
    /** manages collisions */
    protected CollisionController collisionController;
=======
    /** The rate at which oxygen should decrease passively */
    protected float passiveOxygenRate;
    protected float activeOxygenRate;
>>>>>>> 08c23c97

    /** How many frames after winning/losing do we continue? */
    public static final int EXIT_COUNT = 120;
    /** The amount of time for a physics engine step. */
    public static final float WORLD_STEP = 1/60.0f;
    /** Number of velocity iterations for the constrain solvers */
    public static final int WORLD_VELOC = 6;
    /** Number of position iterations for the constrain solvers */
    public static final int WORLD_POSIT = 2;

    /** Width of the game world in Box2d units */
    protected static final float DEFAULT_WIDTH  = 32.0f;
    /** Height of the game world in Box2d units */
    protected static final float DEFAULT_HEIGHT = 18.0f;
    /** Aspect ratio of the world*/
    protected static final float ASPECT_RATIO = DEFAULT_WIDTH/DEFAULT_HEIGHT;
    /** The default value of gravity (going down) */
    protected static final float DEFAULT_GRAVITY = -4.9f;


    /** Reference to the game canvas */
    protected GameCanvas canvas;
    /** All the objects in the world. */
    protected PooledList<GameObject> objects  = new PooledList<GameObject>();
    /** Queue for adding objects */
    protected PooledList<GameObject> addQueue = new PooledList<GameObject>();
    /** Listener that will update the player mode when we are done */
    private ScreenListener listener;

    /** The Box2D world */
    protected World world;
    /** The boundary of the world */
    protected Rectangle bounds;
    /** The world scale */
    protected Vector2 scale;


    /** Whether or not this is an active controller */
    private boolean active;
    /** Whether or not debug mode is active */
    private boolean debug;


    //sample wall to get rid of later
    public float[][] wall_indices={{16.0f, 18.0f, 16.0f, 17.0f,  1.0f, 17.0f,
            1.0f,  0.0f,  0.0f,  0.0f,  0.0f, 18.0f},
            {32.0f, 18.0f, 32.0f,  0.0f, 31.0f,  0.0f,
            31.0f, 17.0f, 16.0f, 17.0f, 16.0f, 18.0f}};
    // ======================= CONSTRUCTORS =================================
    /**
     * Creates a new game world with the default values.
     *
     * The game world is scaled so that the screen coordinates do not agree
     * with the Box2d coordinates.  The bounds are in terms of the Box2d
     * world, not the screen.
     */
    protected GameController() {
        this(new Rectangle(0,0,DEFAULT_WIDTH,DEFAULT_HEIGHT),
            new Vector2(0,DEFAULT_GRAVITY));

    }

    /**
     * Creates a new game world
     *
     * The game world is scaled so that the screen coordinates do not agree
     * with the Box2d coordinates.  The bounds are in terms of the Box2d
     * world, not the screen.
     *
     * @param width  	The width in Box2d coordinates
     * @param height	The height in Box2d coordinates
     * @param gravity	The downward gravity
     */
    protected GameController(float width, float height, float gravity) {
        this(new Rectangle(0,0,width,height), new Vector2(0,gravity));
    }

    /**
     * Creates a new game world
     *
     * The game world is scaled so that the screen coordinates do not agree
     * with the Box2d coordinates.  The bounds are in terms of the Box2d
     * world, not the screen.
     *
     * @param bounds	The game bounds in Box2d coordinates
     * @param gravity	The gravitational force on this Box2d world
     */
    protected GameController(Rectangle bounds, Vector2 gravity) {
        world = new World(gravity.scl(1),false);
        this.bounds = new Rectangle(bounds);
        this.scale = new Vector2(1,1);
        debug  = false;
        active = false;

        // TODO: oxygen rate should be a parameter loaded from a json
        passiveOxygenRate = -.01f;
        activeOxygenRate = -.02f;

        System.out.println("BG: "+background);
        collisionController = new CollisionController();
        world.setContactListener(this);
    }

    /**
     * Returns true if this is the active screen
     *
     * @return true if this is the active screen
     */
    public boolean isActive( ) {
        return active;
    }

    /**
     * Returns the canvas associated with this controller
     *
     * The canvas is shared across all controllers
     *
     * @return the canvas associated with this controller
     */
    public GameCanvas getCanvas() {
        return canvas;
    }

    public void setCameraController(  CameraController cameraController){
        this.cameraController = cameraController;
        cameraController.setBounds(0,0,5400*2/5,3035*2/5);
    }

    /**
     * Sets the canvas associated with this controller
     *
     * The canvas is shared across all controllers.  Setting this value will compute
     * the drawing scale from the canvas size.
     *
     * @param canvas the canvas associated with this controller
     */
    public void setCanvas(GameCanvas canvas) {
        this.canvas = canvas;
        this.scale.x = canvas.getWidth()/bounds.getWidth();
        this.scale.y = canvas.getHeight()/bounds.getHeight();
    }

    /**
     * Dispose of all (non-static) resources allocated to this mode.
     */
    public void dispose() {
        for(GameObject obj : objects) {
            obj.deactivatePhysics(world);
        }
        objects.clear();
        addQueue.clear();
        world.dispose();
        objects = null;
        addQueue = null;
        bounds = null;
        scale  = null;
        world  = null;
        canvas = null;
    }

    /**
     * Gather the assets for this controller.
     *
     * This method extracts the asset variables from the given asset directory. It
     * should only be called after the asset directory is completed.
     *
     * @param directory	Reference to global asset manager.
     */
    public void gatherAssets(AssetDirectory directory) {
        // Allocate the tiles
        diverTexture = new TextureRegion(directory.getEntry( "models:diver", Texture.class ));
        background = new TextureRegion(directory.getEntry( "background:ocean", Texture.class ));
        itemTexture = new TextureRegion(directory.getEntry("models:key", Texture.class));
        constants =  directory.getEntry( "models:constants", JsonValue.class );
<<<<<<< HEAD
        wallTexture = new TextureRegion(directory.getEntry( "background:wooden_floor", Texture.class ));
        wallBackTexture = new TextureRegion(directory.getEntry( "background:wooden_bg", Texture.class ));
        pingTexture = new TextureRegion(directory.getEntry( "models:ping", Texture.class ));
=======
        wallTexture = new TextureRegion(directory.getEntry( "wall", Texture.class ));
        //wallBackTexture = new TextureRegion(directory.getEntry( "background:wooden_bg", Texture.class ));
        displayFont = directory.getEntry("fonts:lightpixel", BitmapFont.class);
>>>>>>> 08c23c97
    }

    /**
     *
     * Adds a physics object in to the insertion queue.
     *
     * Objects on the queue are added just before collision processing.  We do this to
     * control object creation.
     *
     * param obj The object to add
     */
    public void addQueuedObject(GameObject obj) {
        assert inBounds(obj) : "Object is not in bounds";
        addQueue.add(obj);
    }

    /**
     * Immediately adds the object to the physics world
     *
     * param obj The object to add
     */
    protected void addObject(GameObject obj) {
        assert inBounds(obj) : "Object is not in bounds";
        objects.add(obj);
        obj.activatePhysics(world);
    }

    /**
     * Returns true if the object is in bounds.
     *
     * This assertion is useful for debugging the physics.
     *
     * @param obj The object to check.
     *
     * @return true if the object is in bounds.
     */
    public boolean inBounds(GameObject obj) {
        boolean horiz = (bounds.x <= obj.getX() && obj.getX() <= bounds.x+bounds.width);
        boolean vert  = (bounds.y <= obj.getY() && obj.getY() <= bounds.y+bounds.height);
        return horiz && vert;
    }

    public void reset() {
        Vector2 gravity = new Vector2(world.getGravity() );
        for(GameObject obj : objects) {
            obj.deactivatePhysics(world);
        }

        world = new World(gravity,false);
        world.setContactListener(this);
        resetLevel();
    }

    private void resetLevel() {

        diver = new DiverModel(constants.get("diver"),diverTexture.getRegionWidth(),
            diverTexture.getRegionHeight());

        diver.setTexture(diverTexture);
        diver.setPingTexture(pingTexture);
        diver.setDrawScale(scale);
        diver.setName("diver");

        addObject(diver);

<<<<<<< HEAD
        key = new ItemModel(constants.get("diver"),itemTexture.getRegionWidth(),
                itemTexture.getRegionHeight(), ItemType.KEY, 0);

        key.setTexture(itemTexture);
        key.setDrawScale(scale);
        key.setName("key");
        key.setGravityScale(.01f);

        addObject(key);
=======
        //add a wall

        float[][] wallVerts={
            {1.0f, 3.0f, 6.0f, 3.0f, 6.0f, 2.5f, 1.0f, 2.5f},
            { 6.0f, 4.0f, 9.0f, 4.0f, 9.0f, 2.5f, 6.0f, 2.5f},
            {23.0f, 4.0f,31.0f, 4.0f,31.0f, 2.5f,23.0f, 2.5f},
            {26.0f, 5.5f,28.0f, 5.5f,28.0f, 5.0f,26.0f, 5.0f},
            {29.0f, 7.0f,31.0f, 7.0f,31.0f, 6.5f,29.0f, 6.5f},
            {24.0f, 8.5f,27.0f, 8.5f,27.0f, 8.0f,24.0f, 8.0f},
            {29.0f,10.0f,31.0f,10.0f,31.0f, 9.5f,29.0f, 9.5f},
            {23.0f,11.5f,27.0f,11.5f,27.0f,11.0f,23.0f,11.0f},
            {19.0f,12.5f,23.0f,12.5f,23.0f,12.0f,19.0f,12.0f},
            { 1.0f,12.5f, 7.0f,12.5f, 7.0f,12.0f, 1.0f,12.0f}
        };

        for (int ii = 0; ii < wallVerts.length; ii++) {
            Wall obj;
            obj = new Wall(wallVerts[ii], 0, 0);
            obj.setBodyType(BodyDef.BodyType.StaticBody);
            obj.setDensity(0);
            obj.setFriction(0.4f);
            obj.setRestitution(0.1f);
            obj.setDrawScale(scale);
            obj.setTexture(wallTexture);
            obj.setDrawScale(scale);
            obj.setName("wall "+ii);
            addObject(obj);
        }

>>>>>>> 08c23c97
    }

    /**
     * Lays out the game geography.
     */
    private void populateLevel() {
        float diverWidth = diverTexture.getRegionWidth();
        float diverHeight = diverTexture.getRegionHeight();

        // add the diver

        diver = new DiverModel(constants.get("diver"), diverWidth, diverHeight);
        diver.setTexture(diverTexture);
        addObject(diver);





    }

    /**
     * Returns whether to process the update loop
     *
     * At the start of the update loop, we check if it is time
     * to switch to a new game mode.  If not, the update proceeds
     * normally.
     *
     * @param dt	Number of seconds since last animation frame
     *
     * @return whether to process the update loop
     */
    public boolean preUpdate(float dt) {
        InputController input = InputController.getInstance();
        input.readInput(bounds, scale);
        if (listener == null) {
            return true;
        }

        // Toggle debug
        if (input.didDebug()) {
            debug = !debug;
        }

        // Handle resets
        if (input.didReset()) {
            reset();
        }
        return true;
    }

    /**
     * The core gameplay loop of this world.
     *
     * This method contains the specific update code for this mini-game. It does
     * not handle collisions, as those are managed by the parent class WorldController.
     * This method is called after input is read, but before collisions are resolved.
     * The very last thing that it should do is apply forces to the appropriate objects.
     *
     * @param dt	Number of seconds since last animation frame
     */
    public void update(float dt) {
        // apply movement
        InputController input = InputController.getInstance();
        diver.setHorizontalMovement(input.getHorizontal() *diver.getForce());
        diver.setVerticalMovement(input.getVertical() *diver.getForce());

        diver.applyForce();

        // do the ping
        if (input.didPing()){
//            diver.setPingDirection();
        }
        diver.setPickUpOrDrop(input.getOrDropObject());
        diver.setItem();

        // decrease oxygen from movement
        if (Math.abs(input.getHorizontal()) > 0 || Math.abs(input.getVertical()) > 0) {
//            System.out.println("moving");
            diver.changeOxygenLevel(activeOxygenRate);
        } else {
//            System.out.println("passive Oxygen Rate: " + passiveOxygenRate);
            diver.changeOxygenLevel(passiveOxygenRate);
        }

        if (diver.getBody()!=null){
            cameraController.setCameraPosition(diver.getX()*diver.getDrawScale().x,diver.getY()*diver.getDrawScale().y);
        }

//        System.out.println("WORLD GRAVITY: " + world.getGravity());
        cameraController.render();
    }

    /**
     * Processes physics
     *
     * Once the update phase is over, but before we draw, we are ready to handle
     * physics.  The primary method is the step() method in world.  This implementation
     * works for all applications and should not need to be overwritten.
     *
     * @param dt	Number of seconds since last animation frame
     */
    public void postUpdate(float dt) {
        // Add any objects created by actions
        while (!addQueue.isEmpty()) {
            addObject(addQueue.poll());
        }

        // Turn the physics engine crank.
        world.step(WORLD_STEP,WORLD_VELOC,WORLD_POSIT);

        // Garbage collect the deleted objects.
        // Note how we use the linked list nodes to delete O(1) in place.
        // This is O(n) without copying.
        Iterator<PooledList<GameObject>.Entry> iterator = objects.entryIterator();
        while (iterator.hasNext()) {
            PooledList<GameObject>.Entry entry = iterator.next();
            GameObject obj = entry.getValue();
            if (obj.isRemoved()) {
                obj.deactivatePhysics(world);
                entry.remove();
            } else {
                // Note that update is called last!
                obj.update(dt);
            }
        }
    }

    /**
     * Draw the physics objects to the canvas
     *
     * For simple worlds, this method is enough by itself.  It will need
     * to be overriden if the world needs fancy backgrounds or the like.
     *
     * The method draws all objects in the order that they were added.
     *
     * @param dt	Number of seconds since last animation frame
     */
    public void draw(float dt) {
        canvas.clear();

        canvas.begin();
        // draw game objects
        canvas.draw(background, com.badlogic.gdx.graphics.Color.WHITE,background.getRegionWidth()/2f,background.getRegionHeight()/2f,0,0,0,4,4);
        for(GameObject obj : objects) {
            obj.draw(canvas);
        }

        // draw UI relative to the camera position
        // TODO: the text is shaking!!!!
        canvas.drawText(
            "Oxygen Level: " + (int) diver.getOxygenLevel(),
            displayFont,
            cameraController.getCameraPosition2D().x - canvas.getWidth()/2 + 50,
            cameraController.getCameraPosition2D().y - canvas.getHeight()/2 + 50);

        canvas.end();

            canvas.beginDebug();
            for(GameObject obj : objects) {
                obj.drawDebug(canvas);
            }
            canvas.endDebug();

    }

    /**
     * Method to ensure that a sound asset is only played once.
     *
     * Every time you play a sound asset, it makes a new instance of that sound.
     * If you play the sounds to close together, you will have overlapping copies.
     * To prevent that, you must stop the sound before you play it again.  That
     * is the purpose of this method.  It stops the current instance playing (if
     * any) and then returns the id of the new instance for tracking.
     *
     * @param sound		The sound asset to play
     * @param soundId	The previously playing sound instance
     *
     * @return the new sound instance for this asset.
     */
    public long playSound(Sound sound, long soundId) {
        return playSound( sound, soundId, 1.0f );
    }

    /**
     * Method to ensure that a sound asset is only played once.
     *
     * Every time you play a sound asset, it makes a new instance of that sound.
     * If you play the sounds to close together, you will have overlapping copies.
     * To prevent that, you must stop the sound before you play it again.  That
     * is the purpose of this method.  It stops the current instance playing (if
     * any) and then returns the id of the new instance for tracking.
     *
     * @param sound		The sound asset to play
     * @param soundId	The previously playing sound instance
     * @param volume	The sound volume
     *
     * @return the new sound instance for this asset.
     */
    public long playSound(Sound sound, long soundId, float volume) {
        if (soundId != -1) {
            sound.stop( soundId );
        }
        return sound.play(volume);
    }

    /**
     * Called when the Screen is resized.
     *
     * This can happen at any point during a non-paused state but will never happen
     * before a call to show().
     *
     * @param width  The new width in pixels
     * @param height The new height in pixels
     */
    public void resize(int width, int height) {
        // IGNORE FOR NOW
    }

    /**
     * Called when the Screen should render itself.
     *
     * We defer to the other methods update() and draw().  However, it is VERY important
     * that we only quit AFTER a draw.
     *
     * @param delta Number of seconds since last animation frame
     */
    public void render(float delta) {
        if (active) {
            if (preUpdate(delta)) {
                update(delta); // This is the one that must be defined.
                postUpdate(delta);
            }
            draw(delta);
        }
    }

    /**
     * Called when the Screen is paused.
     *
     * This is usually when it's not active or visible on screen. An Application is
     * also paused before it is destroyed.
     */
    public void pause() {
        // TODO Auto-generated method stub
    }

    /**
     * Called when the Screen is resumed from a paused state.
     *
     * This is usually when it regains focus.
     */
    public void resume() {
        // TODO Auto-generated method stub
    }

    /**
     * Called when this screen becomes the current screen for a Game.
     */
    public void show() {
        // Useless if called in outside animation loop
        active = true;
    }

    /**
     * Called when this screen is no longer the current screen for a Game.
     */
    public void hide() {
        // Useless if called in outside animation loop
        active = false;
    }

    /**
     * Sets the ScreenListener for this mode
     *
     * The ScreenListener will respond to requests to quit.
     */
    public void setScreenListener(ScreenListener listener) {
        this.listener = listener;
    }

    // ================= CONTACT LISTENER METHODS =============================
    /**
     * Callback method for the start of a collision
     *
     * This method is called when we first get a collision between two objects.  We use
     * this method to test if it is the "right" kind of collision.  In particular, we
     * use it to test if we made it to the win door.
     *
     * @param contact The two bodies that collided
     */
    public void beginContact(Contact contact) {
        Body body1 = contact.getFixtureA().getBody();
        Body body2 = contact.getFixtureB().getBody();

        System.out.println("BEGIN CONTACT");
        collisionController.startContact(body1, body2);
        // Call CollisionController to handle collisions
    }

    /**
     * Callback method for the start of a collision
     *
     * This method is called when two objects cease to touch.
     */
    public void endContact(Contact contact) {
        Body body1 = contact.getFixtureA().getBody();
        Body body2 = contact.getFixtureB().getBody();

        System.out.println("END CONTACT");
        collisionController.endContact(body1, body2);
    }

    /**
     * Handles any modifications necessary before collision resolution
     *
     * This method is called just before Box2D resolves a collision.
     */
    public void preSolve(Contact contact, Manifold oldManifold) {
    }

    /** Unused ContactListener method */
    public void postSolve(Contact contact, ContactImpulse impulse) {}
}<|MERGE_RESOLUTION|>--- conflicted
+++ resolved
@@ -11,12 +11,9 @@
 import com.badlogic.gdx.utils.JsonValue;
 import com.xstudios.salvage.assets.AssetDirectory;
 import com.xstudios.salvage.game.models.DiverModel;
-<<<<<<< HEAD
 import com.xstudios.salvage.game.models.ItemModel;
 import com.xstudios.salvage.game.models.ItemType;
-=======
 import com.xstudios.salvage.game.models.Wall;
->>>>>>> 08c23c97
 import com.xstudios.salvage.util.PooledList;
 import com.xstudios.salvage.util.ScreenListener;
 import java.util.Iterator;
@@ -29,22 +26,18 @@
     protected TextureRegion itemTexture;
    /** Ocean Background Texture */
     protected TextureRegion background;
-<<<<<<< HEAD
     /** The texture for ping */
     protected TextureRegion pingTexture;
 
     JsonValue constants;
 
     // Models to be updated
-=======
->>>>>>> 08c23c97
     protected TextureRegion wallTexture;
     protected TextureRegion wallBackTexture;
 
     /** The font for giving messages to the player */
     protected BitmapFont displayFont;
 
-    JsonValue constants;
 
     // Models to be updated
     protected DiverModel diver;
@@ -54,14 +47,11 @@
     /** Camera centered on the player */
     protected CameraController cameraController;
 
-<<<<<<< HEAD
     /** manages collisions */
     protected CollisionController collisionController;
-=======
     /** The rate at which oxygen should decrease passively */
     protected float passiveOxygenRate;
     protected float activeOxygenRate;
->>>>>>> 08c23c97
 
     /** How many frames after winning/losing do we continue? */
     public static final int EXIT_COUNT = 120;
@@ -236,15 +226,10 @@
         background = new TextureRegion(directory.getEntry( "background:ocean", Texture.class ));
         itemTexture = new TextureRegion(directory.getEntry("models:key", Texture.class));
         constants =  directory.getEntry( "models:constants", JsonValue.class );
-<<<<<<< HEAD
-        wallTexture = new TextureRegion(directory.getEntry( "background:wooden_floor", Texture.class ));
-        wallBackTexture = new TextureRegion(directory.getEntry( "background:wooden_bg", Texture.class ));
         pingTexture = new TextureRegion(directory.getEntry( "models:ping", Texture.class ));
-=======
         wallTexture = new TextureRegion(directory.getEntry( "wall", Texture.class ));
         //wallBackTexture = new TextureRegion(directory.getEntry( "background:wooden_bg", Texture.class ));
         displayFont = directory.getEntry("fonts:lightpixel", BitmapFont.class);
->>>>>>> 08c23c97
     }
 
     /**
@@ -310,7 +295,6 @@
 
         addObject(diver);
 
-<<<<<<< HEAD
         key = new ItemModel(constants.get("diver"),itemTexture.getRegionWidth(),
                 itemTexture.getRegionHeight(), ItemType.KEY, 0);
 
@@ -320,7 +304,6 @@
         key.setGravityScale(.01f);
 
         addObject(key);
-=======
         //add a wall
 
         float[][] wallVerts={
@@ -350,7 +333,6 @@
             addObject(obj);
         }
 
->>>>>>> 08c23c97
     }
 
     /**
@@ -365,10 +347,6 @@
         diver = new DiverModel(constants.get("diver"), diverWidth, diverHeight);
         diver.setTexture(diverTexture);
         addObject(diver);
-
-
-
-
 
     }
 
@@ -421,8 +399,9 @@
         diver.applyForce();
 
         // do the ping
+        diver.setPing(input.didPing());
         if (input.didPing()){
-//            diver.setPingDirection();
+            diver.setPingDirection(new Vector2(3,3));
         }
         diver.setPickUpOrDrop(input.getOrDropObject());
         diver.setItem();
@@ -646,7 +625,7 @@
         Body body1 = contact.getFixtureA().getBody();
         Body body2 = contact.getFixtureB().getBody();
 
-        System.out.println("BEGIN CONTACT");
+//        System.out.println("BEGIN CONTACT");
         collisionController.startContact(body1, body2);
         // Call CollisionController to handle collisions
     }
@@ -660,7 +639,7 @@
         Body body1 = contact.getFixtureA().getBody();
         Body body2 = contact.getFixtureB().getBody();
 
-        System.out.println("END CONTACT");
+//        System.out.println("END CONTACT");
         collisionController.endContact(body1, body2);
     }
 
