package com.xstudios.salvage.game;

import box2dLight.PointLight;
import box2dLight.RayHandler;
import com.badlogic.gdx.Gdx;
import com.badlogic.gdx.controllers.Controller;
import com.badlogic.gdx.files.FileHandle;
import com.badlogic.gdx.graphics.Color;
import com.badlogic.gdx.graphics.Texture;
import com.badlogic.gdx.graphics.g2d.BitmapFont;
import com.badlogic.gdx.graphics.g2d.TextureRegion;
import com.badlogic.gdx.math.Rectangle;
import com.badlogic.gdx.math.Vector2;
import com.badlogic.gdx.math.Vector3;
import com.badlogic.gdx.physics.box2d.*;
import com.badlogic.gdx.scenes.scene2d.Stage;
import com.badlogic.gdx.utils.JsonValue;
import com.xstudios.salvage.assets.AssetDirectory;
import com.xstudios.salvage.audio.AudioController;
import com.xstudios.salvage.game.levels.LevelBuilder;
import com.xstudios.salvage.game.levels.LevelModel;
import com.xstudios.salvage.game.models.DiverModel;
import com.xstudios.salvage.game.models.Wall;
import com.xstudios.salvage.game.models.*;
import com.xstudios.salvage.util.FilmStrip;
import com.xstudios.salvage.util.PooledList;

import java.util.ArrayList;
import java.util.Iterator;
import java.util.Queue;

public class GameController extends ScreenController implements ContactListener {

    // Assets
    JsonValue constants;
    /**
     * Ocean Background Texture
     */
    protected TextureRegion background;

    public static Vector2 worldScale = null;

    protected Texture monsterAttackTenctacle;
    protected Texture monsterIdleTenctacle;

    protected Texture flareAnimation;
    protected TextureRegion hud;
    protected TextureRegion oxygen;
    protected TextureRegion depletedOxygen;
    protected TextureRegion oxygenText;
    protected TextureRegion bodyHud;
    protected TextureRegion keyHud;
    protected TextureRegion flareHud;
    protected TextureRegion keys;
    private Vector3 tempProjectedHud;
    private Vector3 tempProjectedOxygen;
    private Vector3 oxygen_hud;
    private Vector3 pauseScreen;
    private Vector3 items;
    //pause
    protected Texture pause_screen;
    protected Texture black_spot;
    protected Texture resume;
    protected Texture restart;
    protected Texture main_menu;

    public static BitmapFont displayFont;
    public static BitmapFont displayFont2;

    /**
     * how much the object that's stunning the level.getDiver() is draining their oxygen by
     */
    float hostileOxygenDrain = 0.0f;

    /**
     * Queue for adding objects
     */
    protected PooledList<GameObject> addQueue = new PooledList<GameObject>();

    /**
     * manages collisions
     */
    protected CollisionController collisionController;

    /**
     * manages the Monster AI
     */
    protected MonsterController monsterController;

    /**
     * The rate at which oxygen should decrease passively
     */
    protected float passiveOxygenRate;
    protected float activeOxygenRate;

    /**
     * How many frames after winning/losing do we continue?
     */
    public static final int EXIT_COUNT = 120;
    /**
     * The amount of time for a physics engine step.
     */
    public static final float WORLD_STEP = 1 / 60.0f;
    /**
     * Number of velocity iterations for the constrain solvers
     */
    public static final int WORLD_VELOC = 6;
    /**
     * Number of position iterations for the constrain solvers
     */
    public static final int WORLD_POSIT = 2;

    /**
     * Width of the game world in Box2d units
     */
    protected static final float DEFAULT_WIDTH = 32.0f;
    /**
     * Height of the game world in Box2d units
     */
    protected static final float DEFAULT_HEIGHT = 18.0f;
    /**
     * Aspect ratio of the world
     */
    protected static final float ASPECT_RATIO = DEFAULT_WIDTH / DEFAULT_HEIGHT;
    /**
     * The default value of gravity (going down)
     */

    protected static final float DEFAULT_GRAVITY = -1f;

    private Stage stage;

    /**
     * The Box2D world
     */
    protected World world;
    /**
     * The boundary of the world
     */
    protected Rectangle bounds;
    /**
     * The world scale
     */
    protected Vector2 world_scale;

    /**
     * The symbol scale
     */
    protected Vector2 symbol_scale;

    /**
     * Whether or not debug mode is active
     */
    private boolean debug;

    private Vector2 forceCache;
    //    private AudioController audioController;
    private PhysicsController physicsController;

    private boolean reach_target = false;


    private int game_over_animation_time = 60;
    /**
     * ================================LEVELS=================================
     */

    /**
     * Summary of levels
     * asher_1 - swim to end goal
     * asher_2 - teach kickpoints
     * t_easy_1 - teach hitting hazards, keys, and explore to find body
     * t_easy_2 - introduce monster disturbance
     * beta_1 - teach hazards and flares
     * beta_2 - teach doors, keys, flares, longer level requires tracing back steps
     * beta_3 - monster disturbance
     * beta_5 - kick points and monster disturbance
     * <p>
     * level1 - retracing steps and avoiding hazards
     * level4 - insanely hard key level
     */
    // Beta Release Setup


    private String[] levels = {"Golden0", "Golden1", "Golden2", "Golden3", "Golden4", "Golden5", "Golden6", "Golden7", "Golden8", "Golden9", "Golden10", "Golden11", "Golden12"};

    private int curr_level;

    private enum state {
        PLAYING,
        EXIT_WIN,
        EXIT_LOSE,
        RESTART,
        PAUSE,
        QUIT,
        DYING,
        WIN_ANIMATION
    }

    // TODO: when we add other screens we can actually implement code to support pausing and quitting
    private state game_state;
    private boolean pause;
    boolean resume_game;
    boolean restart_game;
    boolean exit_home;
    boolean clicked;
    boolean press_resume;
    boolean press_restart;

    private Player player;

    private LevelBuilder levelBuilder;
    private LevelModel level;

    private PointLight light;
    private Color stun_color;
    private Color low_oxygen_color;
    private Color monster_color;
    private Color kill_monster_color;
    private float stun_light_radius = 5f;
    private float normal_light_radius = 18f;

    private RayHandler rayHandler;

    private PointLight wallShine;

    private short no_hazard_collision_mask = 0x0004;
    private short no_hazard_collision_category = 0x0002;
    private short no_hazard_collision_group = 1;

    private short hazard_collision_mask = 0x000c;
    private short hazard_collision_category = 0x0002;
    private short hazard_collision_group = 1;


    // ======================= CONSTRUCTORS =================================

    /**
     * Creates a new game world with the default values.
     * <p>
     * The game world is scaled so that the screen coordinates do not agree
     * with the Box2d coordinates.  The bounds are in terms of the Box2d
     * world, not the screen.
     */
    protected GameController() {
        this(new Rectangle(0, 0, DEFAULT_WIDTH, DEFAULT_HEIGHT),
                new Vector2(0, DEFAULT_GRAVITY));
        pause = false;
        exit_home = false;
        press_restart = false;
        press_resume = false;
    }

    @Override
    public void resize(int width, int height) {
        super.resize(1280, 720);
        this.world_scale.x = 1280 / bounds.getWidth();
        this.world_scale.y = 720 / bounds.getHeight();
    }

    public int getTotalLevels() {
        return levels.length;
    }

    /**
     * Creates a new game world
     * <p>
     * The game world is scaled so that the screen coordinates do not agree
     * with the Box2d coordinates.  The bounds are in terms of the Box2d
     * world, not the screen.
     *
     * @param width   The width in Box2d coordinates
     * @param height  The height in Box2d coordinates
     * @param gravity The downward gravity
     */
    protected GameController(float width, float height, float gravity) {
        this(new Rectangle(0, 0, width, height), new Vector2(0, gravity));
    }

//    protected Monster monster;

//    private RayHandler rayHandlerFlare;


    /**
     * Creates a new game world
     * <p>
     * The game world is scaled so that the screen coordinates do not agree
     * with the Box2d coordinates.  The bounds are in terms of the Box2d
     * world, not the screen.
     *
     * @param bounds  The game bounds in Box2d coordinates
     * @param gravity The gravitational force on this Box2d world
     */

    protected GameController(Rectangle bounds, Vector2 gravity) {

        this.pauseScreen = new Vector3(0, 0, 0);
        this.tempProjectedHud = new Vector3(0, 0, 0);
        this.tempProjectedOxygen = new Vector3(0, 0, 0);
        this.oxygen_hud = new Vector3(0, 0, 0);
        this.items = new Vector3(0, 0, 0);
        world = new World(gravity.scl(1), false);
        this.bounds = new Rectangle(bounds);
        worldScale = new Vector2(1, 1);
        this.world_scale = new Vector2(1, 1);


        this.symbol_scale = new Vector2(.4f, .4f);
        debug = false;
        active = false;
        // TODO: oxygen rate should be a parameter loaded from a json
        passiveOxygenRate = -.01f;
        activeOxygenRate = -.02f;

        forceCache = new Vector2(0, 0);
        rayHandler = new RayHandler(world);
        rayHandler.setAmbientLight(.015f);

        stun_color = new Color(1f, 0.15f, 0.15f, .3f);//Color.BLACK;
        low_oxygen_color = new Color(0f, .2f, .7f, .3f);
        monster_color = new Color(1f, 0f, 0f, .4f);

        light = new PointLight(rayHandler, 100, Color.BLACK, normal_light_radius - 5f, 0, 0);
        wallShine = new PointLight(rayHandler, 100, Color.BLUE, normal_light_radius - 10f, 0, 0);
        wallShine.setSoft(true);

        int r = 225, g = 103, b = 30;

        wallShine.setColor(78f / 255f, 180f / 255f, 82f / 255f, 0.85f);
        Filter f2 = new Filter();
        f2.categoryBits = 0x0004;
        f2.maskBits = 0x0002;
        f2.groupIndex = -1;

        Filter f = new Filter();
        f.categoryBits = 0x0002;
        f.maskBits = 0x0004;
        f.groupIndex = 1;

        wallShine.setContactFilter(f2);
        light.setContactFilter(f);

        collisionController = new CollisionController();
        physicsController = new PhysicsController(10, 5);
        world.setContactListener(this);

        levelBuilder = new LevelBuilder();
        level = new LevelModel();


        game_state = state.PLAYING;

        width = Gdx.graphics.getWidth();
        height = Gdx.graphics.getHeight();

    }
    public void setCameraPositionNormal() {
        camera.setCameraPosition(640, 360);
        camera.render();
    }

    /**
     * Returns true if this is the active screen
     *
     * @return true if this is the active screen
     */
    public boolean isActive() {
        return active;
    }

    public void setLevel(int l) {
        curr_level = l;
    }

    /**
     * Returns the canvas associated with this controller
     * <p>
     * The canvas is shared across all controllers
     *
     * @return the canvas associated with this controller
     */
    public GameCanvas getCanvas() {
        return canvas;
    }

    public void setCameraController(CameraController cameraController) {
        this.camera = cameraController;
        cameraController.setBounds(0, 0, 5400 * 2 / 5, 3035 * 2 / 5);
        camera.render();
    }

    public void setDefaultPosition() {
        this.camera.setCameraPosition(Gdx.graphics.getWidth() / 2, Gdx.graphics.getHeight() / 2);
    }

    /**
     * Sets the canvas associated with this controller
     * Sets the canvas associated with this controller
     * <p>
     * The canvas is shared across all controllers.  Setting this value will compute
     * the drawing scale from the canvas size.
     *
     * @param canvas the canvas associated with this controller
     */
    public void setCanvas(GameCanvas canvas) {
        this.canvas = canvas;
        this.world_scale.x = 1280 / bounds.getWidth();
        this.world_scale.y = 720 / bounds.getHeight();
    }

    /**
     * Dispose of all (non-static) resources allocated to this mode.
     */
    public void dispose() {
        for (GameObject obj : level.getAllObjects()) {
            obj.deactivatePhysics(world);
        }
        for (GameObject obj : level.getAboveObjects()) {
            obj.deactivatePhysics(world);
        }

        addQueue.clear();
        world.dispose();
        rayHandler.dispose();
        level.dispose();
        addQueue = null;
        bounds = null;
        world_scale = null;
        world = null;
        canvas = null;
        pause = false;

        exit_home = false;
        press_restart = false;
        press_resume = false;

        player = null;
    }

    Texture plantAnimation;


    /**
     * Gather the assets for this controller.
     * <p>
     * This method extracts the asset variables from the given asset directory. It
     * should only be called after the asset directory is completed.
     *
     * @param directory Reference to global asset manager.
     */
    public void gatherAssets(AssetDirectory directory) {
        // Allocate the tiles
        levelBuilder.setDirectory(directory);

        levelBuilder.gatherAssets(directory);

        flareAnimation = directory.getEntry("models:flare_animation", Texture.class);
        background = new TextureRegion(directory.getEntry("background:ocean", Texture.class));
//        itemTexture = new TextureRegion(directory.getEntry("models:key", Texture.class));
        displayFont = directory.getEntry("fonts:atlantis_font", BitmapFont.class);

        displayFont2 = directory.getEntry("fonts:atlantis_font2", BitmapFont.class);

//        deadBodyTexture = new TextureRegion(directory.getEntry("models:dead_body", Texture.class));
        hud = new TextureRegion(directory.getEntry("hud", Texture.class));
        depletedOxygen = new TextureRegion(directory.getEntry("oxygen_depleted", Texture.class));
        oxygenText = new TextureRegion(directory.getEntry("oxygen_text", Texture.class));
        bodyHud = new TextureRegion(directory.getEntry("body_hud", Texture.class));
        keyHud = new TextureRegion(directory.getEntry("key_hud", Texture.class));
        flareHud = new TextureRegion(directory.getEntry("flare_hud", Texture.class));
        oxygen = new TextureRegion(directory.getEntry("oxygen", Texture.class));
        monsterAttackTenctacle = directory.getEntry("models:monster1", Texture.class);
        monsterIdleTenctacle = directory.getEntry("models:monster1", Texture.class);
        //TODO: CHANGE BACK TO ACTUAL WALL TENTACLE
        plantAnimation = directory.getEntry("models:plant", Texture.class);

        //pause

        pause_screen = directory.getEntry("pause", Texture.class);
        black_spot = directory.getEntry("black_spot", Texture.class);
        resume = directory.getEntry("resume", Texture.class);
        restart = directory.getEntry("restart", Texture.class);
        main_menu = directory.getEntry("main_menu_pause", Texture.class);
    }

    /**
     * Adds a physics object in to the insertion queue.
     * <p>
     * Objects on the queue are added just before collision processing.  We do this to
     * control object creation.
     * <p>
     * param obj The object to add
     */
    public void addQueuedObject(GameObject obj) {
        assert inBounds(obj) : "Object is not in bounds";
        addQueue.add(obj);
    }

    public ArrayList<Tentacle> tentacles = new ArrayList<>();

    /**
     * Immediately adds the object to the physics world
     * <p>
     * param obj The object to add
     */
    protected void addObject(GameObject obj) {
        assert inBounds(obj) : "Object is not in bounds";
        obj.activatePhysics(world);
        if (obj instanceof Tentacle)
            tentacles.add((Tentacle) obj);
    }

    /**
     * Returns true if the object is in bounds.
     * <p>
     * This assertion is useful for debugging the physics.
     *
     * @param obj The object to check.
     * @return true if the object is in bounds.
     */
    public boolean inBounds(GameObject obj) {
        boolean horiz = (bounds.x <= obj.getX() && obj.getX() <= bounds.x + bounds.width);
        boolean vert = (bounds.y <= obj.getY() && obj.getY() <= bounds.y + bounds.height);
        return horiz && vert;
    }

    public void reset() {
        game_state = state.PLAYING;
        pause = false;
        resume_game = false;
        restart_game = false;
        clicked = false;
        exit_home = false;
        reach_target = false;
        Vector2 gravity = new Vector2(world.getGravity());
        for (GameObject obj : level.getAllObjects()) {
            obj.deactivatePhysics(world);
        }
        game_over_animation_time = 60;
        level.getAllObjects().clear();
        level.getAboveObjects().clear();
        addQueue.clear();
        AudioController.getInstance().reset();
<<<<<<< HEAD
        if (monsterController != null) {
=======

        if(monsterController != null) {
>>>>>>> c7d22564
            monsterController.reset();
        }

        populateLevel();
    }

    /**
     * Lays out the game geography.
     */
    private void populateLevel() {

//        camera.setZoom(1.0f);
//        System.out.println("SCALE:: " + world_scale.toString());
        levelBuilder.createLevel(levels[curr_level], level, world_scale, symbol_scale, rayHandler);
        pause = false;

        // TODO: will this have the same effect as going through each type, casting, then adding?
        for (GameObject obj : level.getAllObjects()) {
            addObject(obj);
//            System.out.println();
        }

        monsterController = new MonsterController(level.getMonster(), getWorldBounds());
        monsterController.setAudio(AudioController.getInstance());

        level.getDiver().initFlares(rayHandler);
        level.getDiver().setFlareFilmStrip(new FilmStrip(flareAnimation, 1, 4, 4));

        AudioController.getInstance().start_level(curr_level);
    }

    private void updateGameState() {

        if (game_over_animation_time <= 0) {
            if (game_state == state.DYING) {
                light.setDistance(0);
                wallShine.setDistance(0);
                game_state = state.EXIT_LOSE;
            } else if (game_state == state.WIN_ANIMATION) {


                game_state = state.EXIT_WIN;
            }
        } else if (level.getDiver().getOxygenLevel() <= 0) {
            game_state = state.DYING;
        } else if (reach_target) {
            game_state = state.WIN_ANIMATION;
        } else if (pause) {
            game_state = state.PAUSE;
        } else {
            game_state = state.PLAYING;
        }
    }

    private void updateDyingState() {

        changeLightColor(new Color(0, 0, 0, 0));
        rayHandler.setAmbientLight(.0001f);
        AudioController.getInstance().dying();

        light.setPosition(
                camera.getCameraPosition2D().x / (world_scale.x)
                ,
                camera.getCameraPosition2D().y / (world_scale.y));
    }

    private void updatePlayingState() {
        // apply movement
        InputController input = InputController.getInstance();

        if (input.isPause()) {
            if (pause)
                resume();
            else
                pause();
        }

        level.getDiver().setHorizontalMovement(input.getHorizontal() * level.getDiver().getForce());
        level.getDiver().setVerticalMovement(input.getVertical() * level.getDiver().getForce());

//        System.out.println("Touching Obstacle: " + level.getDiver().isTouchingObstacle());
//        System.out.println("Latching: " + level.getDiver().isLatching());
//        System.out.println("KickOff: " + input.didKickOff());
//        System.out.println("Boosting: " + level.getDiver().isBoosting());
//        System.out.println("Diver Velocity: " + level.getDiver().getLinearVelocity().len());
//        System.out.println("Diver Mass: " + level.getDiver().getMass());

        // stop boosting when player has slowed down enough
        if (level.getDiver().getLinearVelocity().len() < 10 && level.getDiver().isBoosting()) {
            level.getDiver().setBoosting(false);
        }

        // store the facing direction, which cannot be 0, 0
        if (input.getHorizontal() != 0 || input.getVertical() != 0) {
            level.getDiver().setFacingDir(input.getHorizontal(), input.getVertical());
        }

//        level.getDiver().reduceInvincibleTime();
//        System.out.println("invincible time " + level.getDiver().getInvincibleTime());

        // set latching and boosting attributesf
        // latch onto obstacle when key pressed and close to an obstacle
        // stop latching and boost when key is let go
        // TODO: or when it is pressed again? Have had some issues with key presses being missed
        // otherwise, stop latching

        if (input.didKickOff() && !level.getDiver().isLatching() && level.getDiver().isTouchingObstacle() && level.getDiver().getTouchedWall() != null) {
            //System.out.println("Player Coords: " + level.getDiver().getPosition());
            //System.out.println("Wall Coords: " + level.getDiver().getTouchedWall().getPosition());
            int playerX = (int) level.getDiver().getPosition().x - 1;
            int playerY = (int) level.getDiver().getPosition().y - 1;
            int wallX = (int) level.getDiver().getTouchedWall().getPosition().x;
            int wallY = (int) level.getDiver().getTouchedWall().getPosition().y;
            if (Math.abs(level.getDiver().targetAngleY) >= 44) {
//                if (level.getDiver().getVerticalMovement() != 0)
                if (playerY > wallY) {
                    level.getDiver().setTargetAngle(-1, 90);
                } else if (playerY <= wallY) {
                    level.getDiver().setTargetAngle(-1, -90);
                }
            } else {
                if (playerX > wallX) {
                    level.getDiver().setTargetAngle(0, 0);
                } else if (playerX <= wallX) {
                    level.getDiver().setTargetAngle(180, 0);
                }
            }

        }

        if (input.didKickOff() && level.getDiver().isTouchingObstacle()) {
            level.getDiver().setLatching(true);
        } else if (!input.didKickOff() && level.getDiver().isLatching()) {
            level.getDiver().setLatching(false);
            level.getDiver().setBoosting(true);
            level.getDiver().setTouchedWall(null);
            level.getDiver().boost(); // boost according to the current user input
        }

        // set forces from ocean currents
        level.getDiver().setDriftMovement(physicsController.getCurrentVector(level.getDiver().getPosition()).x,
                physicsController.getCurrentVector(level.getDiver().getPosition()).y);

        for (ObstacleModel obst : level.obstacleModels) {
            obst.setDriftMovement(physicsController.getCurrentVector(level.getDiver().getPosition()).x,
                    physicsController.getCurrentVector(level.getDiver().getPosition()).y);
        }

        // apply forces for movement
        if (!level.getDiver().getStunned()) {
            level.getDiver().applyForce();

        }


        // flare management
        if (input.dropFlare()) {
            level.getDiver().dropFlare(input.dropFlare());
        }
        level.getDiver().updateFlare();
        // manage items/dead body

        level.getDiver().setItem();

        level.getDeadBody().setCarried(level.getDiver().hasBody());


        if (!level.getDiver().getStunned()) {
            // decrease oxygen from movement
            if ((Math.abs(input.getHorizontal()) > 0 || Math.abs(input.getVertical()) > 0) &&
                    level.getDiver().getLinearVelocity().len() > 0) {
                level.getDiver().changeOxygenLevel(activeOxygenRate);
                // TODO: faster oxygen drain while carrying the body
            } else {
                level.getDiver().changeOxygenLevel(passiveOxygenRate);
            }
        }


        // update audio according to oxygen level

        AudioController.getInstance().update(level.getDiver().getOxygenLevel(), level.getDiver().getMaxOxygen());

        if (input.didOpenChest()) {
            if (level.getDiver().getTreasureChests().size() > 0) {
                TreasureModel tm = level.getDiver().getTreasureChests().pop();
                tm.openChest();
                if (tm.getContents() == TreasureModel.TreasureType.Monster) {
                    Vector2 v = level.getDiver().getPosition();
                    Vector2 u = tm.getPosition();
                    float angle = (float) Math.atan2(v.x - u.x, v.y - u.y) + (float) Math.PI / 16f * 17;

                    Tentacle t = levelBuilder.createTentacle(0, 0.5f, tm, Tentacle.TentacleType.NewAttack, 30, -angle);
                    tm.setTrap(t);
                    addQueuedObject(t);
                } else if (tm.getContents() == TreasureModel.TreasureType.Key) {
                    level.getDiver().setChestOpen(true);
                }
            }

        }


        if (level.getDiver().getBody() != null && !pause) {
//            cameraController.setCameraPosition(
//                    (level.getDiver().getX() + 1.5f) * level.getDiver().getDrawScale().x, (level.getDiver().getY() + .5f) * level.getDiver().getDrawScale().y);
            camera.setCameraPosition(
                    (level.getDiver().getX()) * level.getDiver().getDrawScale().x, (level.getDiver().getY()) * level.getDiver().getDrawScale().y);

            light.setPosition(
                    camera.getCameraPosition2D().x / (world_scale.x)
                    ,
                    camera.getCameraPosition2D().y / (world_scale.y));
            wallShine.setPosition(
                    camera.getCameraPosition2D().x / (world_scale.x)
                    ,
                    camera.getCameraPosition2D().y / (world_scale.y));
        }

        if (level.getDiver().hasBody())
            levelBuilder.turnOffInvisibleWalls();


        updateDiverLighting();

        camera.render();
    }

    public void setPause(boolean pause) {
        this.pause = pause;
    }


    float globalTick = 0;
    public static int tick = 0;

    /**
     * Returns whether to process the update loop
     * <p>
     * At the start of the update loop, we check if it is time
     * to switch to a new game mode.  If not, the update proceeds
     * normally.
     *
     * @param dt Number of seconds since last animation frame
     * @return whether to process the update loop
     */
    public boolean preUpdate(float dt) {
        InputController input = InputController.getInstance();
        input.readInput(bounds, world_scale);
        if (listener == null) {
            return true;
        }
        tick++;


        // Toggle debug
        if (input.didDebug()) {
            debug = !debug;

        }

        // Handle resets
        if (input.didReset() || game_state == state.RESTART) {
            reset();
        }
        return true;

    }

    int tentacleSpawn = 0;

    /**
     * The core gameplay loop of this world.
     * <p>
     * This method contains the specific update code for this mini-game. It does
     * not handle collisions, as those are managetd by the parent class WorldController.
     * This method is called after input is read, but before collisions are resolved.
     * The very last thing that it should do is apply forces to the appropriate objects.
     *
     * @param dt Number of seconds since last animation frame
     */
    public void update(float dt) {
//        worldScale.set(world_scale.x, world_scale.y);
        for (Door door : level.getDoors()) {
            if (door.isActive()) {
                door.setActive(!door.getUnlock());
            }
        }
        rayHandler.setCombinedMatrix(camera.getCamera().combined.cpy().scl(world_scale.x, world_scale.y, 1f));

        if (monsterController.isMonsterActive()) {
            monsterController.update(hostileOxygenDrain, level.getDiver());
            Queue<Wall> tentacles = monsterController.getMonster().getTentacles();
            Queue<Wall> idle_tentacles = monsterController.getMonster().getIdleTentacles();
            Queue<Wall> attack_tentacles = monsterController.getMonster().getKillTentacles();


            while (tentacles.size() > 0) {
                Wall add_wall = tentacles.poll();
                if (add_wall != null && add_wall.canSpawnTentacle()) {
                    Tentacle t;
                    if (tick % 2 == 0) {
                        t = levelBuilder.createTentacle(level.getMonster().getAggravation(), 0.6f, add_wall, Tentacle.TentacleType.NewAttack, 120);
                        t.setGrowRate(10);
                    } else {
                        t = levelBuilder.createTentacle(level.getMonster().getAggravation(), 0.45f, add_wall, Tentacle.TentacleType.NewAttack, 50);
                        t.setGrowRate(4);
                    }
                    addQueuedObject(t);
                }
            }

            while (idle_tentacles.size() > 0) {
                Wall add_wall = idle_tentacles.poll();
                if (add_wall != null) {

                    Tentacle t = levelBuilder.createTentacle(level.getMonster().getAggravation(), .4f, add_wall, Tentacle.TentacleType.Idle, 100);
                    t.setGrowRate(10);
                    t.setType(0);
                    addQueuedObject(t);
//                AudioController.getInstance().roar();
                }
            }

            while (attack_tentacles.size() > 0) {
                Wall add_wall = attack_tentacles.poll();
                if (add_wall != null && add_wall.canSpawnTentacle()) {
                    Tentacle t = levelBuilder.createTentacle(level.getMonster().getAggravation(), .6f, add_wall, Tentacle.TentacleType.KILL, 200);
                    t.setType(1);
                    t.setGrowRate(4);
//                    System.out.println("type" + t.getType());
                    addQueuedObject(t);
                }
            }
        }

        //** ADDING TENTACLES TO WalL!
//        if (level.getDiver().getTouchedWall() != null && level.getDiver().getTouchedWall().canSpawnTentacle()) {
//            Wall w = level.getDiver().getTouchedWall();
//            Tentacle t = levelBuilder.createTentacle(level.getMonster().getAggravation(), .4f, w, Tentacle.TentacleType.NewAttack2, 1000000);
//            addQueuedObject(t);
//            level.getDiver().setTouchedWall(null);
//        }

        switch (game_state) {
            case DYING:
                game_over_animation_time--;
                updateDyingState();
                break;
            case WIN_ANIMATION:
                game_over_animation_time--;
                // do other things here?
                break;
            case PLAYING:
                updatePlayingState();
                break;
            case PAUSE:
                InputController input = InputController.getInstance();
                if (input.isPause())
                    resume();
                // oxygen still drains when paused
                level.getDiver().changeOxygenLevel(passiveOxygenRate);
                break;

        }


        // apply movement


        updateGameState();

        //deal with hazard stun

        level.getDiver().setHazardCollisionFilter();


        if (level.getDiver().getStunCooldown() > 0) {
            level.getDiver().changeOxygenLevel(hostileOxygenDrain);
            level.getDiver().setStunCooldown(level.getDiver().getStunCooldown() - 1);
        } else {
            level.getDiver().setStunned(false);
            hostileOxygenDrain = 0.0f;
            level.getDiver().changeOxygenLevel(hostileOxygenDrain);
        }

    }

    public void updateDiverLighting() {
        if (monsterController.isMonsterActive() && monsterController.isKillState()) {
            if (tick % 2 == 0) {
                changeLightColor(monster_color);
            } else {
                changeLightColor(low_oxygen_color);
            }

        } else if (monsterController.isMonsterActive() && monsterController.isAggravated()) {
            changeLightColor(monster_color);
        } else if (level.getDiver().getOxygenLevel() < level.getDiver().getMaxOxygen() * .25f) {
            changeLightColor(low_oxygen_color);
        } else {
            changeLightColor(Color.BLACK);
        }

        if (level.getDiver().getStunned()) {
            if (light.getDistance() > stun_light_radius) {
                light.setDistance(light.getDistance() - 1);
                wallShine.setDistance(wallShine.getDistance() - 0.25f);
            }
        } else {
            if (light.getDistance() < normal_light_radius) {
                light.setDistance(light.getDistance() + 1);
                wallShine.setDistance(wallShine.getDistance() + 0.25f);
            }
        }

    }

    public void changeLightColor(Color color) {
        float curr_a = light.getColor().a;
        float curr_r = light.getColor().r;
        float curr_g = light.getColor().g;
        float curr_b = light.getColor().b;
        if (curr_a != color.a) {
            curr_a += .01f * Math.signum(color.a - curr_a);
        }
        if (curr_r != color.r) {
            curr_r += .01f * Math.signum(color.r - curr_r);
        }
        if (curr_g != color.g) {
            curr_g += .01f * Math.signum(color.g - curr_g);
        }
        if (curr_b != color.b) {
            curr_b += .01f * Math.signum(color.b - curr_b);
        }
        light.setColor(new Color(curr_r, curr_g, curr_b, curr_a));
    }

    /**
     * Processes physics
     * <p>
     * Once the update phase is over, but before we draw, we are ready to handle
     * physics.  The primary method is the step() method in world.  This implementation
     * works for all applications and should not need to be overwritten.
     *
     * @param dt Number of seconds since last animation frame
     */
    public void postUpdate(float dt) {
        // Add any objects created by actions
        while (!addQueue.isEmpty()) {
            GameObject go = addQueue.poll();
            addObject(go);
            level.addObject(go);
        }
        for (int i = 0; i < tentacles.size(); i++) {
            Tentacle t = tentacles.get(i);

            if (t.isDead()) {
                tentacles.remove(t);
                i--;
                t.deactivatePhysics(world);
                level.getAllObjects().remove(t);
            }

        }

        if (level.getDiver().getDeadBody() != null && level.getDiver().getDeadBody().isCarried()) {
            level.getDeadBody().setActive(false);
        }

        // Turn the physics engine crank.
        world.step(WORLD_STEP, WORLD_VELOC, WORLD_POSIT);

        // Garbage collect the deleted objects.
        // Note how we use the linked list nodes to delete O(1) in place.
        // This is O(n) without copying.
        Iterator<PooledList<GameObject>.Entry> iterator = level.getAllObjects().entryIterator();
        while (iterator.hasNext()) {
            PooledList<GameObject>.Entry entry = iterator.next();
            GameObject obj = entry.getValue();
            if (obj.isRemoved()) {
                obj.deactivatePhysics(world);
                entry.remove();
            } else {
                // Note that update is called last!
                obj.update(dt);
            }
        }
        iterator = level.getAboveObjects().entryIterator();
        while (iterator.hasNext()) {
            PooledList<GameObject>.Entry entry = iterator.next();
            GameObject obj = entry.getValue();
            if (obj.isRemoved()) {
                obj.deactivatePhysics(world);
                entry.remove();
            } else {
                // Note that update is called last!
                obj.update(dt);
            }
        }
    }

    /**
     * Draw the physics objects to the canvas
     * <p>
     * For simple worlds, this method is enough by itself.  It will need
     * to be overriden if the world needs fancy backgrounds or the like.
     * <p>
     * The method draws all objects in the order that they were added.
     */

    public boolean help_draw(Texture t, float x, float y, boolean tint) {

        int pW = canvas.getWidth() / t.getWidth();
        float w = canvas.getWidth() / (2 * pW);

        int pH = canvas.getHeight() / t.getHeight();
        float h = canvas.getHeight() / (2 * pH);

        int ox = t.getWidth() / 2;
        int oy = t.getHeight() / 2;
        Color c = Color.WHITE;
        boolean clicked = false;

        if (tint) {
            Vector3 pointer = new Vector3(Gdx.input.getX(), Gdx.input.getY(), 0);
            pointer = camera.getCamera().unproject(pointer);
            float pX = pointer.x;
            float pY = pointer.y;

            if ((x + w > pX && x - w < pX) && (y + h > pY && y - h < pY)) {
                c = Color.GRAY;
                if (Gdx.input.isTouched()) clicked = true;
            }
        }
        canvas.draw(t, c, ox, oy, x, y, 0, 1 * worldScale.x, worldScale.x);
        return clicked;
    }

    public void draw(float dt) {
        canvas.clear();
        canvas.begin();

        // draw game objects
        canvas.draw(background, com.badlogic.gdx.graphics.Color.WHITE, 0, 0, -500, -250, 0,
                4 * worldScale.x, 4 * worldScale.y);

        for (GameObject obj : level.getAllObjects()) {
            obj.setTick(tick);
            if (!(obj instanceof DiverModel))
                if (!(obj instanceof DecorModel))
                    obj.draw(canvas);
        }

        for (GameObject obj : level.getAboveObjects()) {

            obj.draw(canvas);
        }


        canvas.end();
        if (!debug) {
            rayHandler.updateAndRender();
        }
        canvas.begin();
        level.getDiver().draw(canvas);
        switch (game_state) {
            case PLAYING:

                //draw remaining oxygen
                oxygen_hud.x = (float) canvas.getWidth() / 4 - canvas.getWidth()/40;
                oxygen_hud.y = (float) canvas.getHeight() / 25;
                oxygen_hud = camera.getCamera().unproject(oxygen_hud);

                if (level.getDiver().getStunCooldown() % 20 > 10) {

                    canvas.draw(oxygen, Color.BLUE, 0, (float) oxygen.getRegionHeight() / 2,
                            (float) oxygen_hud.x,
                            oxygen_hud.y,
                            0.0f,
                            1f * (level.getDiver().getOxygenLevel() / (float) level.getDiver().getMaxOxygen()) * worldScale.x,
                            0.5f * worldScale.y
                    );

                } else if (level.getDiver().getOxygenLevel() < level.getDiver().getMaxOxygen() / 4 && tick % 25 > (level.getDiver().getOxygenLevel() / 2)) {
                    canvas.draw(oxygen, Color.BLUE, 0, (float) oxygen.getRegionHeight() / 2,
                            (float) oxygen_hud.x,
                            oxygen_hud.y,
                            0.0f,
                            1f * (level.getDiver().getOxygenLevel() / (float) level.getDiver().getMaxOxygen()) * worldScale.x,
                            0.5f * worldScale.y
                    );
                } else {
                    canvas.draw(oxygen, Color.WHITE, 0, (float) oxygen.getRegionHeight() / 2,
                            (float) oxygen_hud.x,
                            oxygen_hud.y,
                            0.0f,
                            1f * (level.getDiver().getOxygenLevel() / (float) level.getDiver().getMaxOxygen()) * worldScale.x,
                            0.5f * worldScale.y
                    );
                }

                items.x = (float) canvas.getWidth()/5;
                items.y = (float) canvas.getHeight()/25;
                items = camera.getCamera().unproject(items);

                oxygen_hud.x = (float) canvas.getWidth() / 2;
                oxygen_hud.y = (float) canvas.getHeight() / 25;
                oxygen_hud = camera.getCamera().unproject(oxygen_hud);

                canvas.draw(oxygenText, Color.WHITE, (float) oxygenText.getRegionWidth() / 2, (float) oxygenText.getRegionHeight() / 2,
                        (float) oxygen_hud.x,
                        oxygen_hud.y,
                        0.0f, 0.5f * worldScale.x, 0.5f * worldScale.y);

                items.x = (float) canvas.getWidth()/5 - flareHud.getRegionWidth()/2;
                items.y = (float) canvas.getHeight()/25;
                items = camera.getCamera().unproject(items);

                //draw inventory indicator
                for (int i = 0; i < level.getDiver().getNumKeys(); i++) {
                    canvas.draw(keyHud, Color.WHITE, (float) keyHud.getRegionWidth(), (float) keyHud.getRegionHeight() / 2,
                            items.x - 20,
                            items.y,
                            0.0f, 0.35f * worldScale.x, 0.35f * worldScale.y);

                }

                items.x = (float) canvas.getWidth()/5;
                items.y = (float) canvas.getHeight()/25;
                items = camera.getCamera().unproject(items);

                for (int i = 0; i < level.getDiver().getRemainingFlares(); i++) {
                    canvas.draw(flareHud, Color.WHITE, (float) flareHud.getRegionWidth(), (float) flareHud.getRegionHeight() / 2,
                            (float) items.x - (i * 10),
                            items.y,
                            0.0f, 0.2f * worldScale.x, 0.2f * worldScale.y);
                }

                items.x = (float) canvas.getWidth() - canvas.getWidth()/5;
                items.y = (float) canvas.getHeight()/25;
                items = camera.getCamera().unproject(items);

                //draw body indicator
                if (level.getDiver().hasBody()) {
                    canvas.draw(bodyHud, Color.WHITE, (float) bodyHud.getRegionWidth() / 2, (float) bodyHud.getRegionHeight() / 2,
                            (float) items.x,
                            items.y,
                            0.0f, 0.35f * worldScale.x, 0.35f * worldScale.y);
                }

                break;

            case PAUSE:

                // camera position tracks the position in game
                camera.render();

                pauseScreen.x = (float) canvas.getWidth() / 2;
                pauseScreen.y = (float) canvas.getHeight() / 2;
                pauseScreen = camera.getCamera().unproject(pauseScreen);

                //the scale is eyeballed, and resizing during the pause moves the camera weird
                //Solution: not a see through pause screen
                canvas.draw(pause_screen, Color.WHITE, pause_screen.getWidth() / 2, pause_screen.getHeight() / 2, pauseScreen.x,
                        pauseScreen.y, 0.0f, 0.75f, 0.75f);


                Vector3 resume_button = new Vector3(0, 0, 0);
                resume_button.x = (float) canvas.getWidth() / 2;
                resume_button.y = (float) canvas.getHeight() / 2 - canvas.getHeight() / 8;
                resume_button = camera.getCamera().unproject(resume_button);

                press_resume = help_draw(resume, resume_button.x, resume_button.y, true);

                Vector3 restart_button = new Vector3(0, 0, 0);
                restart_button.x = (float) canvas.getWidth() / 2;
                restart_button.y = (float) canvas.getHeight() / 2;
                restart_button = camera.getCamera().unproject(restart_button);

                press_restart = help_draw(restart, restart_button.x, restart_button.y, true);

                Vector3 exit_button = new Vector3(0, 0, 0);
                exit_button.x = (float) canvas.getWidth() / 2;
                exit_button.y = (float) canvas.getHeight() / 2 + canvas.getHeight() / 8;
                exit_button = camera.getCamera().unproject(exit_button);

                exit_home = help_draw(main_menu, exit_button.x, exit_button.y, true);

            case EXIT_WIN:
                break;
        }

        canvas.end();

        if (debug) {
            canvas.beginDebug();
            for (GameObject obj : level.getAllObjects()) {
                obj.drawDebug(canvas);
            }
            canvas.endDebug();
        }

    }

    /**
     * Called when the Screen should render itself.
     * <p>
     * We defer to the other methods update() and draw().  However, it is VERY important
     * that we only quit AFTER a draw.
     *
     * @param delta Number of seconds since last animation frame
     */
    public void render(float delta) {
        if (active) {
            if (preUpdate(delta)) {
                update(delta); // This is the one that must be defined.
                postUpdate(delta);
            }
            draw(delta);
            //draw(delta);
            if (game_state == state.EXIT_WIN) {
                listener.exitScreen(this, 0);
            } else if (game_state == state.EXIT_LOSE) {
                listener.exitScreen(this, 1);
            } else if (exit_home == true && listener != null) {
                listener.exitScreen(this, 2);
            }
        }
    }

    /**
     * Called when the Screen is paused.
     * <p>
     * This is usually when it's not active or visible on screen. An Application is
     * also paused before it is destroyed.
     */

    public void pause() {
//        System.out.println("pause() was called");
        pause = true;
        updateGameState();
    }

    /**
     * Called when the Screen is resumed from a paused state.
     * <p>
     * This is usually when it regains focus.
     */
    public void resume() {
//        System.out.println("resume");
        pause = false;
        updateGameState();
        // TODO Auto-generated method stub
    }

    // ================= CONTACT LISTENER METHODS =============================

    public void beginContact(Contact contact) {

        Fixture fix1 = contact.getFixtureA();
        Fixture fix2 = contact.getFixtureB();

        Body body1 = fix1.getBody();
        Body body2 = fix2.getBody();

        Object fd1 = fix1.getUserData();
        Object fd2 = fix2.getUserData();


        collisionController.startDiverToObstacle(fix1, fix2, level.getDiver(), monsterController);
        if (listener != null && !reach_target) {
            reach_target = collisionController.getWinState(body1, body2, level.getDiver());

        }

//        collisionController.addDiverSensorTouching(level.getDiver(), fix1, fix2);
        collisionController.startDiverItemCollision(body1, body2);
        collisionController.startDiverDoorCollision(body1, body2);
        collisionController.startMonsterWallCollision(body1, body2);
        collisionController.startDiverDeadBodyCollision(body1, body2);
        collisionController.startDiverMonsterCollision(body1, body2);
        collisionController.startFlareTentacleCollision(fix1, fix2);
        collisionController.startDiverTextCollision(fix1, fix2);
        collisionController.startDiverTreasureCollision(fix1, fix2);

        collisionController.startFlareFlare(body1, body2);
        collisionController.startDiverFlare(body1, body2);

        float d = collisionController.startDiverHazardCollision(fix1, fix2, level.getDiver(), monsterController);
        if (d != 0)
            hostileOxygenDrain = d;

    }

    /**
     * Callback method for the start of a collision
     * <p>
     * This method is called when two objects cease to touch.
     */
    public void endContact(Contact contact) {
        Fixture fix1 = contact.getFixtureA();
        Fixture fix2 = contact.getFixtureB();

        // Call CollisionController to handle collisions

        Body body1 = fix1.getBody();
        Body body2 = fix2.getBody();

        Object fd1 = fix1.getUserData();
        Object fd2 = fix2.getUserData();

        collisionController.endDiverToObstacle(fix1, fix2, level.getDiver());
        collisionController.endDiverDeadBodyCollision(body1, body2);
        collisionController.endMonsterWallCollision(body1, body2);
        collisionController.removeDiverSensorTouching(level.getDiver(), fix1, fix2);
        collisionController.endDiverItemCollision(body1, body2);
        collisionController.endDiverHazardCollision(fix1, fix2, level.getDiver());
        collisionController.endDiverTextCollision(fix1, fix2);
        collisionController.endDiverTreasureCollision(fix1, fix2);

        collisionController.endFlareFlare(body1, body2);
        collisionController.endDiverFlare(body1, body2);


    }

    /**
     * Handles any modifications necessary before collision resolution
     * <p>
     * This method is called just before Box2D resolves a collision.
     */
    public void preSolve(Contact contact, Manifold oldManifold) {
    }

    /**
     * Unused ContactListener method
     */
    public void postSolve(Contact contact, ContactImpulse impulse) {
    }

    public Rectangle getWorldBounds() {
        return bounds;
    }

    public boolean touchDown(int screenX, int screenY, int pointer, int button) {
        return true;
    }

    /**
     * Called when a finger was lifted or a mouse button was released.
     * <p>
     * This method checks to see if the play button is currently pressed down. If so,
     * it signals the that the player is ready to go.
     *
     * @param screenX the x-coordinate of the mouse on the screen
     * @param screenY the y-coordinate of the mouse on the screen
     * @param pointer the button or touch finger number
     * @return whether to hand the event to other listeners.
     */
    public boolean touchUp(int screenX, int screenY, int pointer, int button) {
        if (exit_home) {
            listener.exitScreen(this, 2);
        }
        if (press_restart) {
            press_restart = false;
            reset();
        }
        if (press_resume) {
            press_resume = false;
            resume();
        }

        return true;
    }

    /**
     * Called when a button on the Controller was pressed.
     * <p>
     * The buttonCode is controller specific. This listener only supports the start
     * button on an X-Box controller.  This outcome of this method is identical to
     * pressing (but not releasing) the play button.
     *
     * @param controller The game controller
     * @param buttonCode The button pressed
     * @return whether to hand the event to other listeners.
     */
    public boolean buttonDown(Controller controller, int buttonCode) {
        return true;
    }

    /**
     * Called when a button on the Controller was released.
     * <p>
     * The buttonCode is controller specific. This listener only supports the start
     * button on an X-Box controller.  This outcome of this method is identical to
     * releasing the the play button after pressing it.
     *
     * @param controller The game controller
     * @param buttonCode The button pressed
     * @return whether to hand the event to other listeners.
     */
    public boolean buttonUp(Controller controller, int buttonCode) {
        return true;
    }

    // UNSUPPORTED METHODS FROM InputProcessor

    /**
     * Called when a key is pressed (UNSUPPORTED)
     *
     * @param keycode the key pressed
     * @return whether to hand the event to other listeners.
     */
    public boolean keyDown(int keycode) {
        return true;
    }

    /**
     * Called when a key is typed (UNSUPPORTED)
     *
     * @return whether to hand the event to other listeners.
     */
    public boolean keyTyped(char character) {
        return true;
    }

    /**
     * Called when a key is released (UNSUPPORTED)
     *
     * @param keycode the key released
     * @return whether to hand the event to other listeners.
     */
    public boolean keyUp(int keycode) {
        return true;
    }

    /**
     * Called when the mouse was moved without any buttons being pressed. (UNSUPPORTED)
     *
     * @param screenX the x-coordinate of the mouse on the screen
     * @param screenY the y-coordinate of the mouse on the screen
     * @return whether to hand the event to other listeners.
     */
    public boolean mouseMoved(int screenX, int screenY) {
        return true;
    }

    /**
     * Called when the mouse wheel was scrolled. (UNSUPPORTED)
     *
     * @param dx the amount of horizontal scroll
     * @param dy the amount of vertical scroll
     * @return whether to hand the event to other listeners.
     */
    public boolean scrolled(float dx, float dy) {
        return true;
    }

    /**
     * Called when the mouse or finger was dragged. (UNSUPPORTED)
     *
     * @param screenX the x-coordinate of the mouse on the screen
     * @param screenY the y-coordinate of the mouse on the screen
     * @param pointer the button or touch finger number
     * @return whether to hand the event to other listeners.
     */
    public boolean touchDragged(int screenX, int screenY, int pointer) {
        return true;
    }

    // UNSUPPORTED METHODS FROM ControllerListener

    /**
     * Called when a controller is connected. (UNSUPPORTED)
     *
     * @param controller The game controller
     */
    public void connected(Controller controller) {
    }

    /**
     * Called when a controller is disconnected. (UNSUPPORTED)
     *
     * @param controller The game controller
     */
    public void disconnected(Controller controller) {
    }

    /**
     * Called when an axis on the Controller moved. (UNSUPPORTED)
     * <p>
     * The axisCode is controller specific. The axis value is in the range [-1, 1].
     *
     * @param controller The game controller
     * @param axisCode   The axis moved
     * @param value      The axis value, -1 to 1
     * @return whether to hand the event to other listeners.
     */
    public boolean axisMoved(Controller controller, int axisCode, float value) {
        return true;
    }

}<|MERGE_RESOLUTION|>--- conflicted
+++ resolved
@@ -542,12 +542,8 @@
         level.getAboveObjects().clear();
         addQueue.clear();
         AudioController.getInstance().reset();
-<<<<<<< HEAD
-        if (monsterController != null) {
-=======
 
         if(monsterController != null) {
->>>>>>> c7d22564
             monsterController.reset();
         }
 
