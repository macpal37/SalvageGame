--- conflicted
+++ resolved
@@ -114,12 +114,12 @@
 
     private AudioController audioController;
 
-<<<<<<< HEAD
+
     /** whether to unlock door*/
     private boolean toUnlock=false;
-=======
+
     private boolean reach_target = false;
->>>>>>> 616741c5
+
 
 //    private LightController lightController;
 
@@ -554,8 +554,7 @@
                 (diver.getX() * diver.getDrawScale().x) / 40f,
                 (diver.getY() * diver.getDrawScale().y) / 40f);
             }
-<<<<<<< HEAD
-=======
+
 
             //deactivates unlocked doors
             if(diver.carryingItem() && diver.getItem().getItemType().equals(ItemType.KEY)){
@@ -567,7 +566,7 @@
                     }
                 }
             }
->>>>>>> 616741c5
+
         // TODO: why wasnt this in marco's code?
 
         cameraController.render();
@@ -810,8 +809,7 @@
 
         }
 
-<<<<<<< HEAD
-=======
+
         if(body1.getUserData() instanceof DiverModel){
             if(body2.getUserData() instanceof GoalDoor){
                 if(CollisionController.winGame(diver, (GoalDoor) body2.getUserData())
@@ -828,7 +826,8 @@
             }
         }
         // ================= CONTACT LISTENER METHODS =============================
->>>>>>> 616741c5
+
+
 
 
         } catch (Exception e) {
