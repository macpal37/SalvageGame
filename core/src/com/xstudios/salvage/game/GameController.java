--- conflicted
+++ resolved
@@ -220,11 +220,11 @@
     /**
      * ================================LEVELS=================================
      */
-<<<<<<< HEAD
+
     private String[] levels = {"tutorial1", "tutorial2", "level4"};
-=======
-    private String[] levels = {"test_level", "level1", "level3"};
->>>>>>> e6742864
+
+//    private String[] levels = {"test_level", "level1", "level3"};
+
     private int curr_level;
 
     private enum state {
