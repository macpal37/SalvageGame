package com.xstudios.salvage.game;

import box2dLight.PointLight;
import box2dLight.RayHandler;
import com.badlogic.gdx.Screen;
import com.badlogic.gdx.audio.Sound;
import com.badlogic.gdx.graphics.Color;
import com.badlogic.gdx.graphics.Texture;
import com.badlogic.gdx.graphics.g2d.BitmapFont;
import com.badlogic.gdx.graphics.g2d.TextureRegion;
import com.badlogic.gdx.math.Rectangle;
import com.badlogic.gdx.math.Vector2;
import com.badlogic.gdx.physics.box2d.*;
import com.badlogic.gdx.utils.Array;
import com.badlogic.gdx.utils.JsonValue;
import com.xstudios.salvage.assets.AssetDirectory;
import com.xstudios.salvage.audio.AudioController;
import com.xstudios.salvage.game.models.DiverModel;
import com.xstudios.salvage.game.models.Wall;
import com.xstudios.salvage.game.models.*;
import com.xstudios.salvage.util.PooledList;
import com.xstudios.salvage.util.ScreenListener;

import java.util.Iterator;

public class GameController implements Screen, ContactListener {
    // Assets
    /** The texture for diver */
    protected TextureRegion diverTexture;
    /** The texture for item */
    protected TextureRegion itemTexture;
   /** Ocean Background Texture */
    protected TextureRegion background;
    /** The texture for ping */
    protected TextureRegion pingTexture;
    /** The texture for dead body */
    protected TextureRegion deadBodyTexture;
    /** The texture for dead body */
    protected TextureRegion doorTexture;
    /** Texturs for the door */
    protected TextureRegion doorOpenTexture;
    protected TextureRegion doorCloseTexture;

    JsonValue constants;

    // Models to be updated
    protected TextureRegion wallTexture;
    protected TextureRegion wallBackTexture;

    /** The font for giving messages to the player */
    protected BitmapFont displayFont;


    // Models to be updated
    protected DiverModel diver;

    protected ItemModel key;
    protected ItemModel dead_body;

    private Array<Door> doors=new Array<Door>();

    /** Camera centered on the player */
    protected CameraController cameraController;

    /** manages collisions */
    protected CollisionController collisionController;
    /** The rate at which oxygen should decrease passively */
    protected float passiveOxygenRate;
    protected float activeOxygenRate;

    /** How many frames after winning/losing do we continue? */
    public static final int EXIT_COUNT = 120;
    /** The amount of time for a physics engine step. */
    public static final float WORLD_STEP = 1/60.0f;
    /** Number of velocity iterations for the constrain solvers */
    public static final int WORLD_VELOC = 6;
    /** Number of position iterations for the constrain solvers */
    public static final int WORLD_POSIT = 2;

    /** Width of the game world in Box2d units */
    protected static final float DEFAULT_WIDTH  = 32.0f;
    /** Height of the game world in Box2d units */
    protected static final float DEFAULT_HEIGHT = 18.0f;
    /** Aspect ratio of the world*/
    protected static final float ASPECT_RATIO = DEFAULT_WIDTH/DEFAULT_HEIGHT;
    /** The default value of gravity (going down) */
    protected static final float DEFAULT_GRAVITY = -4.9f;


    /** Reference to the game canvas */
    protected GameCanvas canvas;
    /** All the objects in the world. */
    protected PooledList<GameObject> objects  = new PooledList<GameObject>();

    protected PooledList<GameObject> aboveObjects  = new PooledList<GameObject>();
    /** Queue for adding objects */
    protected PooledList<GameObject> addQueue = new PooledList<GameObject>();
    /** Listener that will update the player mode when we are done */
    private ScreenListener listener;

    /** The Box2D world */
    protected World world;
    /** The boundary of the world */
    protected Rectangle bounds;
    /** The world scale */
    protected Vector2 scale;


    /** Whether or not this is an active controller */
    private boolean active;
    /** Whether or not debug mode is active */
    private boolean debug;

    private Vector2 forceCache;
    private AudioController audioController;

//    private LightController lightController;


    //sample wall to get rid of later
    public float[][] wall_indices={{16.0f, 18.0f, 16.0f, 17.0f,  1.0f, 17.0f,
            1.0f,  0.0f,  0.0f,  0.0f,  0.0f, 18.0f},
            {32.0f, 18.0f, 32.0f,  0.0f, 31.0f,  0.0f,
            31.0f, 17.0f, 16.0f, 17.0f, 16.0f, 18.0f}};
    // ======================= CONSTRUCTORS =================================
    /**
     * Creates a new game world with the default values.
     *
     * The game world is scaled so that the screen coordinates do not agree
     * with the Box2d coordinates.  The bounds are in terms of the Box2d
     * world, not the screen.
     */
    protected GameController() {
        this(new Rectangle(0,0,DEFAULT_WIDTH,DEFAULT_HEIGHT),
            new Vector2(0,DEFAULT_GRAVITY));

    }

    /**
     * Creates a new game world
     *
     * The game world is scaled so that the screen coordinates do not agree
     * with the Box2d coordinates.  The bounds are in terms of the Box2d
     * world, not the screen.
     *
     * @param width  	The width in Box2d coordinates
     * @param height	The height in Box2d coordinates
     * @param gravity	The downward gravity
     */
    protected GameController(float width, float height, float gravity) {
        this(new Rectangle(0,0,width,height), new Vector2(0,gravity));
    }


    private PointLight light ;
    private RayHandler rayHandler;

    /**
     * Creates a new game world
     *
     * The game world is scaled so that the screen coordinates do not agree
     * with the Box2d coordinates.  The bounds are in terms of the Box2d
     * world, not the screen.
     *
     * @param bounds	The game bounds in Box2d coordinates
     * @param gravity	The gravitational force on this Box2d world
     */
    protected GameController(Rectangle bounds, Vector2 gravity) {
        world = new World(gravity.scl(1),false);
        this.bounds = new Rectangle(bounds);
        this.scale = new Vector2(1,1);
        debug  = false;
        active = false;
        // TODO: oxygen rate should be a parameter loaded from a json
        passiveOxygenRate = -.01f;
        activeOxygenRate = -.02f;

        forceCache = new Vector2(0, 0);
        rayHandler = new RayHandler(world);
        rayHandler.setAmbientLight(.01f);


        light = new PointLight(rayHandler,100, Color.BLACK,10,0,0);
//        light.setContactFilter((short)1,(short)1,(short)1);

        Filter f = new Filter();
        f.categoryBits = 0x0002;
        f.maskBits =0x0004;
        f.groupIndex = 1;


        light.setContactFilter(f);
        System.out.println("BG: "+background);
        audioController = new AudioController(100.0f);
        audioController.intialize();
        collisionController = new CollisionController();
        world.setContactListener(this);

    }

    /**
     * Returns true if this is the active screen
     *
     * @return true if this is the active screen
     */
    public boolean isActive( ) {
        return active;
    }

    /**
     * Returns the canvas associated with this controller
     *
     * The canvas is shared across all controllers
     *
     * @return the canvas associated with this controller
     */
    public GameCanvas getCanvas() {
        return canvas;
    }

    public void setCameraController(  CameraController cameraController){
        this.cameraController = cameraController;
        cameraController.setBounds(0,0,5400*2/5,3035*2/5);
    }

    /**
     * Sets the canvas associated with this controller
     *
     * The canvas is shared across all controllers.  Setting this value will compute
     * the drawing scale from the canvas size.
     *
     * @param canvas the canvas associated with this controller
     */
    public void setCanvas(GameCanvas canvas) {
        this.canvas = canvas;
        this.scale.x = canvas.getWidth()/bounds.getWidth();
        this.scale.y = canvas.getHeight()/bounds.getHeight();
    }

    /**
     * Dispose of all (non-static) resources allocated to this mode.
     */
    public void dispose() {
        for(GameObject obj : objects) {
            obj.deactivatePhysics(world);
        }
        for(GameObject obj : aboveObjects) {
            obj.deactivatePhysics(world);


        }
        aboveObjects.clear();
        objects.clear();
        addQueue.clear();
        world.dispose();
        rayHandler.dispose();
        objects = null;
        addQueue = null;
        bounds = null;
        scale  = null;
        world  = null;
        canvas = null;
    }

    /**
     * Gather the assets for this controller.
     *
     * This method extracts the asset variables from the given asset directory. It
     * should only be called after the asset directory is completed.
     *
     * @param directory	Reference to global asset manager.
     */
    public void gatherAssets(AssetDirectory directory) {
        // Allocate the tiles
        diverTexture = new TextureRegion(directory.getEntry( "models:diver", Texture.class ));
        background = new TextureRegion(directory.getEntry( "background:ocean", Texture.class ));
        itemTexture = new TextureRegion(directory.getEntry("models:key", Texture.class));
        constants =  directory.getEntry( "models:constants", JsonValue.class );
        pingTexture = new TextureRegion(directory.getEntry( "models:ping", Texture.class ));
        wallTexture = new TextureRegion(directory.getEntry( "wall", Texture.class ));
        doorTexture= new TextureRegion(directory.getEntry( "door", Texture.class ));
        //wallBackTexture = new TextureRegion(directory.getEntry( "background:wooden_bg", Texture.class ));
        doorOpenTexture = new TextureRegion(directory.getEntry( "models:door_open", Texture.class ));
        doorCloseTexture = new TextureRegion(directory.getEntry( "models:door_closed", Texture.class ));
        displayFont = directory.getEntry("fonts:lightpixel", BitmapFont.class);
        deadBodyTexture = new TextureRegion(directory.getEntry( "models:dead_body", Texture.class ));
    }

    /**
     *
     * Adds a physics object in to the insertion queue.
     *
     * Objects on the queue are added just before collision processing.  We do this to
     * control object creation.
     *
     * param obj The object to add
     */
    public void addQueuedObject(GameObject obj) {
        assert inBounds(obj) : "Object is not in bounds";
        addQueue.add(obj);
    }

    /**
     * Immediately adds the object to the physics world
     *
     * param obj The object to add
     */
    protected void addObject(GameObject obj) {
        assert inBounds(obj) : "Object is not in bounds";
        objects.add(obj);
        obj.activatePhysics(world);

    }


    /**
     * Returns true if the object is in bounds.
     *
     * This assertion is useful for debugging the physics.
     *
     * @param obj The object to check.
     *
     * @return true if the object is in bounds.
     */
    public boolean inBounds(GameObject obj) {
        boolean horiz = (bounds.x <= obj.getX() && obj.getX() <= bounds.x+bounds.width);
        boolean vert  = (bounds.y <= obj.getY() && obj.getY() <= bounds.y+bounds.height);
        return horiz && vert;
    }

    public void reset() {
        Vector2 gravity = new Vector2(world.getGravity() );
        for(GameObject obj : objects) {
            obj.deactivatePhysics(world);
        }


        world.setContactListener(this);
            populateLevel();

    }
    /**
     * Lays out the game geography.
     */
    private void populateLevel() {

        diver = new DiverModel(constants.get("diver"),diverTexture.getRegionWidth(),
            diverTexture.getRegionHeight());

        diver.setTexture(diverTexture);
        diver.setPingTexture(pingTexture);
        diver.setDrawScale(scale);
        diver.setName("diver");

        addObject(diver);

        light.setPosition((diver.getX()*diver.getDrawScale().x)/32f,(diver.getY()*diver.getDrawScale().y)/32f);

        key = new ItemModel(constants.get("key"),itemTexture.getRegionWidth(),
                itemTexture.getRegionHeight(), ItemType.KEY, 0);
        key.setTexture(itemTexture);
        key.setDrawScale(scale);
        key.setName("key");
        key.setGravityScale(.01f);

        addObject(key);

        dead_body = new ItemModel(constants.get("dead_body"),deadBodyTexture.getRegionWidth(),
                deadBodyTexture.getRegionHeight(), ItemType.DEAD_BODY, 0);

        dead_body.setTexture(deadBodyTexture);
        dead_body.setDrawScale(scale);
        dead_body.setName("dead_body");
        dead_body.setGravityScale(.01f);

        addObject(dead_body);

        float[][] wallVerts={

                //walls
            {-50.0f, 18.0f, -40.0f, 0.0f, -39.5f,  0.0f, -49.0f, 17.0f, 16.0f, 17.0f, 16.0f, 18.0f,},
            { 46.0f, 18.0f,  32.0f, -9.0f,  31.0f,  -10.0f,  45.0f, 17.0f, 16.0f, 17.0f, 16.0f, 18.0f},
                //first floor
            { -35.0f, -9.0f, -35.0f, -10.0f ,  32.0f, -10.0f,  32.0f, -9.0f},

            { -40.5f, 0.0f, -40.0f, -1.0f,  -13.0f, -1.0f,  -13.0f, 0.0f},
            { -3.0f, 0.0f, -3.0f, -9.0f, -2.0f, -9.0f, -2.0f, -1.0f,  6.0f, -1.0f, 6.0f, 0.0f},
            { 14.0f, 0.0f, 14.0f, -4.0f, 15.0f, -4.0f, 15.0f, -1.0f, 28.0f, -1.0f, 28.0f, 0.0f},

                //second floor
            { -33.0f, 9.0f, -33.0f, 8.0f , 32.0f, 8.0f, 32.0f, 9.0f},
            { 22.0f, 8.0f, 22.0f, 0.0f , 23.0f, 0.0f, 23.0f, 8.0f},
                //third floor
            {-10.0f, 17.0f, -10.0f, 9.0f , -9.0f, 9.0f, -9.0f, 17.0f},
            {20.0f, 17.0f, 20.0f, 13.0f , 21f, 13.0f, 21f, 17.0f}
        };

        for (int ii = 0; ii < wallVerts.length; ii++) {
            Wall obj;
            obj = new Wall(wallVerts[ii], 0, 0);
            obj.setBodyType(BodyDef.BodyType.StaticBody);
            obj.setDensity(0);
            obj.setFriction(0.4f);
            obj.setRestitution(0.1f);
            obj.setDrawScale(scale);
            obj.setTexture(wallTexture);
            obj.setDrawScale(scale);
            obj.setName("wall "+ii);
            addObject(obj);
        }


        float[] doorverts= {14f, -4.0f, 14f, -9.0f, 14.5f, -4.0f, 14.5f, -9.0f};
        Door door=new Door(doorverts, 0,0, key);
        door.setBodyType(BodyDef.BodyType.StaticBody);
        door.setTexture(doorTexture);
        door.addTextures(doorCloseTexture,doorOpenTexture);
        door.setDrawScale(scale);
        door.setName("door");
        addObject(door);
        door.setUserData(door);

        door.setActive(true);
        doors.add(door);

        float[] doorverts1= { 20.0f, 13.0f, 20.0f, 9.0f , 20.5f, 9.0f, 20.5f, 13.0f};
        Door door1=new Door(doorverts1, 0,0, key);
        door1.setBodyType(BodyDef.BodyType.StaticBody);
        door1.setTexture(doorTexture);
        door1.setDrawScale(scale);
        door1.setName("door1");
        addObject(door1);
        door1.setUserData(door1);

        door1.setActive(true);
        doors.add(door1);

    }



    /**
     * Returns whether to process the update loop
     *
     * At the start of the update loop, we check if it is time
     * to switch to a new game mode.  If not, the update proceeds
     * normally.
     *
     * @param dt	Number of seconds since last animation frame
     *
     * @return whether to process the update loop
     */
    public boolean preUpdate(float dt) {
        InputController input = InputController.getInstance();
        input.readInput(bounds, scale);
        if (listener == null) {
            return true;
        }

        // Toggle debug
        if (input.didDebug()) {
            debug = !debug;
        }

        // Handle resets
        if (input.didReset()) {
            reset();
        }
        return true;


    }

    /**
     * The core gameplay loop of this world.
     *
     * This method contains the specific update code for this mini-game. It does
     * not handle collisions, as those are managed by the parent class WorldController.
     * This method is called after input is read, but before collisions are resolved.
     * The very last thing that it should do is apply forces to the appropriate objects.
     *
     * @param dt	Number of seconds since last animation frame
     */
    public void update(float dt) {

        rayHandler.setCombinedMatrix(cameraController.getCamera().combined.cpy().scl(40f));
        // apply movement
        InputController input = InputController.getInstance();

        // if velocity falls below some threshold, stop boosting
        if (diver.getLinearVelocity().len() < 15 && diver.isBoosting()) {
            diver.setBoosting(false);
        }

        forceCache.x = input.getHorizontal() *diver.getForce();
        forceCache.y = input.getVertical() *diver.getForce();
//        System.out.println("Horizontal: " + input.getHorizontal());
//        System.out.println("Vertical: " + input.getVertical());
//        System.out.println("Force: " + diver.getForce());

        // kicking off of an obstacle
//        System.out.println("Kicked: " + input.didKickOff());
//        System.out.println("isTouchingObstacle: " + diver
//        .isTouchingObstacle());
//        System.out.println("isLatchedOn: " + diver.isLatchedOn());

        // when player is holding space near an obstacle
        if (input.didKickOff() && diver.isTouchingObstacle()) {
            // set velocity and forces to 0
            forceCache.x = 0;
            forceCache.y = 0;
            diver.setLinearVelocity(forceCache);
            diver.setGravityScale(0);
            diver.setLatchedOn(true);
            // rotate the diver to face the direction of the arrow keys

            // when player releases the kick button
        } else if (!input.didKickOff() && diver.isLatchedOn()) {
            // double forces for a boost in speed!
            diver.setGravityScale(1);
            diver.boost(forceCache); // set impulse in a direction
            diver.setBoosting(true); // toggle is boosting, which will be used
            // to prevent user input until the diver has drifted to a stop
            diver.setLatchedOn(false);
            // otherwise
        } else {
            diver.setGravityScale(1);
            diver.setLatchedOn(false);
        }

        // apply movement. Player should not be able to control movement
        // while boosting
//        System.out.println("isBoosting: " + diver.isBoosting());
        if (!diver.isBoosting()) {
            diver.setHorizontalMovement(forceCache.x);
            diver.setVerticalMovement(forceCache.y);
        }
//        System.out.println("forceX: " + forceCache.x);
//        System.out.println("forceX: " + forceCache.y);

        diver.applyForce();

        // do the ping
        diver.setPing(input.didPing());
            diver.setPingDirection(dead_body.getPosition());

        diver.setPickUpOrDrop(input.getOrDropObject());
        diver.setItem();
        key.setCarried(diver.carryingItem());

        // decrease oxygen from movement
        if (Math.abs(input.getHorizontal()) > 0 || Math.abs(input.getVertical()) > 0) {

            diver.changeOxygenLevel(activeOxygenRate);
        } else {

            diver.changeOxygenLevel(passiveOxygenRate);
        }

        audioController.update(diver.getOxygenLevel());

        if (diver.getBody() != null) {
            cameraController.setCameraPosition(
                diver.getX() * diver.getDrawScale().x, diver.getY() * diver.getDrawScale().y);
              //
            light.setPosition(
                (diver.getX() * diver.getDrawScale().x) / 40f,
                (diver.getY() * diver.getDrawScale().y) / 40f);
            }

            //deactivates unlocked doors
            if(diver.carryingItem() && diver.getItem().getItemType().equals(ItemType.KEY)){

                for(Door door:doors){
                    if(door.getKey() == diver.getItem()){
                        System.out.println("HI");
                        door.setActive(false);
                    }
                }
            }
//            if (diver.isTouching())
//                System.out.println("TOUCH!!!");
        // TODO: why wasnt this in marco's code?
        cameraController.render();
    }

    /**
     * Processes physics
     *
     * Once the update phase is over, but before we draw, we are ready to handle
     * physics.  The primary method is the step() method in world.  This implementation
     * works for all applications and should not need to be overwritten.
     *
     * @param dt	Number of seconds since last animation frame
     */
    public void postUpdate(float dt) {
        // Add any objects created by actions
        while (!addQueue.isEmpty()) {
            addObject(addQueue.poll());
        }

        // Turn the physics engine crank.
        world.step(WORLD_STEP,WORLD_VELOC,WORLD_POSIT);

        // Garbage collect the deleted objects.
        // Note how we use the linked list nodes to delete O(1) in place.
        // This is O(n) without copying.
        Iterator<PooledList<GameObject>.Entry> iterator = objects.entryIterator();
        while (iterator.hasNext()) {
            PooledList<GameObject>.Entry entry = iterator.next();
            GameObject obj = entry.getValue();
            if (obj.isRemoved()) {
                obj.deactivatePhysics(world);
                entry.remove();
            } else {
                // Note that update is called last!
                obj.update(dt);
            }
        }
        iterator = aboveObjects.entryIterator();
        while (iterator.hasNext()) {
            PooledList<GameObject>.Entry entry = iterator.next();
            GameObject obj = entry.getValue();
            if (obj.isRemoved()) {
                obj.deactivatePhysics(world);
                entry.remove();
            } else {
                // Note that update is called last!
                obj.update(dt);
            }
        }
    }

    /**
     * Draw the physics objects to the canvas
     *
     * For simple worlds, this method is enough by itself.  It will need
     * to be overriden if the world needs fancy backgrounds or the like.
     *
     * The method draws all objects in the order that they were added.
     *
     * @param dt	Number of seconds since last animation frame
     */
    public void draw(float dt) {
        canvas.clear();

        canvas.begin();
        // draw game objects
        canvas.draw(background, com.badlogic.gdx.graphics.Color.WHITE,background.getRegionWidth()/2f,background.getRegionHeight()/2f,0,0,0,4,4);
        for(GameObject obj : objects) {
            obj.draw(canvas);
        }

<<<<<<< HEAD
        // draw UI relative to the camera position
        // TODO: the text is shaking!!!!
        canvas.drawText(
            "Oxygen Level: " + (int) diver.getOxygenLevel(),
            displayFont,
            cameraController.getCameraPosition2D().x - canvas.getWidth()/2 + 50,
            cameraController.getCameraPosition2D().y - canvas.getHeight()/2 + 50);
//        canvas.drawText(
//            "Carrying: " + diver.getItem().getItemType(),
//            displayFont,
//            cameraController.getCameraPosition2D().x - canvas.getWidth() / 2 + 50,
//            cameraController.getCameraPosition2D().y
//                - canvas.getHeight() / 2 + 50 + displayFont.getAscent());
        rayHandler.updateAndRender();
//        rayHandler.update();
//        rayHandler.render();

=======
>>>>>>> b681ef8b
        for(GameObject obj : aboveObjects) {
            obj.draw(canvas);
        }
    rayHandler.updateAndRender();
        canvas.end();
        canvas.begin();
        canvas.drawText(

                "Oxygen Level: " + (int) diver.getOxygenLevel(),
                displayFont,
                cameraController.getCameraPosition2D().x - canvas.getWidth()/2 + 50,
                cameraController.getCameraPosition2D().y - canvas.getHeight()/2 + 50);
        canvas.end();

            canvas.beginDebug();
            for(GameObject obj : objects) {
                if (!(obj instanceof Wall)) {
                    obj.drawDebug(canvas);
                }
            }
            canvas.endDebug();
        diver.isTouching();
    }


    /**
     * Called when the Screen is resized.
     *
     * This can happen at any point during a non-paused state but will never happen
     * before a call to show().
     *
     * @param width  The new width in pixels
     * @param height The new height in pixels
     */
    public void resize(int width, int height) {
        // IGNORE FOR NOW
    }

    /**
     * Called when the Screen should render itself.
     *
     * We defer to the other methods update() and draw().  However, it is VERY important
     * that we only quit AFTER a draw.
     *
     * @param delta Number of seconds since last animation frame
     */
    public void render(float delta) {
        if (active) {
            if (preUpdate(delta)) {
                update(delta); // This is the one that must be defined.
                postUpdate(delta);
            }
            draw(delta);
        }
    }

    /**
     * Called when the Screen is paused.
     *
     * This is usually when it's not active or visible on screen. An Application is
     * also paused before it is destroyed.
     */
    public void pause() {
        // TODO Auto-generated method stub
    }

    /**
     * Called when the Screen is resumed from a paused state.
     *
     * This is usually when it regains focus.
     */
    public void resume() {
        // TODO Auto-generated method stub
    }

    /**
     * Called when this screen becomes the current screen for a Game.
     */
    public void show() {
        // Useless if called in outside animation loop
        active = true;
    }

    /**
     * Called when this screen is no longer the current screen for a Game.
     */
    public void hide() {
        // Useless if called in outside animation loop
        active = false;
    }

    /**
     * Sets the ScreenListener for this mode
     *
     * The ScreenListener will respond to requests to quit.
     */
    public void setScreenListener(ScreenListener listener) {
        this.listener = listener;
    }


    // ================= CONTACT LISTENER METHODS =============================

    public void beginContact(Contact contact) {

        Fixture fix1 = contact.getFixtureA();
        Fixture fix2 = contact.getFixtureB();

        Body body1 = fix1.getBody();
        Body body2 = fix2.getBody();

        Object fd1 = fix1.getUserData();
        Object fd2 = fix2.getUserData();

        try {
            GObject bd1 = (GObject)body1.getUserData();
            GObject bd2 = (GObject)body2.getUserData();

            if ((diver.getSensorNameLeft().equals(fd2) && diver != bd1) ||
                    (diver.getSensorNameLeft().equals(fd1) && diver != bd2)) {

               if(diver != bd1)
                diver.addTouching(diver.getSensorNameLeft(),bd1);
               else
                   diver.addTouching(diver.getSensorNameLeft(),bd2);

            }
            if ((diver.getSensorNameRight().equals(fd2) && diver != bd1) ||
                    (diver.getSensorNameRight().equals(fd1) && diver != bd2)) {

                if(diver != bd1)
                    diver.addTouching(diver.getSensorNameRight(),bd1);
                else
                    diver.addTouching(diver.getSensorNameRight(),bd2);

            }


<<<<<<< HEAD
        // Call CollisionController to handle collisions
//        System.out.println("BEGIN CONTACT");
        collisionController.startContact(body1, body2);
=======
            if(bd1 instanceof DiverModel && !diver.getSensorNameRight().equals(fd1) && !diver.getSensorNameLeft().equals(fd1)  && bd2 instanceof Wall){
                audioController.wall_collision(diver.getForce());
            }
>>>>>>> b681ef8b

        if(body1.getUserData() instanceof DiverModel){
            if(body2.getUserData() instanceof ItemModel){
                CollisionController.pickUp(diver, (ItemModel) body2.getUserData());
            }

        }
        else if (body2.getUserData() instanceof DiverModel){
            if (body1.getUserData() instanceof ItemModel){
                CollisionController.pickUp(diver, (ItemModel)body1.getUserData());
            }

        }

<<<<<<< HEAD
=======


        } catch (Exception e) {
            e.printStackTrace();
        }

>>>>>>> b681ef8b
    }

    /**
     * Callback method for the start of a collision
     *
     * This method is called when two objects cease to touch.
     */
    public void endContact(Contact contact) {
        Fixture fix1 = contact.getFixtureA();
        Fixture fix2 = contact.getFixtureB();

<<<<<<< HEAD
        // Call CollisionController to handle collisions
//        System.out.println("END CONTACT");
        collisionController.endContact(body1, body2);
=======
        Body body1 = fix1.getBody();
        Body body2 = fix2.getBody();

        Object fd1 = fix1.getUserData();
        Object fd2 = fix2.getUserData();

       try{
           GObject bd1 = (GObject)body1.getUserData();
           GObject bd2 = (GObject)body2.getUserData();

           if ((diver.getSensorNameLeft().equals(fd2) && diver != bd1) ||
                   (diver.getSensorNameLeft().equals(fd1) && diver != bd2)) {

               if(diver != bd1)
                   diver.removeTouching(diver.getSensorNameLeft(),bd1);
               else
                   diver.removeTouching(diver.getSensorNameLeft(),bd2);

           }
           if ((diver.getSensorNameRight().equals(fd2) && diver != bd1) ||
                   (diver.getSensorNameRight().equals(fd1) && diver != bd2)) {

               if(diver != bd1)
                   diver.removeTouching(diver.getSensorNameRight(),bd1);
               else
                   diver.removeTouching(diver.getSensorNameRight(),bd2);

           }
>>>>>>> b681ef8b
        if (body1.getUserData() instanceof DiverModel) {

            if ( body2.getUserData() instanceof ItemModel) {
                CollisionController.putDown(diver,
                    (ItemModel) body2.getUserData());
            }
        } else if (body2.getUserData() instanceof DiverModel) {
            if (body1.getUserData() instanceof ItemModel) {
                CollisionController.putDown(diver,
                    (ItemModel) body1.getUserData());
            }
        }
<<<<<<< HEAD
=======

       } catch (Exception e) {
           e.printStackTrace();
       }
>>>>>>> b681ef8b
    }
    /**
     * Handles any modifications necessary before collision resolution
     *
     * This method is called just before Box2D resolves a collision.
     */
    public void preSolve(Contact contact, Manifold oldManifold) {
    }

    /** Unused ContactListener method */
    public void postSolve(Contact contact, ContactImpulse impulse) {}
}<|MERGE_RESOLUTION|>--- conflicted
+++ resolved
@@ -651,32 +651,17 @@
             obj.draw(canvas);
         }
 
-<<<<<<< HEAD
+        rayHandler.updateAndRender();
+        canvas.end();
+        canvas.begin();
         // draw UI relative to the camera position
         // TODO: the text is shaking!!!!
-        canvas.drawText(
-            "Oxygen Level: " + (int) diver.getOxygenLevel(),
-            displayFont,
-            cameraController.getCameraPosition2D().x - canvas.getWidth()/2 + 50,
-            cameraController.getCameraPosition2D().y - canvas.getHeight()/2 + 50);
 //        canvas.drawText(
 //            "Carrying: " + diver.getItem().getItemType(),
 //            displayFont,
 //            cameraController.getCameraPosition2D().x - canvas.getWidth() / 2 + 50,
 //            cameraController.getCameraPosition2D().y
 //                - canvas.getHeight() / 2 + 50 + displayFont.getAscent());
-        rayHandler.updateAndRender();
-//        rayHandler.update();
-//        rayHandler.render();
-
-=======
->>>>>>> b681ef8b
-        for(GameObject obj : aboveObjects) {
-            obj.draw(canvas);
-        }
-    rayHandler.updateAndRender();
-        canvas.end();
-        canvas.begin();
         canvas.drawText(
 
                 "Oxygen Level: " + (int) diver.getOxygenLevel(),
@@ -808,16 +793,17 @@
 
             }
 
-
-<<<<<<< HEAD
+            if(bd1 instanceof DiverModel && !diver.getSensorNameRight().equals(fd1) && !diver.getSensorNameLeft().equals(fd1)  && bd2 instanceof Wall){
+                audioController.wall_collision(diver.getForce());
+            }
+        } catch (Exception e) {
+            e.printStackTrace();
+        }
+
+
         // Call CollisionController to handle collisions
 //        System.out.println("BEGIN CONTACT");
         collisionController.startContact(body1, body2);
-=======
-            if(bd1 instanceof DiverModel && !diver.getSensorNameRight().equals(fd1) && !diver.getSensorNameLeft().equals(fd1)  && bd2 instanceof Wall){
-                audioController.wall_collision(diver.getForce());
-            }
->>>>>>> b681ef8b
 
         if(body1.getUserData() instanceof DiverModel){
             if(body2.getUserData() instanceof ItemModel){
@@ -831,16 +817,6 @@
             }
 
         }
-
-<<<<<<< HEAD
-=======
-
-
-        } catch (Exception e) {
-            e.printStackTrace();
-        }
-
->>>>>>> b681ef8b
     }
 
     /**
@@ -852,13 +828,11 @@
         Fixture fix1 = contact.getFixtureA();
         Fixture fix2 = contact.getFixtureB();
 
-<<<<<<< HEAD
         // Call CollisionController to handle collisions
 //        System.out.println("END CONTACT");
-        collisionController.endContact(body1, body2);
-=======
         Body body1 = fix1.getBody();
         Body body2 = fix2.getBody();
+        collisionController.endContact(body1, body2);
 
         Object fd1 = fix1.getUserData();
         Object fd2 = fix2.getUserData();
@@ -885,7 +859,10 @@
                    diver.removeTouching(diver.getSensorNameRight(),bd2);
 
            }
->>>>>>> b681ef8b
+       } catch (Exception e) {
+           e.printStackTrace();
+       }
+
         if (body1.getUserData() instanceof DiverModel) {
 
             if ( body2.getUserData() instanceof ItemModel) {
@@ -898,13 +875,6 @@
                     (ItemModel) body1.getUserData());
             }
         }
-<<<<<<< HEAD
-=======
-
-       } catch (Exception e) {
-           e.printStackTrace();
-       }
->>>>>>> b681ef8b
     }
     /**
      * Handles any modifications necessary before collision resolution
