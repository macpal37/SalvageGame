--- conflicted
+++ resolved
@@ -553,19 +553,8 @@
         for (GameObject obj : level.getAllObjects()) {
             addObject(obj);
         }
-<<<<<<< HEAD
-        monster = new Monster(level.getDiver().getX(), level.getDiver().getY());
-        monster.setAttackTentacleSprite(new FilmStrip(monsterAttackTenctacle, 1, 30, 30));
-        monster.setIdleTentacleSprite(new FilmStrip(monsterIdleTenctacle, 5, 5, 23));
-        monster.setDrawScale(scale);
-        monster.setName("Monster");
-        monsterController = new MonsterController(monster, getWorldBounds());
-        level.addObject(monster);
-=======
-
-        monsterController = new MonsterController(level.getMonster());
-
->>>>>>> 0746979c
+        monsterController = new MonsterController(level.getMonster(), getWorldBounds());
+
         level.getDiver().initFlares(rayHandler);
         level.getDiver().setFlareFilmStrip(new FilmStrip(flareAnimation, 1, 4, 4));
     }
@@ -762,59 +751,31 @@
 
         rayHandler.setCombinedMatrix(cameraController.getCamera().combined.cpy().scl(40f));
 
-<<<<<<< HEAD
-
-        monsterController.update(hostileOxygenDrain, level.getDiver());
-        Queue<Wall> tentacles = monsterController.getMonster().getTentacles();
-        Queue<Wall> idle_tentacles = monsterController.getMonster().getIdleTentacles();
-//        Wall add_wall = tentacles.poll();
-//        if (add_wall != null && add_wall.canSpawnTentacle()) {
-//            Tentacle t = levelBuilder.createTentcle(add_wall, new FilmStrip(monsterTenctacle, 1, 30, 30), scale);
-//            addQueuedObject(t);
-//        }
-        while (tentacles.size() > 0) {
-            Wall add_wall = tentacles.poll();
-            if (add_wall.canSpawnTentacle() && add_wall != null) {
-
-                Tentacle t = levelBuilder.createTentcle(monster.getAggrivation(), .6f, add_wall, new FilmStrip(monsterAttackTenctacle, 1, 30, 30));
-                addQueuedObject(t);
-                AudioController.getInstance().roar();
-            }
-        }
-        while (idle_tentacles.size() > 0) {
-            Wall add_wall = idle_tentacles.poll();
-            if (add_wall.canSpawnTentacle() && add_wall != null) {
-
-                Tentacle t = levelBuilder.createTentcle(monster.getAggrivation(), 1f, add_wall, new FilmStrip(monsterIdleTenctacle, 5, 5, 23));
-                addQueuedObject(t);
-//                AudioController.getInstance().roar();
-            }
-        }
-//        for (Tentacle t : monsterController.getMonster().getTentacles()) {
-//            Wall w = t.getSpawnWall();
-//            System.out.println(w);
-//            if (w.canSpawnTentacle()) {
-//                t = levelBuilder.createTentcle(t, new FilmStrip(monsterTenctacle, 1, 30, 30), scale);
-//                addQueuedObject(t);
-//            }
-//        }
-=======
 //        System.out.println("isMonsterActive");
         if (monsterController.isMonsterActive()) {
             monsterController.update(hostileOxygenDrain, level.getDiver());
             Queue<Wall> tentacles = monsterController.getMonster().getTentacles();
+            Queue<Wall> idle_tentacles = monsterController.getMonster().getIdleTentacles();
+
             while (tentacles.size() > 0) {
                 Wall add_wall = tentacles.poll();
                 if (add_wall.canSpawnTentacle() && add_wall != null) {
 
-                    Tentacle t = levelBuilder.createTentcle(level.getMonster().getAggravation(), 1f, add_wall, new FilmStrip(monsterTenctacle, 1, 30, 30));
+                    Tentacle t = levelBuilder.createTentcle(level.getMonster().getAggravation(), 1f, add_wall, new FilmStrip(monsterAttackTenctacle, 1, 30, 30));
                     addQueuedObject(t);
                     AudioController.getInstance().roar();
                 }
             }
-        }
-
->>>>>>> 0746979c
+            while (idle_tentacles.size() > 0) {
+                Wall add_wall = idle_tentacles.poll();
+                if (add_wall.canSpawnTentacle() && add_wall != null) {
+
+                    Tentacle t = levelBuilder.createTentcle(level.getMonster().getAggravation(), 1f, add_wall, new FilmStrip(monsterIdleTenctacle, 5, 5, 23));
+                    addQueuedObject(t);
+//                AudioController.getInstance().roar();
+                }
+            }
+        }
 
         //** ADDING TENTACLES TO WalL!
 //        if (level.getDiver().getTouchedWall() != null && level.getDiver().getTouchedWall().canSpawnTentacle()) {
