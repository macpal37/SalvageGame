--- conflicted
+++ resolved
@@ -574,6 +574,7 @@
      */
     private void populateLevel() {
 
+
         levelBuilder.createLevel(levels[curr_level], level, world_scale, symbol_scale, rayHandler);
         pause = false;
 
@@ -593,15 +594,9 @@
 
     private void updateGameState() {
         System.out.println("game over animation " + game_over_animation_time);
-<<<<<<< HEAD
         System.out.println("oxygen level " + level.getDiver().getOxygenLevel());
         if (game_over_animation_time <= 0) {
             if (game_state == state.DYING) {
-=======
-        System.out.println("oxygen level "+ level.getDiver().getOxygenLevel() );
-        if(game_over_animation_time<=0) {
-            if(game_state == state.DYING) {
->>>>>>> 51b70e8d
                 game_state = state.EXIT_LOSE;
             } else if (game_state == state.WIN_ANIMATION) {
                 game_state = state.EXIT_WIN;
@@ -631,11 +626,7 @@
 
 
     private void updateDyingState() {
-<<<<<<< HEAD
         changeLightColor(new Color(0, 0, 0, 0));
-=======
-        changeLightColor(new Color(0,0,0,0));
->>>>>>> 51b70e8d
     }
 
     private void updatePlayingState() {
@@ -895,11 +886,7 @@
 //            addQueuedObject(t);
 //        }
 
-<<<<<<< HEAD
         System.out.println("STATE " + game_state);
-=======
-        System.out.println("STATE "+ game_state);
->>>>>>> 51b70e8d
         switch (game_state) {
             case DYING:
                 game_over_animation_time--;
