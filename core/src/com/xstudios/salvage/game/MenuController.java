package com.xstudios.salvage.game;

import com.badlogic.gdx.Gdx;
import com.badlogic.gdx.InputProcessor;
import com.badlogic.gdx.Screen;
import com.badlogic.gdx.controllers.Controller;
import com.badlogic.gdx.controllers.ControllerListener;
import com.badlogic.gdx.controllers.ControllerMapping;
import com.badlogic.gdx.graphics.Color;
import com.badlogic.gdx.graphics.Texture;
import com.badlogic.gdx.graphics.Texture.TextureFilter;
import com.badlogic.gdx.graphics.g2d.TextureRegion;
import com.badlogic.gdx.scenes.scene2d.Actor;
import com.badlogic.gdx.scenes.scene2d.ui.ScrollPane;
import com.xstudios.salvage.assets.AssetDirectory;
import com.xstudios.salvage.util.Controllers;
import com.xstudios.salvage.util.ScreenListener;
import com.xstudios.salvage.util.XBoxController;

/**
 * Class that provides a loading screen for the state of the game.
 * <p>
 * You still DO NOT need to understand this class for this lab.  We will talk about this
 * class much later in the course.  This class provides a basic template for a loading
 * screen to be used at the start of the game or between levels.  Feel free to adopt
 * this to your needs.
 * <p>
 * You will note that this mode has some textures that are not loaded by the AssetManager.
 * You are never required to load through the AssetManager.  But doing this will block
 * the application.  That is why we try to have as few resources as possible for this
 * loading screen.
 */
public class MenuController implements Screen, InputProcessor, ControllerListener {
    // There are TWO asset managers.  One to load the loading screen.  The other to load the assets
    /**
     * Background texture for start-up
     */
    private Texture background;

    private ScrollPane scroll;
    private Actor widget;

    /**
     * Default budget for asset loader (do nothing but load 60 fps)
     */
    private static int DEFAULT_BUDGET = 15;
    /**
     * Standard window size (for scaling)
     */
    private static int STANDARD_WIDTH = 800;
    /**
     * Standard window height (for scaling)
     */
    private static int STANDARD_HEIGHT = 700;
    /**
     * Ratio of the bar width to the screen
     */
    private static float BAR_WIDTH_RATIO = 0.66f;
    /**
     * Ration of the bar height to the screen
     */
    private static float BAR_HEIGHT_RATIO = 0.25f;
    /**
     * Height of the progress bar
     */
    private static float BUTTON_SCALE = 0.75f;

    /**
     * Reference to GameCanvas created by the root
     */
    private GameCanvas canvas;
    /**
     * Listener that will update the player mode when we are done
     */
    private ScreenListener listener;

    /**
     * Background Texture
     */
    protected Texture title;
    protected Texture quit;
    protected Texture select_level;
    protected Texture level_editor;

    /**
     * The width of the progress bar
     */
    private int width;
    /**
     * The y-coordinate of the center of the progress bar
     */
    private int centerY;
    /**
     * The x-coordinate of the center of the progress bar
     */
    private int centerX;
    /**
     * The height of the canvas window (necessary since sprite origin != screen origin)
     */
    private int heightY;
    /**
     * Scaling factor for when the student changes the resolution.
     */
    private float scale;

    /**
     * The current state of the play button
     */
    private int pressState;


    /**
     * Whether or not this player mode is still active
     */
    private boolean active;

    /**
     * Returns true if all assets are loaded and the player is ready to go.
     *
     * @return true if the player is ready to go
     */
    public boolean isReady() {
        return pressState == 2;
    }

    public MenuController() {
        // Load the next two images immediately.

        pressState = 0;

        Gdx.input.setInputProcessor(this);

        // Let ANY connected controller start the game.
        for (XBoxController controller : Controllers.get().getXBoxControllers()) {
            controller.addListener(this);
        }
    }

    public void setActive() {
        active = true;
    }

    public void setCanvas(GameCanvas canvas) {
        this.canvas = canvas;
    }

    public void gatherAssets(AssetDirectory directory) {
        background = directory.getEntry("background:menu", Texture.class);
        title = directory.getEntry("title", Texture.class);
        quit = directory.getEntry("quit", Texture.class);
        level_editor = directory.getEntry("level_editor", Texture.class);
        select_level = directory.getEntry("select_level", Texture.class);
    }

    /**
     * Called when this screen should release all resources.
     */
    public void dispose() {
        pressState = 0;
        background = null;
        active = false;
        title = null;
        quit = null;
        level_editor = null;
        select_level = null;
    }

//    public boolean pointer(int x, int y, int width, int height){
//        int pX = Gdx.input.getX();
//        int pY = Gdx.input.getY();
//        // Flip to match graphics coordinates
//        pY = canvas.getHeight() - pY;
//
//        float widthR = BUTTON_SCALE * scale * width/ 2.0f;
//        float heightR = BUTTON_SCALE * scale * height/ 2.0f;
//        float dist =
//                (pX - x) * (pX - x) + (pY - y) * (pY - y);
//        if (dist < widthR * heightR) {
//            return true;
//        }
//        return false;
//    }

    public boolean pointer1(int x, int y, int width, int height, float scale) {
        float pX = Gdx.input.getX();
        float pY = Gdx.input.getY();
        // Flip to match graphics coordinates
        y = canvas.getHeight() - y;
        float w = scale * width;
        float h = scale * height;

<<<<<<< HEAD
        if ((x + w > pX && x - w < pX) && (y + h > pY && y - h < pY)) {
=======
        if((x + w > pX && x - w < pX) && (y + h > pY && y - h < pY)){
>>>>>>> 1f2874d1
            return true;
        }
        return false;
    }

    /**
     * Draw the status of this player mode.
     * <p>
     * We prefer to separate update and draw from one another as separate methods, instead
     * of using the single render() method that LibGDX does.  We will talk about why we
     * prefer this in lecture.
     */
    private void draw() {
        canvas.begin();
        canvas.draw(background, Color.WHITE, 0, 0, canvas.getWidth(), canvas.getHeight());
        canvas.draw(
                title,
                Color.WHITE,
                title.getWidth() / 2,
                title.getHeight() / 2,
                centerX,
                centerY + 2 * centerY,
                0,
                BUTTON_SCALE * scale,
                BUTTON_SCALE * scale);
        Color tint = (pointer1(centerX, centerY + centerY, select_level.getWidth() / 2,
                select_level.getHeight() / 2, BUTTON_SCALE * scale) ? Color.GRAY : Color.WHITE);
        canvas.draw(
                select_level,
                tint,
                select_level.getWidth() / 2,
                select_level.getHeight() / 2,
                centerX,
                centerY + centerY,
                0,
                BUTTON_SCALE * scale,
                BUTTON_SCALE * scale);
        tint = (pointer1(centerX,
                centerY + centerY / 2, level_editor.getWidth() / 2,
                level_editor.getHeight() / 2, BUTTON_SCALE * scale) ? Color.GRAY : Color.WHITE);
        canvas.draw(
                level_editor,
                tint,
                level_editor.getWidth() / 2,
                level_editor.getHeight() / 2,
                centerX,
                centerY + centerY / 2,
                0,
                BUTTON_SCALE * scale,
                BUTTON_SCALE * scale);
        tint = (pointer1(centerX,
                centerY, quit.getWidth() / 2,
                quit.getHeight() / 2, BUTTON_SCALE * scale) ? Color.GRAY : Color.WHITE);
        canvas.draw(
                quit,
                tint,
                quit.getWidth() / 2,
                quit.getHeight() / 2,
                centerX,
                centerY,
                0,
                BUTTON_SCALE * scale,
                BUTTON_SCALE * scale);

        canvas.end();
    }


    // ADDITIONAL SCREEN METHODS

    /**
     * Called when the Screen should render itself.
     * <p>
     * We defer to the other methods update() and draw().  However, it is VERY important
     * that we only quit AFTER a draw.
     *
     * @param delta Number of seconds since last animation frame
     */
    public void render(float delta) {
        if (active) {
            draw();

            // We are are ready, notify our listener
            if (pressState == 4 && listener != null) {
                listener.exitScreen(this, 0);
            }
            if (pressState == 5 && listener != null) {
                listener.exitScreen(this, 1);
            }
            if (pressState == 6 && listener != null) {
                listener.exitScreen(this, 2);
            }
        }
    }

    /**
     * Called when the Screen is resized.
     * <p>
     * This can happen at any point during a non-paused state but will never happen
     * before a call to show().
     *
     * @param width  The new width in pixels
     * @param height The new height in pixels
     */
    public void resize(int width, int height) {
        // Compute the drawing scale
        float sx = ((float) width) / STANDARD_WIDTH;
        float sy = ((float) height) / STANDARD_HEIGHT;
        scale = (sx < sy ? sx : sy);

        this.width = (int) (BAR_WIDTH_RATIO * width);
        centerY = (int) (BAR_HEIGHT_RATIO * height);
        centerX = width / 2;
        heightY = height;
    }

    /**
     * Called when the Screen is paused.
     * <p>
     * This is usually when it's not active or visible on screen. An Application is
     * also paused before it is destroyed.
     */
    public void pause() {
        // TODO Auto-generated method stub

    }

    /**
     * Called when the Screen is resumed from a paused state.
     * <p>
     * This is usually when it regains focus.
     */
    public void resume() {
        // TODO Auto-generated method stub

    }

    /**
     * Called when this screen becomes the current screen for a Game.
     */
    public void show() {
        // Useless if called in outside animation loop
        Gdx.input.setInputProcessor(this);
        active = true;
    }

    /**
     * Called when this screen is no longer the current screen for a Game.
     */
    public void hide() {
        // Useless if called in outside animation loop
        active = false;
    }

    /**
     * Sets the ScreenListener for this mode
     * <p>
     * The ScreenListener will respond to requests to quit.
     */
    public void setScreenListener(ScreenListener listener) {
        this.listener = listener;
    }

    // PROCESSING PLAYER INPUT

    /**
     * Called when the screen was touched or a mouse button was pressed.
     * <p>
     * This method checks to see if the play button is available and if the click
     * is in the bounds of the play button.  If so, it signals the that the button
     * has been pressed and is currently down. Any mouse button is accepted.
     *
     * @param screenX the x-coordinate of the mouse on the screen
     * @param screenY the y-coordinate of the mouse on the screen
     * @param pointer the button or touch finger number
     * @return whether to hand the event to other listeners.
     */
    public boolean touchDown(int screenX, int screenY, int pointer, int button) {
        if (pressState >= 4) {
            return true;
        }

        // Flip to match graphics coordinates
        screenY = heightY - screenY;

        // TODO: Fix scaling
        if (pointer1(centerX, centerY + centerY, select_level.getWidth() / 2,
                select_level.getHeight() / 2, BUTTON_SCALE * scale)) {
            pressState = 1;
            return false;
        }

        if (pointer1(centerX,
                centerY + centerY / 2, level_editor.getWidth() / 2,
                level_editor.getHeight() / 2, BUTTON_SCALE * scale)) {
            pressState = 2;
            return false;
        }

        if (pointer1(centerX,
                centerY, quit.getWidth() / 2,
                quit.getHeight() / 2, BUTTON_SCALE * scale)) {
            pressState = 3;
            return false;
        }
        return false;
    }


    /**
     * Called when a finger was lifted or a mouse button was released.
     * <p>
     * This method checks to see if the play button is currently pressed down. If so,
     * it signals the that the player is ready to go.
     *
     * @param screenX the x-coordinate of the mouse on the screen
     * @param screenY the y-coordinate of the mouse on the screen
     * @param pointer the button or touch finger number
     * @return whether to hand the event to other listeners.
     */
    public boolean touchUp(int screenX, int screenY, int pointer, int button) {
        if (pressState >= 1) {
            pressState = pressState + 3;
            return false;
        }
        return true;
    }

    /**
     * Called when a button on the Controller was pressed.
     * <p>
     * The buttonCode is controller specific. This listener only supports the start
     * button on an X-Box controller.  This outcome of this method is identical to
     * pressing (but not releasing) the play button.
     *
     * @param controller The game controller
     * @param buttonCode The button pressed
     * @return whether to hand the event to other listeners.
     */
    public boolean buttonDown(Controller controller, int buttonCode) {
        if (pressState == 0) {
            ControllerMapping mapping = controller.getMapping();
            if (mapping != null && buttonCode == mapping.buttonStart) {
                pressState = 1;
                return false;
            }
        }
        return true;
    }

    /**
     * Called when a button on the Controller was released.
     * <p>
     * The buttonCode is controller specific. This listener only supports the start
     * button on an X-Box controller.  This outcome of this method is identical to
     * releasing the the play button after pressing it.
     *
     * @param controller The game controller
     * @param buttonCode The button pressed
     * @return whether to hand the event to other listeners.
     */
    public boolean buttonUp(Controller controller, int buttonCode) {
        if (pressState == 1) {
            ControllerMapping mapping = controller.getMapping();
            if (mapping != null && buttonCode == mapping.buttonStart) {
                pressState = 2;
                return false;
            }
        }
        return true;
    }

    // UNSUPPORTED METHODS FROM InputProcessor

    /**
     * Called when a key is pressed (UNSUPPORTED)
     *
     * @param keycode the key pressed
     * @return whether to hand the event to other listeners.
     */
    public boolean keyDown(int keycode) {
        return true;
    }

    /**
     * Called when a key is typed (UNSUPPORTED)
     *
     * @return whether to hand the event to other listeners.
     */
    public boolean keyTyped(char character) {
        return true;
    }

    /**
     * Called when a key is released (UNSUPPORTED)
     *
     * @param keycode the key released
     * @return whether to hand the event to other listeners.
     */
    public boolean keyUp(int keycode) {
        return true;
    }

    /**
     * Called when the mouse was moved without any buttons being pressed. (UNSUPPORTED)
     *
     * @param screenX the x-coordinate of the mouse on the screen
     * @param screenY the y-coordinate of the mouse on the screen
     * @return whether to hand the event to other listeners.
     */
    public boolean mouseMoved(int screenX, int screenY) {
        return true;
    }

    /**
     * Called when the mouse wheel was scrolled. (UNSUPPORTED)
     *
     * @param dx the amount of horizontal scroll
     * @param dy the amount of vertical scroll
     * @return whether to hand the event to other listeners.
     */
    public boolean scrolled(float dx, float dy) {
        return true;
    }

    /**
     * Called when the mouse or finger was dragged. (UNSUPPORTED)
     *
     * @param screenX the x-coordinate of the mouse on the screen
     * @param screenY the y-coordinate of the mouse on the screen
     * @param pointer the button or touch finger number
     * @return whether to hand the event to other listeners.
     */
    public boolean touchDragged(int screenX, int screenY, int pointer) {
        return true;
    }

    // UNSUPPORTED METHODS FROM ControllerListener

    /**
     * Called when a controller is connected. (UNSUPPORTED)
     *
     * @param controller The game controller
     */
    public void connected(Controller controller) {
    }

    /**
     * Called when a controller is disconnected. (UNSUPPORTED)
     *
     * @param controller The game controller
     */
    public void disconnected(Controller controller) {
    }

    /**
     * Called when an axis on the Controller moved. (UNSUPPORTED)
     * <p>
     * The axisCode is controller specific. The axis value is in the range [-1, 1].
     *
     * @param controller The game controller
     * @param axisCode   The axis moved
     * @param value      The axis value, -1 to 1
     * @return whether to hand the event to other listeners.
     */
    public boolean axisMoved(Controller controller, int axisCode, float value) {
        return true;
    }

}<|MERGE_RESOLUTION|>--- conflicted
+++ resolved
@@ -189,11 +189,9 @@
         float w = scale * width;
         float h = scale * height;
 
-<<<<<<< HEAD
+
         if ((x + w > pX && x - w < pX) && (y + h > pY && y - h < pY)) {
-=======
-        if((x + w > pX && x - w < pX) && (y + h > pY && y - h < pY)){
->>>>>>> 1f2874d1
+
             return true;
         }
         return false;
