package com.xstudios.salvage.game;

import com.badlogic.gdx.physics.box2d.Body;
import com.badlogic.gdx.physics.box2d.Contact;

import com.badlogic.gdx.physics.box2d.Fixture;
import com.xstudios.salvage.audio.AudioController;
import com.xstudios.salvage.game.models.DiverModel;
import com.xstudios.salvage.game.models.Door;
import com.xstudios.salvage.game.models.ItemModel;
import com.xstudios.salvage.game.models.Wall;

import com.xstudios.salvage.game.models.*;


public class CollisionController {


    public void startContact(Body b1, Body b2) {
    }

    public void endContact(Body b1, Body b2) {
    }

    /**
     * adds body to list of bodies the diver left right sensors are touching
     *
     * @param diver diver object
     * @param fix1  fixture 1 in the collision
     * @param fix2  fixture 2 in the collision
     */
//    public void addDiverSensorTouching(DiverModel diver, Fixture fix1, Fixture fix2) {
//        Object fd1 = fix1.getUserData();
//        Object fd2 = fix2.getUserData();
//        Body body1 = fix1.getBody();
//        Body body2 = fix2.getBody();
//        GObject bd1 = (GObject) body1.getUserData();
//        GObject bd2 = (GObject) body2.getUserData();
//
//        // add gobjects that are colliding with diver's sensors to a list
//        if ((diver.getSensorNameLeft().equals(fd2) && bd1 instanceof Wall) ||
//                (diver.getSensorNameLeft().equals(fd1) && bd2 instanceof Wall)) {
//            if (diver != bd1)
//                diver.addTouching(diver.getSensorNameLeft(), bd1);
//            else
//                diver.addTouching(diver.getSensorNameLeft(), bd2);
//        }
//        if ((diver.getSensorNameRight().equals(fd2) && bd1 instanceof Wall) ||
//                (diver.getSensorNameRight().equals(fd1) && bd2 instanceof Wall)) {
//
//            if (diver != bd1)
//                diver.addTouching(diver.getSensorNameRight(), bd1);
//            else
//                diver.addTouching(diver.getSensorNameRight(), bd2);
//        }
//    }

    /**
     * remove body from list of potential bodies that diver left and right sensors are touching
     *
     * @param diver diver object
     * @param fix1  fixture 1 in the collision
     * @param fix2  fixture 2 in the collision
     */
    public void removeDiverSensorTouching(DiverModel diver, Fixture fix1, Fixture fix2) {
        Object fd1 = fix1.getUserData();
        Object fd2 = fix2.getUserData();
        Body body1 = fix1.getBody();
        Body body2 = fix2.getBody();
        GObject bd1 = (GObject) body1.getUserData();
        GObject bd2 = (GObject) body2.getUserData();
        if ((diver.getSensorNameLeft().equals(fd2) && diver != bd1) ||
                (diver.getSensorNameLeft().equals(fd1) && diver != bd2)) {

            if (diver != bd1)
                diver.removeTouching(diver.getSensorNameLeft(), bd1);
            else
                diver.removeTouching(diver.getSensorNameLeft(), bd2);
        }
        if ((diver.getSensorNameRight().equals(fd2) && diver != bd1) ||
                (diver.getSensorNameRight().equals(fd1) && diver != bd2)) {

            if (diver != bd1)
                diver.removeTouching(diver.getSensorNameRight(), bd1);
            else
                diver.removeTouching(diver.getSensorNameRight(), bd2);

        }

    }

    /**
     * adds item to list of potential items for diver to pick up
     *
     * @param b1 one of the colliding bodies
     * @param b2 the other of the colliding bodies
     */

    public void startDiverItemCollision(Body b1, Body b2) {
        if (b1.getUserData() instanceof DiverModel && b2.getUserData() instanceof ItemModel) {
            ((ItemModel) b2.getUserData()).setTouched(true);
            DiverModel diver = (DiverModel) b1.getUserData();
            ItemModel item = (ItemModel) b2.getUserData();
            if (diver.getItem() != item) {
                diver.addPotentialItem(item);
            }
        }
        if (b2.getUserData() instanceof DiverModel && b1.getUserData() instanceof ItemModel) {
            ((ItemModel) b1.getUserData()).setTouched(true);
            DiverModel diver = (DiverModel) b2.getUserData();
            ItemModel item = (ItemModel) b1.getUserData();
            if (diver.getItem() != item) {
                diver.addPotentialItem(item);
            }
        }
    }


    public void startDiverTreasureCollision(Fixture f1, Fixture f2) {
        Body b1 = f1.getBody();
        Body b2 = f2.getBody();
        Object fd1 = f1.getUserData();
        Object fd2 = f2.getUserData();
        if (b1.getUserData() instanceof DiverModel && b2.getUserData() instanceof TreasureModel && f2.getUserData().equals("Treasure")) {
            DiverModel diver = (DiverModel) b1.getUserData();
            TreasureModel treasureModel = (TreasureModel) b2.getUserData();
            treasureModel.setNearChest(true);
        }
        if (b2.getUserData() instanceof DiverModel && b1.getUserData() instanceof TreasureModel && f1.getUserData().equals("Treasure")) {

            DiverModel diver = (DiverModel) b2.getUserData();
            TreasureModel treasureModel = (TreasureModel) b1.getUserData();
            treasureModel.setNearChest(true);
        }
    }

    public void endDiverTreasureCollision(Fixture f1, Fixture f2) {
        Body b1 = f1.getBody();
        Body b2 = f2.getBody();
        Object fd1 = f1.getUserData();
        Object fd2 = f2.getUserData();
        if (b1.getUserData() instanceof DiverModel && b2.getUserData() instanceof TreasureModel && f2.getUserData().equals("Treasure")) {
            DiverModel diver = (DiverModel) b1.getUserData();
            TreasureModel treasureModel = (TreasureModel) b2.getUserData();
            treasureModel.setNearChest(false);
        }
        if (b2.getUserData() instanceof DiverModel && b1.getUserData() instanceof TreasureModel && f1.getUserData().equals("Treasure")) {

            DiverModel diver = (DiverModel) b2.getUserData();
            TreasureModel treasureModel = (TreasureModel) b1.getUserData();
            treasureModel.setNearChest(false);
        }

    }

    /**
     * Handle termination of contact of the diver with an item
     *
     * @param b1 one of the colliding bodies
     * @param b2 the other of the colliding bodies
     */
    public void endDiverItemCollision(Body b1, Body b2) {
        if (b1.getUserData() instanceof DiverModel && b2.getUserData() instanceof ItemModel) {
            DiverModel diver = (DiverModel) b1.getUserData();
            ItemModel item = (ItemModel) b2.getUserData();
            putDown(diver, item);
            item.setTouched(false);
        }
        if (b2.getUserData() instanceof DiverModel && b1.getUserData() instanceof ItemModel) {
            DiverModel diver = (DiverModel) b2.getUserData();
            ItemModel item = (ItemModel) b1.getUserData();
            putDown(diver, item);
            item.setTouched(false);
        }

    }

    /**
     * Checks to see if the diver can unlock the door, if so return true
     *
     * @param diver diver object
     * @param door  door currently colliding with
     */

    public static boolean attemptUnlock(DiverModel diver, Door door) {
        if (diver.getItem() != null) {
            if (diver.getItem().getID() == door.getID() || diver.getItem().getItemType() == ItemModel.ItemType.DEAD_BODY) {

                return true;
            }
        }
        return false;
    }

    /**
     * handles collision between the diver and the door for unlocking
     *
     * @param b1 one of the colliding bodies
     * @param b2 the other of the colliding bodies
     */
    public void startDiverDoorCollision(Body b1, Body b2) {
        if (b1.getUserData() instanceof DiverModel && b2.getUserData() instanceof Door) {
            Door door = (Door) b2.getUserData();
            DiverModel diver = (DiverModel) b1.getUserData();
            door.setUnlock(attemptUnlock(diver, door));
        }
        if (b2.getUserData() instanceof DiverModel && b1.getUserData() instanceof Door) {
            Door door = (Door) b1.getUserData();
            DiverModel diver = (DiverModel) b2.getUserData();
            door.setUnlock(attemptUnlock(diver, door));
        }
    }

    /**
     * handles collision between the diver and the dead body
     *
     * @param b1 one of the colliding bodies
     * @param b2 the other of the colliding bodies
     */
    public void startDiverDeadBodyCollision(Body b1, Body b2) {
        if (b1.getUserData() instanceof DiverModel && b2.getUserData() instanceof DeadBodyModel) {
            ((DiverModel) b1.getUserData()).setBodyContact(true);
//            ((DeadBodyModel) b2.getUserData()).setActive(false);
        }
        if (b2.getUserData() instanceof DiverModel && b1.getUserData() instanceof DeadBodyModel) {
            ((DiverModel) b2.getUserData()).setBodyContact(true);
//            ((DeadBodyModel) b1.getUserData()).setActive(false);
        }
    }

    /**
     * handles termination of collision between the diver and the dead body
     *
     * @param b1 one of the colliding bodies
     * @param b2 the other of the colliding bodies
     */
    public void endDiverDeadBodyCollision(Body b1, Body b2) {
        if (b1.getUserData() instanceof DiverModel && b2.getUserData() instanceof DeadBodyModel) {
            ((DiverModel) b1.getUserData()).setBodyContact(false);
        }
        if (b2.getUserData() instanceof DiverModel && b1.getUserData() instanceof DeadBodyModel) {
            ((DiverModel) b2.getUserData()).setBodyContact(false);
        }
    }

    /**
     * Handles diver collision with hazards
     *
     * @param f1 one of the colliding fixtures
     * @param f2 the other of the colliding fixtures
     */
    public float startDiverHazardCollision(Fixture f1, Fixture f2, DiverModel diver) {
        Body b1 = f1.getBody();
        Body b2 = f2.getBody();
        Object fd1 = f1.getUserData();
        Object fd2 = f2.getUserData();

<<<<<<< HEAD
=======

//         if the diver is touching a hazard (excluding the extra sensors)
>>>>>>> bef5db85
        if (b1.getUserData() instanceof DiverModel &&
                diver.getDiverCollisionBox().equals(fd1) &&
                b2.getUserData() instanceof HazardModel) {
            HazardModel hazard = (HazardModel) b2.getUserData();
            return staticHazardCollision(diver, hazard);
        }
        if (b2.getUserData() instanceof DiverModel &&
                diver.getDiverCollisionBox().equals(fd2) &&
                b1.getUserData() instanceof HazardModel) {
            HazardModel hazard = (HazardModel) b1.getUserData();
            return staticHazardCollision(diver, hazard);
        }
        // return 0 if not colliding
        return 0;
    }

    /**
     * Handles the possible tentacle spawn points
     *
     * @param b1 one of the colliding bodies
     * @param b2 the other of the colliding bodies
     */
    public void startMonsterWallCollision(Body b1, Body b2) {
        Object fd1 = b1.getUserData();
        Object fd2 = b2.getUserData();
        if (b1.getUserData() instanceof Wall &&
                b2.getUserData() instanceof Monster) {
            Wall wall = (Wall) b1.getUserData();
            Monster monster = (Monster) b2.getUserData();
            monster.addLocation(wall);

        }
        if (b1.getUserData() instanceof Monster &&
                b2.getUserData() instanceof Wall) {
            Monster monster = (Monster) b1.getUserData();
            Wall wall = (Wall) b2.getUserData();
            monster.addLocation(wall);
        }
    }

    /**
     * Handles the possible tentacle spawn points
     *
     * @param b1 one of the colliding bodies
     * @param b2 the other of the colliding bodies
     */
    public void endMonsterWallCollision(Body b1, Body b2) {
        Object fd1 = b1.getUserData();
        Object fd2 = b2.getUserData();
        if (b1.getUserData() instanceof Wall &&
                b2.getUserData() instanceof Monster) {
            Wall wall = (Wall) b1.getUserData();
            Monster monster = (Monster) b2.getUserData();
            monster.removeLocation(wall);
        }
        if (b1.getUserData() instanceof Monster &&
                b2.getUserData() instanceof Wall) {
            Monster monster = (Monster) b1.getUserData();
            Wall wall = (Wall) b2.getUserData();
            monster.removeLocation(wall);
        }
    }

    /**
     * Checks if the diver's ending contact with the item
     *
     * @param diver diver object
     * @param item  item object to potentially put down
     */
    public static void putDown(DiverModel diver, ItemModel item) {
        if (diver.containsPotentialItem(item)) {
            diver.removePotentialItem(item);
            item.setVX(0);
            item.setVY(0);
        }
    }

    /**
     * Used to tell the body when it has collided with an obstacle to do
     * kickpoints.
     *
     * @param f1
     * @param f2
     * @param diver
     */

    public void startDiverToObstacle(Fixture f1, Fixture f2, DiverModel diver, MonsterController monsterController) {
        Body b1 = f1.getBody();
        Body b2 = f2.getBody();
        Object fd1 = f1.getUserData();
        Object fd2 = f2.getUserData();

        if (b1.getUserData() instanceof DiverModel && b2.getUserData() instanceof Wall) {

            diver.setTouchedWall((Wall) b2.getUserData());
            diver.setTouchingObstacle(true);

            //AudioController.getInstance().wall_collision(diver.getForce());
            monsterController.wallCollision();
            AudioController.getInstance().wood_collision(diver.getForce());

        }
        if (b2.getUserData() instanceof DiverModel && b1.getUserData() instanceof Wall) {
            diver.setTouchedWall((Wall) b1.getUserData());

            ((DiverModel) b2.getUserData()).setTouchingObstacle(true);
            monsterController.wallCollision();
            AudioController.getInstance().wood_collision(diver.getForce());
        }

        if (b1.getUserData() instanceof DiverModel && b2.getUserData() instanceof Wall
                && !(fd2 instanceof Tentacle) &&
                diver.getDiverCollisionBox().equals(fd1)) {
            AudioController.getInstance().wall_collision(diver.getForce());
        } else if (b2.getUserData() instanceof DiverModel && b1.getUserData() instanceof Wall
                && !(fd1 instanceof Tentacle) &&
                diver.getDiverCollisionBox().equals(fd2)) {
            AudioController.getInstance().wall_collision(diver.getForce());
        }

    }

    /**
     * Used to tell the body when it has stopped colliding with an obstacle
     * to do kickpoints.
     *
     * @param f1
     * @param f2
     * @param diver
     */
    public void endDiverToObstacle(Fixture f1, Fixture f2, DiverModel diver) {
        Body b1 = f1.getBody();
        Body b2 = f2.getBody();
        Object fd1 = f1.getUserData();
        Object fd2 = f2.getUserData();
        if (b1.getUserData() instanceof DiverModel && diver.getHitboxSensorName().equals(fd1) && b2.getUserData() instanceof Wall
        ) {
            ((DiverModel) b1.getUserData()).setTouchingObstacle(false);
        }
        if (b2.getUserData() instanceof DiverModel && diver.getHitboxSensorName().equals(fd2) && b1.getUserData() instanceof Wall) {
            ((DiverModel) b2.getUserData()).setTouchingObstacle(false);
        }
    }

    /**
     * return whether the diver is at the goal door or not
     *
     * @param b1    first colliding body
     * @param b2    second colliding body
     * @param diver diver object
     * @return whether win condition is met (diver is carrying body)
     */
    public boolean getWinState(Body b1, Body b2, DiverModel diver) {
        if (b1.getUserData() instanceof DiverModel && b2.getUserData() instanceof GoalDoor) {
//            System.out.println("GOALl1!");

            return diver.hasBody();
        }
        if (b2.getUserData() instanceof DiverModel && b1.getUserData() instanceof GoalDoor) {
//            System.out.println("GOALl2!");
            return diver.hasBody();
        }
        return false;

    }

    /**
     * Handles diver collision with hazards
     *
     * @param f1 one of the colliding fixtures
     * @param f2 the other of the colliding fixtures
     */
    public void endDiverHazardCollision(Fixture f1, Fixture f2, DiverModel diver) {
        Body b1 = f1.getBody();
        Body b2 = f2.getBody();
        Object fd1 = f1.getUserData();
        Object fd2 = f2.getUserData();
//        System.out.println("END DIVER HAZ COLLISION");
        // if the diver is touching a hazard (excluding the extra sensors)
        if (b1.getUserData() instanceof DiverModel &&
                diver.getDiverCollisionBox().equals(fd1) &&
                b2.getUserData() instanceof HazardModel) {
            diver.setChangeLightFilter(true);
//            System.out.println("CHANGE LIGHT FILTER TRUE");
        }
        if (b2.getUserData() instanceof DiverModel &&
                diver.getDiverCollisionBox().equals(fd2) &&
                b1.getUserData() instanceof HazardModel) {
            diver.setChangeLightFilter(true);
//            System.out.println("CHANGE LIGHT FILTER TRUE");
        }
    }


    public static float staticHazardCollision(DiverModel diver, HazardModel hazard) {
//        System.out.println("Hazard Contact: " + hazard.getOxygenDrain());
//        System.out.println("START HAZARD COLLISION");
        if (!diver.getStunned() && !diver.isInvincible()) {
            diver.setStunned(true);
            diver.setStunCooldown(hazard.getStunDuration());
            diver.resetInvincibleTime();
        }
        diver.setChangeLightFilter(false);
//        else {
//            diver.setChangeLightFilter(true);
//        }

        return hazard.getOxygenDrain();

    }


    /**
     * Handles the possible tentacle spawn points
     *
     * @param b1 one of the colliding bodies
     * @param b2 the other of the colliding bodies
     */
    public void startFlareTentacleCollision(Fixture b1, Fixture b2) {
        Object fd1 = b1.getUserData();
        Object fd2 = b2.getUserData();

        if (b1.getBody().getUserData() instanceof FlareModel &&
                b2.getUserData() instanceof Tentacle) {
            FlareModel flare = (FlareModel) b1.getUserData();
            Tentacle t = (Tentacle) b2.getUserData();
            t.setStartGrowing(false);
//            System.out.println("we got a flare folks");
//            }
        }
        if (b1.getUserData() instanceof Tentacle &&
                b2.getBody().getUserData() instanceof FlareModel) {
            Tentacle t = (Tentacle) b1.getUserData();
            t.setStartGrowing(false);
//            System.out.println("we got a flare folks");
        }
    }


    /**
     * Used to tell if the diver and flare are in range of each other
     *
     * @param b1
     * @param b2
     */

    public void startDiverFlare(Body b1, Body b2) {

        if(b1.getUserData() instanceof FlareModel) {
            if(b2.getUserData() instanceof DiverModel) {
                FlareModel f = (FlareModel) b1.getUserData();

                f.turnOffLight(.33f, 1f);
//                System.out.println("FLARE DIVER");

            }
        } else if(b2.getUserData() instanceof FlareModel) {
            if(b1.getUserData() instanceof DiverModel) {
                FlareModel f = (FlareModel) b2.getUserData();
                f.turnOffLight(.33f, 1f);
//                System.out.println("FLARE DIVER");

            }
        }
    }


    /**
     * Used to tell if the diver and flare are in range of each other
     *
     * @param b1
     * @param b2
     */

    public void endDiverFlare(Body b1, Body b2) {

        if(b1.getUserData() instanceof FlareModel) {
            if(b2.getUserData() instanceof DiverModel) {
                FlareModel f = (FlareModel) b1.getUserData();
                f.turnOnLight();
            }
        } else if(b2.getUserData() instanceof FlareModel) {
            if(b1.getUserData() instanceof DiverModel) {
                FlareModel f = (FlareModel) b2.getUserData();
                f.turnOnLight();
            }
        }
    }


    /**
     * Used to tell if the diver and flare are in range of each other
     *
     * @param b1
     * @param b2
     */

    public void startFlareFlare(Body b1, Body b2) {

        if(b1.getUserData() instanceof FlareModel) {
            if(b2.getUserData() instanceof FlareModel) {
                FlareModel f = (FlareModel) b1.getUserData();

                f.turnOffLight(.4f, .8f);
                FlareModel f2 = (FlareModel) b2.getUserData();

                f2.turnOffLight(.4f, .8f);
//                System.out.println("FLARE Flare");

            }
        }
    }


    /**
     * Used to tell if the diver and flare are in range of each other
     *
     * @param b1
     * @param b2
     */

    public void endFlareFlare(Body b1, Body b2) {

        if(b1.getUserData() instanceof FlareModel) {
            if(b2.getUserData() instanceof FlareModel) {
                FlareModel f = (FlareModel) b1.getUserData();
                f.turnOnLight();

                FlareModel f2 = (FlareModel) b2.getUserData();

                f2.turnOnLight();
//                System.out.println("end flare flare");
            }
        }
    }
}<|MERGE_RESOLUTION|>--- conflicted
+++ resolved
@@ -255,11 +255,6 @@
         Object fd1 = f1.getUserData();
         Object fd2 = f2.getUserData();
 
-<<<<<<< HEAD
-=======
-
-//         if the diver is touching a hazard (excluding the extra sensors)
->>>>>>> bef5db85
         if (b1.getUserData() instanceof DiverModel &&
                 diver.getDiverCollisionBox().equals(fd1) &&
                 b2.getUserData() instanceof HazardModel) {
@@ -508,16 +503,16 @@
 
     public void startDiverFlare(Body b1, Body b2) {
 
-        if(b1.getUserData() instanceof FlareModel) {
-            if(b2.getUserData() instanceof DiverModel) {
+        if (b1.getUserData() instanceof FlareModel) {
+            if (b2.getUserData() instanceof DiverModel) {
                 FlareModel f = (FlareModel) b1.getUserData();
 
                 f.turnOffLight(.33f, 1f);
 //                System.out.println("FLARE DIVER");
 
             }
-        } else if(b2.getUserData() instanceof FlareModel) {
-            if(b1.getUserData() instanceof DiverModel) {
+        } else if (b2.getUserData() instanceof FlareModel) {
+            if (b1.getUserData() instanceof DiverModel) {
                 FlareModel f = (FlareModel) b2.getUserData();
                 f.turnOffLight(.33f, 1f);
 //                System.out.println("FLARE DIVER");
@@ -536,13 +531,13 @@
 
     public void endDiverFlare(Body b1, Body b2) {
 
-        if(b1.getUserData() instanceof FlareModel) {
-            if(b2.getUserData() instanceof DiverModel) {
+        if (b1.getUserData() instanceof FlareModel) {
+            if (b2.getUserData() instanceof DiverModel) {
                 FlareModel f = (FlareModel) b1.getUserData();
                 f.turnOnLight();
             }
-        } else if(b2.getUserData() instanceof FlareModel) {
-            if(b1.getUserData() instanceof DiverModel) {
+        } else if (b2.getUserData() instanceof FlareModel) {
+            if (b1.getUserData() instanceof DiverModel) {
                 FlareModel f = (FlareModel) b2.getUserData();
                 f.turnOnLight();
             }
@@ -559,8 +554,8 @@
 
     public void startFlareFlare(Body b1, Body b2) {
 
-        if(b1.getUserData() instanceof FlareModel) {
-            if(b2.getUserData() instanceof FlareModel) {
+        if (b1.getUserData() instanceof FlareModel) {
+            if (b2.getUserData() instanceof FlareModel) {
                 FlareModel f = (FlareModel) b1.getUserData();
 
                 f.turnOffLight(.4f, .8f);
@@ -583,8 +578,8 @@
 
     public void endFlareFlare(Body b1, Body b2) {
 
-        if(b1.getUserData() instanceof FlareModel) {
-            if(b2.getUserData() instanceof FlareModel) {
+        if (b1.getUserData() instanceof FlareModel) {
+            if (b2.getUserData() instanceof FlareModel) {
                 FlareModel f = (FlareModel) b1.getUserData();
                 f.turnOnLight();
 
