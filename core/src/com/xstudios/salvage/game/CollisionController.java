--- conflicted
+++ resolved
@@ -562,14 +562,9 @@
                 if (b1 != b2) {
                     f.turnOffLight(.2f, .8f);
                     FlareModel f2 = (FlareModel) b2.getUserData();
-<<<<<<< HEAD
-
-
-                    f2.turnOffLight(.4f, .8f);
-                }
-=======
+
                     f2.turnOffLight(.2f, .8f);
->>>>>>> 8d098612
+
 
 //                System.out.println("FLARE Flare");
                 }
