--- conflicted
+++ resolved
@@ -233,11 +233,8 @@
             System.out.println("didnt have a fixture list oops");
         }
 
-<<<<<<< HEAD
-        // if the diver is touching a hazard (excluding the extra sensors)
-=======
+
 //         if the diver is touching a hazard (excluding the extra sensors)
->>>>>>> 3f5fddd8
         if (b1.getUserData() instanceof DiverModel &&
                 diver.getDiverCollisionBox().equals(fd1) &&
                 b2.getUserData() instanceof HazardModel) {
