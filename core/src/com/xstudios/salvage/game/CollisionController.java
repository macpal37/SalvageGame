package com.xstudios.salvage.game;

import com.badlogic.gdx.physics.box2d.Body;
import com.badlogic.gdx.physics.box2d.Contact;

import com.badlogic.gdx.physics.box2d.Fixture;
import com.xstudios.salvage.audio.AudioController;
import com.xstudios.salvage.game.models.DiverModel;
import com.xstudios.salvage.game.models.Door;
import com.xstudios.salvage.game.models.ItemModel;
import com.xstudios.salvage.game.models.Wall;

import com.xstudios.salvage.game.models.*;


public class CollisionController {

    AudioController audio;

    public void setAudio(AudioController a){
        audio = a;
    }
    /**
     * remove body from list of potential bodies that diver left and right sensors are touching
     *
     * @param diver diver object
     * @param fix1  fixture 1 in the collision
     * @param fix2  fixture 2 in the collision
     */
    public void removeDiverSensorTouching(DiverModel diver, Fixture fix1, Fixture fix2) {
        Object fd1 = fix1.getUserData();
        Object fd2 = fix2.getUserData();
        Body body1 = fix1.getBody();
        Body body2 = fix2.getBody();
        GObject bd1 = (GObject) body1.getUserData();
        GObject bd2 = (GObject) body2.getUserData();
        if ((diver.getSensorNameLeft().equals(fd2) && diver != bd1) ||
                (diver.getSensorNameLeft().equals(fd1) && diver != bd2)) {

            if (diver != bd1)
                diver.removeTouching(diver.getSensorNameLeft(), bd1);
            else
                diver.removeTouching(diver.getSensorNameLeft(), bd2);
        }
        if ((diver.getSensorNameRight().equals(fd2) && diver != bd1) ||
                (diver.getSensorNameRight().equals(fd1) && diver != bd2)) {

            if (diver != bd1)
                diver.removeTouching(diver.getSensorNameRight(), bd1);
            else
                diver.removeTouching(diver.getSensorNameRight(), bd2);

        }

    }

    /**
     * adds item to list of potential items for diver to pick up
     *
     * @param b1 one of the colliding bodies
     * @param b2 the other of the colliding bodies
     */

    public void startDiverItemCollision(Body b1, Body b2) {
        if (b1.getUserData() instanceof DiverModel && b2.getUserData() instanceof ItemModel) {
            ((ItemModel) b2.getUserData()).setTouched(true);
            DiverModel diver = (DiverModel) b1.getUserData();
            ItemModel item = (ItemModel) b2.getUserData();
            if (diver.getItem() != item) {
                diver.addPotentialItem(item);
            }
        }
        if (b2.getUserData() instanceof DiverModel && b1.getUserData() instanceof ItemModel) {
            ((ItemModel) b1.getUserData()).setTouched(true);
            DiverModel diver = (DiverModel) b2.getUserData();
            ItemModel item = (ItemModel) b1.getUserData();
            if (diver.getItem() != item) {
                diver.addPotentialItem(item);
            }
        }
    }


    public void startDiverTreasureCollision(Fixture f1, Fixture f2) {
        Body b1 = f1.getBody();
        Body b2 = f2.getBody();
        Object fd1 = f1.getUserData();
        Object fd2 = f2.getUserData();
        if (b1.getUserData() instanceof DiverModel && b2.getUserData() instanceof TreasureModel && f2.getUserData().equals("Treasure")) {
            DiverModel diver = (DiverModel) b1.getUserData();
            TreasureModel treasureModel = (TreasureModel) b2.getUserData();
            if (!treasureModel.isOpened()) {
                treasureModel.setNearChest(true);
                diver.getTreasureChests().add(treasureModel);
            }
        } else if (b2.getUserData() instanceof DiverModel && b1.getUserData() instanceof TreasureModel && f1.getUserData().equals("Treasure")) {

            DiverModel diver = (DiverModel) b2.getUserData();
            TreasureModel treasureModel = (TreasureModel) b1.getUserData();
            if (!treasureModel.isOpened()) {
                treasureModel.setNearChest(true);
                diver.getTreasureChests().add(treasureModel);
            }

        }
    }

    public void endDiverTreasureCollision(Fixture f1, Fixture f2) {
        Body b1 = f1.getBody();
        Body b2 = f2.getBody();
        Object fd1 = f1.getUserData();
        Object fd2 = f2.getUserData();
        if (b1.getUserData() instanceof DiverModel && b2.getUserData() instanceof TreasureModel && f2.getUserData().equals("Treasure")) {
            DiverModel diver = (DiverModel) b1.getUserData();
            TreasureModel treasureModel = (TreasureModel) b2.getUserData();
            if (!treasureModel.isOpened()) {
                treasureModel.setNearChest(false);
                diver.getTreasureChests().remove(treasureModel);
            }
        } else if (b2.getUserData() instanceof DiverModel && b1.getUserData() instanceof TreasureModel && f1.getUserData().equals("Treasure")) {

            DiverModel diver = (DiverModel) b2.getUserData();
            TreasureModel treasureModel = (TreasureModel) b1.getUserData();
            if (!treasureModel.isOpened()) {
                treasureModel.setNearChest(false);
                diver.getTreasureChests().remove(treasureModel);
            }

        }

    }

    /**
     * Handle termination of contact of the diver with an item
     *
     * @param b1 one of the colliding bodies
     * @param b2 the other of the colliding bodies
     */
    public void endDiverItemCollision(Body b1, Body b2) {
        if (b1.getUserData() instanceof DiverModel && b2.getUserData() instanceof ItemModel) {
            DiverModel diver = (DiverModel) b1.getUserData();
            ItemModel item = (ItemModel) b2.getUserData();
            putDown(diver, item);
            item.setTouched(false);
        }
        if (b2.getUserData() instanceof DiverModel && b1.getUserData() instanceof ItemModel) {
            DiverModel diver = (DiverModel) b2.getUserData();
            ItemModel item = (ItemModel) b1.getUserData();
            putDown(diver, item);
            item.setTouched(false);
        }

    }

    /**
     * Checks to see if the diver can unlock the door, if so return true
     *
     * @param diver diver object
     * @param door  door currently colliding with
     */

    public static boolean attemptUnlock(DiverModel diver, Door door) {
        if (diver.getItem() != null) {
            if (diver.getItem().getID() == door.getID() || diver.getItem().getItemType() == ItemModel.ItemType.DEAD_BODY) {

                return true;
            }
        }
        return false;
    }

    /**
     * handles collision between the diver and the door for unlocking
     *
     * @param b1 one of the colliding bodies
     * @param b2 the other of the colliding bodies
     */
    public void startDiverDoorCollision(Body b1, Body b2) {
        if (b1.getUserData() instanceof DiverModel && b2.getUserData() instanceof Door) {
            Door door = (Door) b2.getUserData();
            DiverModel diver = (DiverModel) b1.getUserData();
            door.setUnlock(attemptUnlock(diver, door));
        }
        if (b2.getUserData() instanceof DiverModel && b1.getUserData() instanceof Door) {
            Door door = (Door) b1.getUserData();
            DiverModel diver = (DiverModel) b2.getUserData();
            door.setUnlock(attemptUnlock(diver, door));
        }
    }

    /**
     * handles collision between the diver and the dead body
     *
     * @param b1 one of the colliding bodies
     * @param b2 the other of the colliding bodies
     */
    public void startDiverDeadBodyCollision(Body b1, Body b2) {
        if (b1.getUserData() instanceof DiverModel && b2.getUserData() instanceof DeadBodyModel) {
            ((DiverModel) b1.getUserData()).setBodyContact(true);
//            ((DeadBodyModel) b2.getUserData()).setActive(false);
        }
        if (b2.getUserData() instanceof DiverModel && b1.getUserData() instanceof DeadBodyModel) {
            ((DiverModel) b2.getUserData()).setBodyContact(true);
//            ((DeadBodyModel) b1.getUserData()).setActive(false);
        }
    }

    /**
     * handles termination of collision between the diver and the dead body
     *
     * @param b1 one of the colliding bodies
     * @param b2 the other of the colliding bodies
     */
    public void endDiverDeadBodyCollision(Body b1, Body b2) {
        if (b1.getUserData() instanceof DiverModel && b2.getUserData() instanceof DeadBodyModel) {
            ((DiverModel) b1.getUserData()).setBodyContact(false);
        }
        if (b2.getUserData() instanceof DiverModel && b1.getUserData() instanceof DeadBodyModel) {
            ((DiverModel) b2.getUserData()).setBodyContact(false);
        }
    }

    /**
     * Handles diver collision with hazards
     *
     * @param f1 one of the colliding fixtures
     * @param f2 the other of the colliding fixtures
     */
    public float startDiverHazardCollision(Fixture f1, Fixture f2, DiverModel diver) {
        Body b1 = f1.getBody();
        Body b2 = f2.getBody();
        Object fd1 = f1.getUserData();
        Object fd2 = f2.getUserData();

        if (b1.getUserData() instanceof DiverModel &&
                diver.getDiverCollisionBox().equals(fd1) &&
                b2.getUserData() instanceof HazardModel) {
            HazardModel hazard = (HazardModel) b2.getUserData();
            return staticHazardCollision(diver, hazard);
        }
        if (b2.getUserData() instanceof DiverModel &&
                diver.getDiverCollisionBox().equals(fd2) &&
                b1.getUserData() instanceof HazardModel) {
            HazardModel hazard = (HazardModel) b1.getUserData();
            return staticHazardCollision(diver, hazard);
        }
        // return 0 if not colliding
        return 0;
    }

    /**
     * Handles the possible tentacle spawn points
     *
     * @param b1 one of the colliding bodies
     * @param b2 the other of the colliding bodies
     */
    public void startMonsterWallCollision(Body b1, Body b2) {
        Object fd1 = b1.getUserData();
        Object fd2 = b2.getUserData();
        if (b1.getUserData() instanceof Wall &&
                b2.getUserData() instanceof Monster) {
            Wall wall = (Wall) b1.getUserData();
            Monster monster = (Monster) b2.getUserData();
            if (wall.isWall())
                monster.addLocation(wall);

        } else if (b1.getUserData() instanceof Monster &&
                b2.getUserData() instanceof Wall) {
            Monster monster = (Monster) b1.getUserData();
            Wall wall = (Wall) b2.getUserData();
            if (wall.isWall())
                monster.addLocation(wall);
        }
    }

    /**
     * Handles the possible tentacle spawn points
     *
     * @param b1 one of the colliding bodies
     * @param b2 the other of the colliding bodies
     */
    public void endMonsterWallCollision(Body b1, Body b2) {
        Object fd1 = b1.getUserData();
        Object fd2 = b2.getUserData();
        if (b1.getUserData() instanceof Wall &&
                b2.getUserData() instanceof Monster) {
            Wall wall = (Wall) b1.getUserData();
            Monster monster = (Monster) b2.getUserData();
            if (wall.isWall())
                monster.removeLocation(wall);
        } else if (b1.getUserData() instanceof Monster &&
                b2.getUserData() instanceof Wall) {
            Monster monster = (Monster) b1.getUserData();
            Wall wall = (Wall) b2.getUserData();
            if (wall.isWall())
                monster.removeLocation(wall);
        }
    }

    /**
     * Checks if the diver's ending contact with the item
     *
     * @param diver diver object
     * @param item  item object to potentially put down
     */
    public static void putDown(DiverModel diver, ItemModel item) {
        if (diver.containsPotentialItem(item)) {
            diver.removePotentialItem(item);
            item.setVX(0);
            item.setVY(0);
        }
    }

    /**
     * Used to tell the body when it has collided with an obstacle to do
     * kickpoints.
     *
     * @param f1
     * @param f2
     * @param diver
     */

    public void startDiverToObstacle(Fixture f1, Fixture f2, DiverModel diver, MonsterController monsterController) {
        Body b1 = f1.getBody();
        Body b2 = f2.getBody();
        Object fd1 = f1.getUserData();
        Object fd2 = f2.getUserData();

        if (b1.getUserData() instanceof DiverModel && b2.getUserData() instanceof Wall) {
            Wall wall = (Wall) b2.getUserData();
            if (wall.isWall()) {
                diver.setTouchedWall(wall);
                diver.setTouchingObstacle(true);

<<<<<<< HEAD
                //AudioController.getInstance().wall_collision(diver.getForce());
                monsterController.wallCollision();
                AudioController.getInstance().wood_collision(diver.getForce());
            }
        } else if (b2.getUserData() instanceof DiverModel && b1.getUserData() instanceof Wall) {
            Wall wall = (Wall) b1.getUserData();
            if (wall.isWall()) {
                diver.setTouchedWall(wall);
=======
            diver.setTouchedWall((Wall) b2.getUserData());
            diver.setTouchingObstacle(true);

            //AudioController.getInstance().wall_collision(diver.getForce());
            monsterController.wallCollision();
            audio.wood_collision(diver.getForce());
>>>>>>> 59eb7d2e

                diver.setTouchingObstacle(true);
                monsterController.wallCollision();
                AudioController.getInstance().wood_collision(diver.getForce());
            }

<<<<<<< HEAD
        }

//        if (b1.getUserData() instanceof DiverModel && b2.getUserData() instanceof Wall
//                && !(fd2 instanceof Tentacle) &&
//                diver.getDiverCollisionBox().equals(fd1)) {
//            AudioController.getInstance().wall_collision(diver.getForce());
//        } else if (b2.getUserData() instanceof DiverModel && b1.getUserData() instanceof Wall
//                && !(fd1 instanceof Tentacle) &&
//                diver.getDiverCollisionBox().equals(fd2)) {
//            AudioController.getInstance().wall_collision(diver.getForce());
//        }
=======
            ((DiverModel) b2.getUserData()).setTouchingObstacle(true);
            monsterController.wallCollision();
            audio.wood_collision(diver.getForce());
        }

        if (b1.getUserData() instanceof DiverModel && b2.getUserData() instanceof Wall &&
                diver.getDiverCollisionBox().equals(fd1)) {
            audio.wall_collision(diver.getForce());
        } else if (b2.getUserData() instanceof DiverModel && b1.getUserData() instanceof Wall &&
                diver.getDiverCollisionBox().equals(fd2)) {
            audio.wall_collision(diver.getForce());
        }
>>>>>>> 59eb7d2e

    }

    /**
     * Used to tell the body when it has stopped colliding with an obstacle
     * to do kickpoints.
     *
     * @param f1
     * @param f2
     * @param diver
     */
    public void endDiverToObstacle(Fixture f1, Fixture f2, DiverModel diver) {
        Body b1 = f1.getBody();
        Body b2 = f2.getBody();
        Object fd1 = f1.getUserData();
        Object fd2 = f2.getUserData();
        if (b1.getUserData() instanceof DiverModel && diver.getHitboxSensorName().equals(fd1) && b2.getUserData() instanceof Wall
        ) {
            diver.setTouchedWall(null);
            ((DiverModel) b1.getUserData()).setTouchingObstacle(false);
        } else if (b2.getUserData() instanceof DiverModel && diver.getHitboxSensorName().equals(fd2) && b1.getUserData() instanceof Wall) {
            diver.setTouchedWall(null);
            ((DiverModel) b2.getUserData()).setTouchingObstacle(false);
        }
    }

    /**
     * return whether the diver is at the goal door or not
     *
     * @param b1    first colliding body
     * @param b2    second colliding body
     * @param diver diver object
     * @return whether win condition is met (diver is carrying body)
     */
    public boolean getWinState(Body b1, Body b2, DiverModel diver) {
        if (b1.getUserData() instanceof DiverModel && b2.getUserData() instanceof GoalDoor) {
//            System.out.println("GOALl1!");

            return diver.hasBody();
        }
        if (b2.getUserData() instanceof DiverModel && b1.getUserData() instanceof GoalDoor) {
//            System.out.println("GOALl2!");
            return diver.hasBody();
        }
        return false;

    }

    /**
     * Handles diver collision with hazards
     *
     * @param f1 one of the colliding fixtures
     * @param f2 the other of the colliding fixtures
     */
    public void endDiverHazardCollision(Fixture f1, Fixture f2, DiverModel diver) {
        Body b1 = f1.getBody();
        Body b2 = f2.getBody();
        Object fd1 = f1.getUserData();
        Object fd2 = f2.getUserData();
//        System.out.println("END DIVER HAZ COLLISION");
        // if the diver is touching a hazard (excluding the extra sensors)
        if (b1.getUserData() instanceof DiverModel &&
                diver.getDiverCollisionBox().equals(fd1) &&
                b2.getUserData() instanceof HazardModel) {
            diver.setChangeLightFilter(true);
//            System.out.println("CHANGE LIGHT FILTER TRUE");
        }
        if (b2.getUserData() instanceof DiverModel &&
                diver.getDiverCollisionBox().equals(fd2) &&
                b1.getUserData() instanceof HazardModel) {
            diver.setChangeLightFilter(true);
//            System.out.println("CHANGE LIGHT FILTER TRUE");
        }
    }


    public static float staticHazardCollision(DiverModel diver, HazardModel hazard) {
//        System.out.println("Hazard Contact: " + hazard.getOxygenDrain());
//        System.out.println("START HAZARD COLLISION");
        if (!diver.getStunned() && !diver.isInvincible()) {
            diver.setStunned(true);
            diver.setStunCooldown(hazard.getStunDuration());
            diver.resetInvincibleTime();
        }
        diver.setChangeLightFilter(false);
//        else {
//            diver.setChangeLightFilter(true);
//        }

        return hazard.getOxygenDrain();

    }


    /**
     * Handles the possible tentacle spawn points
     *
     * @param b1 one of the colliding bodies
     * @param b2 the other of the colliding bodies
     */
    public void startFlareTentacleCollision(Fixture b1, Fixture b2) {
        Object fd1 = b1.getUserData();
        Object fd2 = b2.getUserData();

        if (b1.getBody().getUserData() instanceof FlareModel &&
                b2.getUserData() instanceof Tentacle) {
            FlareModel flare = (FlareModel) b1.getUserData();
            Tentacle t = (Tentacle) b2.getUserData();
            t.setStartGrowing(false);
//            System.out.println("we got a flare folks");
//            }
        }
        if (b1.getUserData() instanceof Tentacle &&
                b2.getBody().getUserData() instanceof FlareModel) {
            Tentacle t = (Tentacle) b1.getUserData();
            t.setStartGrowing(false);
//            System.out.println("we got a flare folks");
        }
    }


    /**
     * Used to tell if the diver and flare are in range of each other
     *
     * @param b1
     * @param b2
     */

    public void startDiverFlare(Body b1, Body b2) {

        if (b1.getUserData() instanceof FlareModel) {
            if (b2.getUserData() instanceof DiverModel) {
                FlareModel f = (FlareModel) b1.getUserData();

                f.turnOffLight(.33f, 1f);
//                System.out.println("FLARE DIVER");

            }
        } else if (b2.getUserData() instanceof FlareModel) {
            if (b1.getUserData() instanceof DiverModel) {
                FlareModel f = (FlareModel) b2.getUserData();
                f.turnOffLight(.33f, 1f);
//                System.out.println("FLARE DIVER");

            }
        }
    }


    /**
     * Used to tell if the diver and flare are in range of each other
     *
     * @param b1
     * @param b2
     */

    public void endDiverFlare(Body b1, Body b2) {

        if (b1.getUserData() instanceof FlareModel) {
            if (b2.getUserData() instanceof DiverModel) {
                FlareModel f = (FlareModel) b1.getUserData();
                f.turnOnLight();
            }
        } else if (b2.getUserData() instanceof FlareModel) {
            if (b1.getUserData() instanceof DiverModel) {
                FlareModel f = (FlareModel) b2.getUserData();
                f.turnOnLight();
            }
        }
    }


    /**
     * Used to tell if the diver and flare are in range of each other
     *
     * @param b1
     * @param b2
     */

    public void startFlareFlare(Body b1, Body b2) {

        if (b1.getUserData() instanceof FlareModel) {
            if (b2.getUserData() instanceof FlareModel) {
                FlareModel f = (FlareModel) b1.getUserData();

                f.turnOffLight(.4f, .8f);
                FlareModel f2 = (FlareModel) b2.getUserData();

                f2.turnOffLight(.4f, .8f);
//                System.out.println("FLARE Flare");

            }
        }
    }


    /**
     * Used to tell if the diver and flare are in range of each other
     *
     * @param b1
     * @param b2
     */

    public void endFlareFlare(Body b1, Body b2) {

        if (b1.getUserData() instanceof FlareModel) {
            if (b2.getUserData() instanceof FlareModel) {
                FlareModel f = (FlareModel) b1.getUserData();
                f.turnOnLight();

                FlareModel f2 = (FlareModel) b2.getUserData();

                f2.turnOnLight();
//                System.out.println("end flare flare");
            }
        }
    }
}<|MERGE_RESOLUTION|>--- conflicted
+++ resolved
@@ -332,30 +332,20 @@
                 diver.setTouchedWall(wall);
                 diver.setTouchingObstacle(true);
 
-<<<<<<< HEAD
                 //AudioController.getInstance().wall_collision(diver.getForce());
                 monsterController.wallCollision();
-                AudioController.getInstance().wood_collision(diver.getForce());
+                audio.wood_collision(diver.getForce());
             }
         } else if (b2.getUserData() instanceof DiverModel && b1.getUserData() instanceof Wall) {
             Wall wall = (Wall) b1.getUserData();
             if (wall.isWall()) {
                 diver.setTouchedWall(wall);
-=======
-            diver.setTouchedWall((Wall) b2.getUserData());
-            diver.setTouchingObstacle(true);
-
-            //AudioController.getInstance().wall_collision(diver.getForce());
-            monsterController.wallCollision();
-            audio.wood_collision(diver.getForce());
->>>>>>> 59eb7d2e
 
                 diver.setTouchingObstacle(true);
                 monsterController.wallCollision();
-                AudioController.getInstance().wood_collision(diver.getForce());
-            }
-
-<<<<<<< HEAD
+                audio.wood_collision(diver.getForce());
+            }
+
         }
 
 //        if (b1.getUserData() instanceof DiverModel && b2.getUserData() instanceof Wall
@@ -367,20 +357,6 @@
 //                diver.getDiverCollisionBox().equals(fd2)) {
 //            AudioController.getInstance().wall_collision(diver.getForce());
 //        }
-=======
-            ((DiverModel) b2.getUserData()).setTouchingObstacle(true);
-            monsterController.wallCollision();
-            audio.wood_collision(diver.getForce());
-        }
-
-        if (b1.getUserData() instanceof DiverModel && b2.getUserData() instanceof Wall &&
-                diver.getDiverCollisionBox().equals(fd1)) {
-            audio.wall_collision(diver.getForce());
-        } else if (b2.getUserData() instanceof DiverModel && b1.getUserData() instanceof Wall &&
-                diver.getDiverCollisionBox().equals(fd2)) {
-            audio.wall_collision(diver.getForce());
-        }
->>>>>>> 59eb7d2e
 
     }
 
