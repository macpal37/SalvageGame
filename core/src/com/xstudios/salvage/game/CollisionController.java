--- conflicted
+++ resolved
@@ -315,12 +315,11 @@
 
             diver.setTouchedWall((Wall) b2.getUserData());
             diver.setTouchingObstacle(true);
-<<<<<<< HEAD
-=======
+
             //AudioController.getInstance().wall_collision(diver.getForce());
             monsterController.wallCollision();
             AudioController.getInstance().wood_collision(diver.getForce());
->>>>>>> 4cf70ffb
+
         }
         if (b2.getUserData() instanceof DiverModel && b1.getUserData() instanceof Wall) {
             diver.setTouchedWall((Wall) b1.getUserData());
