package com.xstudios.salvage.game;

import com.badlogic.gdx.physics.box2d.Body;
import com.badlogic.gdx.physics.box2d.Contact;

import com.badlogic.gdx.physics.box2d.Fixture;
import com.xstudios.salvage.audio.AudioController;
import com.xstudios.salvage.game.models.DiverModel;
import com.xstudios.salvage.game.models.Door;
import com.xstudios.salvage.game.models.ItemModel;
import com.xstudios.salvage.game.models.Wall;

import com.xstudios.salvage.game.models.*;


public class CollisionController {

    /**
     * remove body from list of potential bodies that diver left and right sensors are touching
     *
     * @param diver diver object
     * @param fix1  fixture 1 in the collision
     * @param fix2  fixture 2 in the collision
     */
    public void removeDiverSensorTouching(DiverModel diver, Fixture fix1, Fixture fix2) {
        Object fd1 = fix1.getUserData();
        Object fd2 = fix2.getUserData();
        Body body1 = fix1.getBody();
        Body body2 = fix2.getBody();
        GObject bd1 = (GObject) body1.getUserData();
        GObject bd2 = (GObject) body2.getUserData();
        if ((diver.getSensorNameLeft().equals(fd2) && diver != bd1) ||
                (diver.getSensorNameLeft().equals(fd1) && diver != bd2)) {

            if (diver != bd1)
                diver.removeTouching(diver.getSensorNameLeft(), bd1);
            else
                diver.removeTouching(diver.getSensorNameLeft(), bd2);
        }
        if ((diver.getSensorNameRight().equals(fd2) && diver != bd1) ||
                (diver.getSensorNameRight().equals(fd1) && diver != bd2)) {

            if (diver != bd1)
                diver.removeTouching(diver.getSensorNameRight(), bd1);
            else
                diver.removeTouching(diver.getSensorNameRight(), bd2);

        }

    }

    /**
     * adds item to list of potential items for diver to pick up
     *
     * @param b1 one of the colliding bodies
     * @param b2 the other of the colliding bodies
     */

    public void startDiverItemCollision(Body b1, Body b2) {
        if (b1.getUserData() instanceof DiverModel && b2.getUserData() instanceof ItemModel) {
            ((ItemModel) b2.getUserData()).setTouched(true);
            DiverModel diver = (DiverModel) b1.getUserData();
            ItemModel item = (ItemModel) b2.getUserData();
            diver.addPotentialItem(item);
        }
        if (b2.getUserData() instanceof DiverModel && b1.getUserData() instanceof ItemModel) {
            ((ItemModel) b1.getUserData()).setTouched(true);
            DiverModel diver = (DiverModel) b2.getUserData();
            ItemModel item = (ItemModel) b1.getUserData();
            diver.addPotentialItem(item);
        }
    }


    public void startDiverTreasureCollision(Fixture f1, Fixture f2) {
        Body b1 = f1.getBody();
        Body b2 = f2.getBody();
        Object fd1 = f1.getUserData();
        Object fd2 = f2.getUserData();
        if (b1.getUserData() instanceof DiverModel && b2.getUserData() instanceof TreasureModel && f2.getUserData().equals("Treasure")) {
            DiverModel diver = (DiverModel) b1.getUserData();
            TreasureModel treasureModel = (TreasureModel) b2.getUserData();
            if (!treasureModel.isOpened()) {
                treasureModel.setNearChest(true);
                diver.getTreasureChests().add(treasureModel);
            }
        } else if (b2.getUserData() instanceof DiverModel && b1.getUserData() instanceof TreasureModel && f1.getUserData().equals("Treasure")) {

            DiverModel diver = (DiverModel) b2.getUserData();
            TreasureModel treasureModel = (TreasureModel) b1.getUserData();
            if (!treasureModel.isOpened()) {
                treasureModel.setNearChest(true);
                diver.getTreasureChests().add(treasureModel);
            }

        }
    }

    public void endDiverTreasureCollision(Fixture f1, Fixture f2) {
        Body b1 = f1.getBody();
        Body b2 = f2.getBody();
        Object fd1 = f1.getUserData();
        Object fd2 = f2.getUserData();
        if (b1.getUserData() instanceof DiverModel && b2.getUserData() instanceof TreasureModel && f2.getUserData().equals("Treasure")) {
            DiverModel diver = (DiverModel) b1.getUserData();
            TreasureModel treasureModel = (TreasureModel) b2.getUserData();
            if (!treasureModel.isOpened()) {
                treasureModel.setNearChest(false);
                diver.getTreasureChests().remove(treasureModel);
            }
        } else if (b2.getUserData() instanceof DiverModel && b1.getUserData() instanceof TreasureModel && f1.getUserData().equals("Treasure")) {

            DiverModel diver = (DiverModel) b2.getUserData();
            TreasureModel treasureModel = (TreasureModel) b1.getUserData();
            if (!treasureModel.isOpened()) {
                treasureModel.setNearChest(false);
                diver.getTreasureChests().remove(treasureModel);
            }

        }

    }

    /**
     * Handle termination of contact of the diver with an item
     *
     * @param b1 one of the colliding bodies
     * @param b2 the other of the colliding bodies
     */
    public void endDiverItemCollision(Body b1, Body b2) {
        if (b1.getUserData() instanceof DiverModel && b2.getUserData() instanceof ItemModel) {
            DiverModel diver = (DiverModel) b1.getUserData();
            ItemModel item = (ItemModel) b2.getUserData();
            putDown(diver, item);
            item.setTouched(false);
        }
        if (b2.getUserData() instanceof DiverModel && b1.getUserData() instanceof ItemModel) {
            DiverModel diver = (DiverModel) b2.getUserData();
            ItemModel item = (ItemModel) b1.getUserData();
            putDown(diver, item);
            item.setTouched(false);
        }

    }

    /**
     * Checks to see if the diver can unlock the door, if so return true
     *
     * @param diver diver object
     * @param door  door currently colliding with
     */

    public static boolean attemptUnlock(DiverModel diver, Door door) {
        if (diver.getItem() != null) {
            ItemModel key = null;
            for (ItemModel i : diver.getItem()) {
                if (i.getItemType() == ItemModel.ItemType.KEY) {
                    key = i;
                    break;
                }
            }
            if (key != null) {
                diver.removeItem(key);
                diver.reduceNumKeys();
                return true;
            }
        }
        return false;
    }

    /**
     * handles collision between the diver and the door for unlocking
     *
     * @param b1 one of the colliding bodies
     * @param b2 the other of the colliding bodies
     */
    public void startDiverDoorCollision(Body b1, Body b2) {
        if (b1.getUserData() instanceof DiverModel && b2.getUserData() instanceof Door) {
            Door door = (Door) b2.getUserData();
            DiverModel diver = (DiverModel) b1.getUserData();
            door.setUnlock(attemptUnlock(diver, door));
        }
        if (b2.getUserData() instanceof DiverModel && b1.getUserData() instanceof Door) {
            Door door = (Door) b1.getUserData();
            DiverModel diver = (DiverModel) b2.getUserData();
            door.setUnlock(attemptUnlock(diver, door));
        }
    }

    /**
     * handles collision between the diver and the dead body
     *
     * @param b1 one of the colliding bodies
     * @param b2 the other of the colliding bodies
     */
    public void startDiverDeadBodyCollision(Body b1, Body b2) {
        if (b1.getUserData() instanceof DiverModel && b2.getUserData() instanceof DeadBodyModel) {
            ((DiverModel) b1.getUserData()).setBodyContact(true);
//            ((DeadBodyModel) b2.getUserData()).setActive(false);
        }
        if (b2.getUserData() instanceof DiverModel && b1.getUserData() instanceof DeadBodyModel) {
            ((DiverModel) b2.getUserData()).setBodyContact(true);
//            ((DeadBodyModel) b1.getUserData()).setActive(false);
        }
    }

    /**
     * handles termination of collision between the diver and the dead body
     *
     * @param b1 one of the colliding bodies
     * @param b2 the other of the colliding bodies
     */
    public void endDiverDeadBodyCollision(Body b1, Body b2) {
        if (b1.getUserData() instanceof DiverModel && b2.getUserData() instanceof DeadBodyModel) {
            ((DiverModel) b1.getUserData()).setBodyContact(false);
        }
        if (b2.getUserData() instanceof DiverModel && b1.getUserData() instanceof DeadBodyModel) {
            ((DiverModel) b2.getUserData()).setBodyContact(false);
        }
    }

    /**
     * Handles diver collision with hazards
     *
     * @param f1 one of the colliding fixtures
     * @param f2 the other of the colliding fixtures
     */
    public float startDiverHazardCollision(Fixture f1, Fixture f2, DiverModel diver, MonsterController monster) {
        Body b1 = f1.getBody();
        Body b2 = f2.getBody();
        Object fd1 = f1.getUserData();
        Object fd2 = f2.getUserData();

        if (b1.getUserData() instanceof DiverModel &&
                diver.getDiverCollisionBox().equals(fd1) &&
                b2.getUserData() instanceof HazardModel) {
            HazardModel hazard = (HazardModel) b2.getUserData();
            return staticHazardCollision(diver, hazard, f2, (f2.getUserData() instanceof Tentacle), monster);
        }
        if (b2.getUserData() instanceof DiverModel &&
                diver.getDiverCollisionBox().equals(fd2) &&
                b1.getUserData() instanceof HazardModel) {
            HazardModel hazard = (HazardModel) b1.getUserData();
            return staticHazardCollision(diver, hazard, f1, (f1.getUserData() instanceof Tentacle), monster);
        }

        // return 0 if not colliding
        return 0;
    }

    /**
     * Handles the possible tentacle spawn points
     *
     * @param b1 one of the colliding bodies
     * @param b2 the other of the colliding bodies
     */
    public void startMonsterWallCollision(Body b1, Body b2) {
        Object fd1 = b1.getUserData();
        Object fd2 = b2.getUserData();
        if (b1.getUserData() instanceof Wall &&
                b2.getUserData() instanceof Monster) {
            Wall wall = (Wall) b1.getUserData();
            Monster monster = (Monster) b2.getUserData();
            if (wall.isWall())
                monster.addLocation(wall);

        } else if (b1.getUserData() instanceof Monster &&
                b2.getUserData() instanceof Wall) {
            Monster monster = (Monster) b1.getUserData();
            Wall wall = (Wall) b2.getUserData();
            if (wall.isWall())
                monster.addLocation(wall);
        }
    }

    public void startDiverMonsterCollision(Body b1, Body b2) {
        Object fd1 = b1.getUserData();
        Object fd2 = b2.getUserData();
        if (b1.getUserData() instanceof DiverModel &&
                b2.getUserData() instanceof Monster) {
            AudioController.getInstance().idle_roar();

        } else if (b1.getUserData() instanceof Monster &&
                b2.getUserData() instanceof DiverModel) {
            AudioController.getInstance().idle_roar();
        }
    }

    /**
     * Handles the possible tentacle spawn points
     *
     * @param b1 one of the colliding bodies
     * @param b2 the other of the colliding bodies
     */
    public void endMonsterWallCollision(Body b1, Body b2) {
        Object fd1 = b1.getUserData();
        Object fd2 = b2.getUserData();
        if (b1.getUserData() instanceof Wall &&
                b2.getUserData() instanceof Monster) {
            Wall wall = (Wall) b1.getUserData();
            Monster monster = (Monster) b2.getUserData();
            if (wall.isWall())
                monster.removeLocation(wall);
        } else if (b1.getUserData() instanceof Monster &&
                b2.getUserData() instanceof Wall) {
            Monster monster = (Monster) b1.getUserData();
            Wall wall = (Wall) b2.getUserData();
            if (wall.isWall())
                monster.removeLocation(wall);
        }
    }

    /**
     * Checks if the diver's ending contact with the item
     *
     * @param diver diver object
     * @param item  item object to potentially put down
     */
    public static void putDown(DiverModel diver, ItemModel item) {
        if (diver.containsPotentialItem(item)) {
            diver.removePotentialItem(item);
            item.setVX(0);
            item.setVY(0);
        }
    }

    /**
     * Used to tell the body when it has collided with an obstacle to do
     * kickpoints.
     *
     * @param f1
     * @param f2
     * @param diver
     */

    public void startDiverToObstacle(Fixture f1, Fixture f2, DiverModel diver, MonsterController monsterController) {
        Body b1 = f1.getBody();
        Body b2 = f2.getBody();
        Object fd1 = f1.getUserData();
        Object fd2 = f2.getUserData();

        if (b1.getUserData() instanceof DiverModel && b2.getUserData() instanceof Wall) {

            Wall wall = (Wall) b2.getUserData();
            if (wall.isWall()) {
                diver.setTouchedWall(wall);
                diver.setTouchingObstacle(true);
            }
            // only collide with the actual wall if the actual body does, not the sensor
            if (!f1.isSensor() && wall.isCanAlertMonster()) {
                monsterController.wallCollision();
                AudioController.getInstance().wood_collision(diver.getForce());
            }
        } else if (b2.getUserData() instanceof DiverModel && b1.getUserData() instanceof Wall) {
            Wall wall = (Wall) b1.getUserData();
            if (wall.isWall()) {
                diver.setTouchedWall(wall);
                diver.setTouchingObstacle(true);
            }
            if (!f2.isSensor() && wall.isCanAlertMonster()) {
                monsterController.wallCollision();
                AudioController.getInstance().wood_collision(diver.getForce());
            }

        }
    }

    /**
     * Used to tell the body when it has stopped colliding with an obstacle
     * to do kickpoints.
     *
     * @param f1
     * @param f2
     * @param diver
     */
    public void endDiverToObstacle(Fixture f1, Fixture f2, DiverModel diver) {
        Body b1 = f1.getBody();
        Body b2 = f2.getBody();
        Object fd1 = f1.getUserData();
        Object fd2 = f2.getUserData();

        if (b1.getUserData() instanceof DiverModel && b2.getUserData() instanceof Wall
        ) {
            diver.setTouchedWall(null);
            ((DiverModel) b1.getUserData()).setTouchingObstacle(false);
        } else if (b2.getUserData() instanceof DiverModel && b1.getUserData() instanceof Wall) {
            diver.setTouchedWall(null);
            ((DiverModel) b2.getUserData()).setTouchingObstacle(false);
        }
    }

    /**
     * return whether the diver is at the goal door or not
     *
     * @param b1    first colliding body
     * @param b2    second colliding body
     * @param diver diver object
     * @return whether win condition is met (diver is carrying body)
     */
    public boolean getWinState(Body b1, Body b2, DiverModel diver) {
        if (b1.getUserData() instanceof DiverModel && b2.getUserData() instanceof GoalDoor) {
//            System.out.println("GOALl1!");

            return diver.hasBody();
        }
        if (b2.getUserData() instanceof DiverModel && b1.getUserData() instanceof GoalDoor) {
//            System.out.println("GOALl2!");
            return diver.hasBody();
        }
        return false;

    }

    /**
     * Handles diver collision with hazards
     *
     * @param f1 one of the colliding fixtures
     * @param f2 the other of the colliding fixtures
     */
    public void endDiverHazardCollision(Fixture f1, Fixture f2, DiverModel diver) {
        Body b1 = f1.getBody();
        Body b2 = f2.getBody();
        Object fd1 = f1.getUserData();
        Object fd2 = f2.getUserData();
//        System.out.println("END DIVER HAZ COLLISION");
        // if the diver is touching a hazard (excluding the extra sensors)
        if (b1.getUserData() instanceof DiverModel &&
                diver.getDiverCollisionBox().equals(fd1) &&
                b2.getUserData() instanceof HazardModel) {
            diver.setChangeLightFilter(true);
//            System.out.println("CHANGE LIGHT FILTER TRUE");
        }
        if (b2.getUserData() instanceof DiverModel &&
                diver.getDiverCollisionBox().equals(fd2) &&
                b1.getUserData() instanceof HazardModel) {
            diver.setChangeLightFilter(true);
//            System.out.println("CHANGE LIGHT FILTER TRUE");
        }
    }


    public static float staticHazardCollision(DiverModel diver, HazardModel hazard, Fixture fixture, boolean isTentacle, MonsterController monster) {
//        System.out.println("Hazard Contact: " + hazard.getOxygenDrain());
        System.out.println("START HAZARD COLLISION");
        if (!diver.getStunned() && /*!diver.isInvincible() && */ !monster.isKillState()) {
            diver.setStunned(true);
            diver.setStunCooldown(hazard.getStunDuration());
            diver.resetInvincibleTime();
            ;
//            diver.resetInvincibleTime();
        } else if (!diver.getStunned() && /*!diver.isInvincible() && */monster.isKillState()) {
            diver.setStunned(true);
            diver.setStunCooldown(hazard.getStunDuration());
            return (hazard.getOxygenDrain() * 4.0f);
        }

        if (isTentacle) {
            // TODO: @quimey you can add diver tentacle collision sounds in here
            Tentacle tentacle = (Tentacle) fixture.getUserData();
            if (tentacle.getType() == Tentacle.TentacleType.Idle){
                tentacle.setStartGrowing(false);
                monster.transitionToAggravated(true);
            }
//            else if (tentacle.getType() == Tentacle.TentacleType.KILL){
//                return (hazard.getOxygenDrain() * 7.5f);
//            }
            //AudioController.getInstance().idle_roar();
        }
        diver.setChangeLightFilter(false);

        return hazard.getOxygenDrain();

    }


    /**
     * Handles the possible tentacle spawn points
     *
     * @param b1 one of the colliding bodies
     * @param b2 the other of the colliding bodies
     */
    public void startFlareTentacleCollision(Fixture b1, Fixture b2) {
        Object fd1 = b1.getUserData();
        Object fd2 = b2.getUserData();

        if (b1.getBody().getUserData() instanceof FlareModel &&
                b2.getUserData() instanceof Tentacle) {
            FlareModel flare = (FlareModel) b1.getUserData();
            Tentacle t = (Tentacle) b2.getUserData();
            t.setStartGrowing(false);
//            System.out.println("we got a flare folks");
//            }
        }
        if (b1.getUserData() instanceof Tentacle &&
                b2.getBody().getUserData() instanceof FlareModel) {
            Tentacle t = (Tentacle) b1.getUserData();
            t.setStartGrowing(false);
//            System.out.println("we got a flare folks");
        }
    }


    /**
     * Used to tell if the diver and flare are in range of each other
     *
     * @param b1
     * @param b2
     */

    public void startDiverFlare(Body b1, Body b2) {

        if (b1.getUserData() instanceof FlareModel) {
            if (b2.getUserData() instanceof DiverModel) {
                FlareModel f = (FlareModel) b1.getUserData();

                f.turnOffLight(.53f, 1f);
            }
        } else if (b2.getUserData() instanceof FlareModel) {
            if (b1.getUserData() instanceof DiverModel) {
                FlareModel f = (FlareModel) b2.getUserData();
                f.turnOffLight(.53f, 1f);
//                System.out.println("FLARE DIVER");

            }
        }
    }

    /**
     * Used to tell if the diver and flare are in range of each other
     *
     * @param b1
     * @param b2
     */
    public void endDiverFlare(Body b1, Body b2) {

        if (b1.getUserData() instanceof FlareModel) {
            if (b2.getUserData() instanceof DiverModel) {
                FlareModel f = (FlareModel) b1.getUserData();
                f.turnOnLight();
            }
        } else if (b2.getUserData() instanceof FlareModel) {
            if (b1.getUserData() instanceof DiverModel) {
                FlareModel f = (FlareModel) b2.getUserData();
                f.turnOnLight();
            }
        }
    }


    /**
     * Used to tell if the diver and flare are in range of each other
     *
     * @param b1
     * @param b2
     */

    public void startFlareFlare(Body b1, Body b2) {

        if (b1.getUserData() instanceof FlareModel) {
            if (b2.getUserData() instanceof FlareModel) {
                FlareModel f = (FlareModel) b1.getUserData();
                if (b1 != b2) {
                    f.turnOffLight(.4f, .8f);
                    FlareModel f2 = (FlareModel) b2.getUserData();

<<<<<<< HEAD
                f.turnOffLight(.2f, .8f);
                FlareModel f2 = (FlareModel) b2.getUserData();

                f2.turnOffLight(.2f, .8f);
=======
                    f2.turnOffLight(.4f, .8f);
                }

>>>>>>> d2a48b99
//                System.out.println("FLARE Flare");

            }
        }
    }


    /**
     * Used to tell if the diver and flare are in range of each other
     *
     * @param b1
     * @param b2
     */

    public void endFlareFlare(Body b1, Body b2) {

        if (b1.getUserData() instanceof FlareModel) {
            if (b2.getUserData() instanceof FlareModel) {
                if (b1 != b2) {
                    FlareModel f = (FlareModel) b1.getUserData();
                    f.turnOnLight();

                    FlareModel f2 = (FlareModel) b2.getUserData();

                    f2.turnOnLight();
//                System.out.println("end flare flare");
                }
            }
        }
    }


    public void startDiverTextCollision(Fixture f1, Fixture f2) {
        Body b1 = f1.getBody();
        Body b2 = f2.getBody();
        Object fd1 = f1.getUserData();
        Object fd2 = f2.getUserData();
        if (b1.getUserData() instanceof DiverModel && b2.getUserData() instanceof TextModel && f2.getUserData().equals("Text")) {
            TextModel textModel = (TextModel) b2.getUserData();
            textModel.setTextActive(true);
            textModel.setDisplay(true);

        } else if (b2.getUserData() instanceof DiverModel && b1.getUserData() instanceof TextModel && f1.getUserData().equals("Text")) {
            TextModel textModel = (TextModel) b2.getUserData();
            textModel.setTextActive(true);
            textModel.setDisplay(true);
        }
    }

    public void endDiverTextCollision(Fixture f1, Fixture f2) {
        Body b1 = f1.getBody();
        Body b2 = f2.getBody();
        Object fd1 = f1.getUserData();
        Object fd2 = f2.getUserData();
        if (b1.getUserData() instanceof DiverModel && b2.getUserData() instanceof TextModel && f2.getUserData().equals("Text")) {
            TextModel textModel = (TextModel) b2.getUserData();
            textModel.setTextActive(false);
            textModel.setDisplay(false);

        } else if (b2.getUserData() instanceof DiverModel && b1.getUserData() instanceof TextModel && f1.getUserData().equals("Text")) {
            TextModel textModel = (TextModel) b2.getUserData();
            textModel.setTextActive(false);
            textModel.setDisplay(false);
        }


    }
}<|MERGE_RESOLUTION|>--- conflicted
+++ resolved
@@ -563,16 +563,12 @@
                     f.turnOffLight(.4f, .8f);
                     FlareModel f2 = (FlareModel) b2.getUserData();
 
-<<<<<<< HEAD
+
                 f.turnOffLight(.2f, .8f);
                 FlareModel f2 = (FlareModel) b2.getUserData();
 
                 f2.turnOffLight(.2f, .8f);
-=======
-                    f2.turnOffLight(.4f, .8f);
-                }
-
->>>>>>> d2a48b99
+
 //                System.out.println("FLARE Flare");
 
             }
