--- conflicted
+++ resolved
@@ -10,10 +10,6 @@
 import com.xstudios.salvage.game.models.ItemModel;
 import com.xstudios.salvage.game.models.Wall;
 
-<<<<<<< HEAD
-=======
-
->>>>>>> 5351a328
 import com.xstudios.salvage.game.models.*;
 
 import com.xstudios.salvage.util.PooledList;
@@ -27,14 +23,14 @@
     public void endContact(Body b1, Body b2) {
     }
 
-<<<<<<< HEAD
     /**
      * adds body to list of bodies the diver left right sensors are touching
-     * @param diver diver object
-     * @param fix1 fixture 1 in the collision
-     * @param fix2 fixture 2 in the collision
-     */
-    public void addDiverSensorTouching(DiverModel diver, Fixture fix1, Fixture fix2){
+     *
+     * @param diver diver object
+     * @param fix1  fixture 1 in the collision
+     * @param fix2  fixture 2 in the collision
+     */
+    public void addDiverSensorTouching(DiverModel diver, Fixture fix1, Fixture fix2) {
         Object fd1 = fix1.getUserData();
         Object fd2 = fix2.getUserData();
         Body body1 = fix1.getBody();
@@ -53,17 +49,7 @@
         }
         if ((diver.getSensorNameRight().equals(fd2) && diver != bd1) ||
                 (diver.getSensorNameRight().equals(fd1) && diver != bd2)) {
-=======
-        if (b1.getUserData().getClass() == DiverModel.class) {
-            DiverModel d1 = (DiverModel) b1.getUserData();
-            if (b2.getUserData().getClass() == ItemModel.class) {
-                if (d1.getItem() != b2.getUserData()) {
-                    d1.addPotentialItem((ItemModel) b2.getUserData());
-                }
-            }
-        }
-
->>>>>>> 5351a328
+
 
             if (diver != bd1)
                 diver.addTouching(diver.getSensorNameRight(), bd1);
@@ -74,11 +60,12 @@
 
     /**
      * remove body from list of potential bodies that diver left and right sensors are touching
-     * @param diver diver object
-     * @param fix1 fixture 1 in the collision
-     * @param fix2 fixture 2 in the collision
-     */
-    public void removeDiverSensorTouching(DiverModel diver, Fixture fix1, Fixture fix2){
+     *
+     * @param diver diver object
+     * @param fix1  fixture 1 in the collision
+     * @param fix2  fixture 2 in the collision
+     */
+    public void removeDiverSensorTouching(DiverModel diver, Fixture fix1, Fixture fix2) {
         Object fd1 = fix1.getUserData();
         Object fd2 = fix2.getUserData();
         Body body1 = fix1.getBody();
@@ -88,7 +75,7 @@
         if ((diver.getSensorNameLeft().equals(fd2) && diver != bd1) ||
                 (diver.getSensorNameLeft().equals(fd1) && diver != bd2)) {
 
-<<<<<<< HEAD
+
             if (diver != bd1)
                 diver.removeTouching(diver.getSensorNameLeft(), bd1);
             else
@@ -101,35 +88,22 @@
                 diver.removeTouching(diver.getSensorNameRight(), bd1);
             else
                 diver.removeTouching(diver.getSensorNameRight(), bd2);
-=======
-        // end contact with wall
-        endDiverToObstacle(b1, b2);
-
-        if (b1.getUserData().getClass() == DiverModel.class) {
-            DiverModel d1 = (DiverModel) b1.getUserData();
-            if (b2.getUserData().getClass() == ItemModel.class) {
-                if (d1.containsPotentialItem((ItemModel) b2.getUserData())) {
-                    d1.removePotentialItem((ItemModel) b2.getUserData());
-                    ((ItemModel) b2.getUserData()).setVX(0);
-                    ((ItemModel) b2.getUserData()).setVY(0);
-                }
-            }
->>>>>>> 5351a328
+
         }
     }
 
     /**
      * adds item to list of potential items for diver to pick up
-<<<<<<< HEAD
-     * @param b1 one of the colliding bodies
-     * @param b2 the other of the colliding bodies
-     */
-    public void startDiverItemCollision(Body b1, Body b2){
+     *
+     * @param b1 one of the colliding bodies
+     * @param b2 the other of the colliding bodies
+     */
+    public void startDiverItemCollision(Body b1, Body b2) {
         if (b1.getUserData() instanceof DiverModel && b2.getUserData() instanceof ItemModel) {
             ((ItemModel) b2.getUserData()).setTouched(true);
             DiverModel diver = (DiverModel) b1.getUserData();
             ItemModel item = (ItemModel) b2.getUserData();
-            if(diver.getItem() !=  item) {
+            if (diver.getItem() != item) {
                 diver.addPotentialItem(item);
             }
         }
@@ -137,27 +111,19 @@
             ((ItemModel) b1.getUserData()).setTouched(true);
             DiverModel diver = (DiverModel) b2.getUserData();
             ItemModel item = (ItemModel) b1.getUserData();
-            if(diver.getItem() !=  item) {
+            if (diver.getItem() != item) {
                 diver.addPotentialItem(item);
             }
         }
     }
-=======
-     *
-     * @param diver diver object
-     * @param item  item that diver's colliding with
-     */
-    public static void pickUp(DiverModel diver, ItemModel item) {
-        if (diver.getItem() != item) {
-            diver.addPotentialItem(item);
->>>>>>> 5351a328
 
     /**
      * Handle termination of contact of the diver with an item
-     * @param b1 one of the colliding bodies
-     * @param b2 the other of the colliding bodies
-     */
-    public void endDiverItemCollision(Body b1, Body b2){
+     *
+     * @param b1 one of the colliding bodies
+     * @param b2 the other of the colliding bodies
+     */
+    public void endDiverItemCollision(Body b1, Body b2) {
         if (b1.getUserData() instanceof DiverModel && b2.getUserData() instanceof ItemModel) {
             DiverModel diver = (DiverModel) b1.getUserData();
             ItemModel item = (ItemModel) b2.getUserData();
@@ -189,10 +155,11 @@
 
     /**
      * handles collision between the diver and the door for unlocking
-     * @param b1 one of the colliding bodies
-     * @param b2 the other of the colliding bodies
-     */
-    public void startDiverDoorCollision(Body b1, Body b2){
+     *
+     * @param b1 one of the colliding bodies
+     * @param b2 the other of the colliding bodies
+     */
+    public void startDiverDoorCollision(Body b1, Body b2) {
         if (b1.getUserData() instanceof DiverModel && b2.getUserData() instanceof Door) {
             Door door = (Door) b2.getUserData();
             DiverModel diver = (DiverModel) b1.getUserData();
@@ -207,10 +174,11 @@
 
     /**
      * handles collision between the diver and the dead body
-     * @param b1 one of the colliding bodies
-     * @param b2 the other of the colliding bodies
-     */
-    public void startDiverDeadBodyCollision(Body b1, Body b2){
+     *
+     * @param b1 one of the colliding bodies
+     * @param b2 the other of the colliding bodies
+     */
+    public void startDiverDeadBodyCollision(Body b1, Body b2) {
         if (b1.getUserData() instanceof DiverModel && b2.getUserData() instanceof DeadBodyModel) {
             ((DiverModel) b1.getUserData()).setBodyContact(true);
         }
@@ -221,10 +189,11 @@
 
     /**
      * handles termination of collision between the diver and the dead body
-     * @param b1 one of the colliding bodies
-     * @param b2 the other of the colliding bodies
-     */
-    public void endDiverDeadBodyCollision(Body b1, Body b2){
+     *
+     * @param b1 one of the colliding bodies
+     * @param b2 the other of the colliding bodies
+     */
+    public void endDiverDeadBodyCollision(Body b1, Body b2) {
         if (b1.getUserData() instanceof DiverModel && b2.getUserData() instanceof DeadBodyModel) {
             ((DiverModel) b1.getUserData()).setBodyContact(false);
         }
@@ -235,10 +204,11 @@
 
     /**
      * Handles diver collision with hazards
+     *
      * @param f1 one of the colliding fixtures
      * @param f2 the other of the colliding fixtures
      */
-    public float startDiverHazardCollision(Fixture f1, Fixture f2, DiverModel diver){
+    public float startDiverHazardCollision(Fixture f1, Fixture f2, DiverModel diver) {
         Body b1 = f1.getBody();
         Body b2 = f2.getBody();
         Object fd1 = f1.getUserData();
@@ -284,7 +254,7 @@
      * @param f2
      * @param diver
      */
-<<<<<<< HEAD
+
     public void startDiverToObstacle(Fixture f1, Fixture f2, DiverModel diver) {
         Body b1 = f1.getBody();
         Body b2 = f2.getBody();
@@ -298,17 +268,8 @@
             AudioController.getInstance().wall_collision(diver.getForce());
         }
         if (b2.getUserData() instanceof DiverModel && b1.getUserData() instanceof Wall &&
-        !diver.getSensorNameRight().equals(fd2) && !diver.getSensorNameLeft().equals(fd2)) {
-//            System.out.println("body collided");
-=======
-    public void startDiverToObstacle(Body b1, Body b2) {
-        if (b1.getUserData() instanceof DiverModel && b2.getUserData() instanceof Wall) {
-
-            ((DiverModel) b1.getUserData()).setTouchingObstacle(true);
-        }
-        if (b2.getUserData() instanceof DiverModel && b1.getUserData() instanceof Wall) {
-
->>>>>>> 5351a328
+                !diver.getSensorNameRight().equals(fd2) && !diver.getSensorNameLeft().equals(fd2)) {
+
             ((DiverModel) b2.getUserData()).setTouchingObstacle(true);
         }
     }
@@ -336,14 +297,14 @@
     }
 
     /**
-<<<<<<< HEAD
      * return whether the diver is at the goal door or not
-     * @param b1 first colliding body
-     * @param b2 second colliding body
+     *
+     * @param b1    first colliding body
+     * @param b2    second colliding body
      * @param diver diver object
      * @return whether win condition is met (diver is carrying body)
      */
-    public boolean getWinState(Body b1, Body b2, DiverModel diver){
+    public boolean getWinState(Body b1, Body b2, DiverModel diver) {
         if (b1.getUserData() instanceof DiverModel && b2.getUserData() instanceof GoalDoor) {
             return diver.hasBody();
         }
@@ -351,17 +312,7 @@
             return diver.hasBody();
         }
         return false;
-=======
-     * adds item to list of potential items for diver to pick up
-     *
-     * @param diver diver object
-     * @param door  door that diver's colliding with
-     * @return whether win condition is met (diver is carrying body)
-     */
-    public static boolean winGame(DiverModel diver, GoalDoor door) {
-        return diver.hasBody();//diver.getItem() != null
-//                && diver.getItem().getItemType() == ItemType.DEAD_BODY;
->>>>>>> 5351a328
+
     }
 
     public static float staticHazardCollision(DiverModel diver, HazardModel hazard) {
