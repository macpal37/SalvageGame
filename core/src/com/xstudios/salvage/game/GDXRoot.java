--- conflicted
+++ resolved
@@ -24,6 +24,8 @@
 
 	private CameraController cameraController;
 
+	private CameraController gameCameraController;
+
 	private LevelSelectController level_select_controller;
 
 	private SettingsController settings_controller;
@@ -44,6 +46,8 @@
 	public void create () {
 		current = 0;
 		cameraController = new CameraController(32,18);
+//		gameCameraController = new CameraController(32, 18);
+
 		canvas = new GameCanvas(cameraController);
 		loading = new LoadingMode("assets.json", canvas, 1, cameraController);
 
@@ -210,11 +214,6 @@
 		}
 		//GAME OVER
 		else if (screen == game_over_controller) {
-<<<<<<< HEAD
-			game_over_controller.dispose();
-			//game over >> restart
-=======
->>>>>>> b5b12bae
 			System.out.println("in gameover");
 			//if won, update level progress
 			if(game_over_controller.getWin()){
@@ -243,12 +242,7 @@
 			if(exitCode == 2) {
 				//main menu instead
 				if(current >= total_levels)
-<<<<<<< HEAD
-					set_menu(canvas, directory);
-=======
 					switch_screen(menu_controller, directory, canvas);
-
->>>>>>> b5b12bae
 					//next level
 				else
 					set_game(directory, canvas);
