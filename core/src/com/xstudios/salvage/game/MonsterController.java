--- conflicted
+++ resolved
@@ -127,10 +127,7 @@
     public void setAudio(AudioController a) {
         audio = a;
     }
-<<<<<<< HEAD
-
-=======
->>>>>>> 51b70e8d
+
     public Monster getMonster() {
         return monster;
     }
@@ -181,19 +178,15 @@
                 if (aggravation <= monster.getAggroLevel() || monster.getAggressiveLength() <= 0 && state != FSMState.ROARING) {
 //                    monster.reduceInvincibilityTime();
                     state = FSMState.IDLE;
-<<<<<<< HEAD
-                } else if (aggravation > (monster.getAggroLevel() * 15.0)) {
-                    state = FSMState.ATTACK;
-                } else {
-=======
+
                 } else if (aggravation > (monster.getAggroLevel() * 20.0f) && aggravation > 15.0f) {
+
                     state = FSMState.ATTACK;
                 }
 //               else if (aggravation > 10.0f) {
 //                    state = FSMState.ATTACK;
 //               }
                 else {
->>>>>>> 51b70e8d
                     monster.reduceAggressiveLength();
                 }
                 break;
@@ -201,10 +194,7 @@
             case ATTACK:
                 monster.setAggravation(100000.0f);
                 break;
-<<<<<<< HEAD
-
-=======
->>>>>>> 51b70e8d
+
 
             default:
                 // Unknown or unhandled state, should never get here
@@ -236,7 +226,7 @@
     public void update(float aggravationDrain, DiverModel diver) {
         tick++;
         if (tick % 50 == 0) {
-            if (monster.getAggravation() > 0.0f && state != FSMState.GONNA_POUNCE && state != FSMState.ATTACK) {
+            if (monster.getAggravation() > 0.0f && state != FSMState.GONNA_POUNCE) {
                 float aggravation = monster.getAggravation() - 0.5f;
                 monster.setAggravation(aggravation);
             }
@@ -335,26 +325,16 @@
 
 
             case ATTACK:
-<<<<<<< HEAD
                 if (!hasRoared) {
-=======
-                if (!hasRoared){
->>>>>>> 51b70e8d
                     roar_pause = tick;
                     audio.loud_roar_play(hasRoared);
                     monster.setVisionRadius(10);
                     diver.setStunned(true);
                     diver.setStunCooldown(500);
                     hasRoared = true;
-<<<<<<< HEAD
+                    roar_pause = tick;
                     monster.setAggravation(100000.0f);
                 } else if (tick - roar_pause > 500) {
-=======
-                    roar_pause = tick;
-                    monster.setAggravation(100000.0f);
-                }
-                else if (tick - roar_pause > 500) {
->>>>>>> 51b70e8d
                     monster.setAggravation(100000.0f);
                     diver.changeOxygenLevel(2);
                     monster.moveMonster(diver.getPosition());
