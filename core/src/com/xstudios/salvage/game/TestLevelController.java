package com.xstudios.salvage.game;

import com.badlogic.gdx.graphics.Color;
import com.badlogic.gdx.graphics.g2d.TextureRegion;
import com.badlogic.gdx.math.Vector2;
import com.badlogic.gdx.physics.box2d.*;
import com.xstudios.salvage.game.models.DiverModel;

public class TestLevelController extends LevelController implements ContactListener {

public TestLevelController( ){
super();

}
/*
class Diver {
    public Body getBody() {
        return body;
    }

    public void setBody(Body body) {
        this.body = body;
    }

    Body body;
    BodyDef bodyinfo;
    PolygonShape shape;

    public void setTexture(TextureRegion texture) {
        this.texture = texture;
    }

    public TextureRegion getTexture() {
        return texture;
    }

    TextureRegion texture;

    public Diver(int x, int y, int width, int height){
        shape = new PolygonShape();
        bodyinfo = new BodyDef();
        bodyinfo.position.set (x,y);
        bodyinfo.fixedRotation = true;
        shape = new PolygonShape();
        shape.setAsBox(width/2f,height/2f);



    }

    public void draw(GameCanvas canvas){

        if (texture != null) {
            canvas.draw(texture, Color.WHITE,body.getPosition().x,body.getPosition().y,0,0,0.5f,0.5f);
        }
    }

    public  boolean activatePhysics(World world){
        body = world.createBody(bodyinfo);
        body.createFixture(shape, 1.0f);
        return true;
    }

}*/

    @Override
    public void reset() {
        Vector2 gravity = new Vector2(world.getGravity() );
        for(GameObject obj : objects) {
            obj.deactivatePhysics(world);
        }

        world = new World(gravity,false);
        resetLevel();
    }

    private void resetLevel() {
<<<<<<< HEAD
        diver = new DiverModel(20, 10,100,50);
=======
        diver = new DiverModel(20, 10,diverTexture.getRegionWidth(),
            diverTexture.getRegionHeight());

>>>>>>> 1cb1d858
        diver.setTexture(diverTexture);
        diver.setDrawScale(scale);
        diver.setName("diver");
//        diver.setBodyType(BodyDef.BodyType.KinematicBody);

        addObject(diver);

    }

    /**
     * Lays out the game geography.
     */
    private void populateLevel() {
        float diverWidth = diverTexture.getRegionWidth();
        float diverHeight = diverTexture.getRegionHeight();

        // add the diver
<<<<<<< HEAD
=======
        diver = new DiverModel(0, 0, diverWidth, diverHeight);
>>>>>>> 1cb1d858
        diver.setTexture(diverTexture);
        addObject(diver);

    }

    /**
     * The core gameplay loop of this world.
     *
     * This method contains the specific update code for this mini-game. It does
     * not handle collisions, as those are managed by the parent class WorldController.
     * This method is called after input is read, but before collisions are resolved.
     * The very last thing that it should do is apply forces to the appropriate objects.
     *
     * @param dt	Number of seconds since last animation frame
     */
    @Override
    public void update(float dt) {
        InputController input = InputController.getInstance();
        diver.setMovement(input.getHorizontal() *diver.getForce());

        diver.applyForce();
//        diver.applyUpwardForce(input.getVertical());

//        System.out.println("Pos: "+diver.getPosition().toString());
        System.out.println("Y: "+diver.getY());
        if (diver.getBody()!=null){
            System.out.println("Pos: "+diver.getBody().getPosition().toString());
            cameraController.setCameraPosition(diver.getBody().getPosition());
        }

        cameraController.render();
    }


    /// CONTACT LISTENER METHODS
    /**
     * Callback method for the start of a collision
     *
     * This method is called when we first get a collision between two objects.  We use
     * this method to test if it is the "right" kind of collision.  In particular, we
     * use it to test if we made it to the win door.
     *
     * @param contact The two bodies that collided
     */
    public void beginContact(Contact contact) {
        Body body1 = contact.getFixtureA().getBody();
        Body body2 = contact.getFixtureB().getBody();

        // Call CollisionController to handle collisions
    }

    /**
     * Callback method for the start of a collision
     *
     * This method is called when two objects cease to touch.
     */
    public void endContact(Contact contact) {}

    /**
     * Handles any modifications necessary before collision resolution
     *
     * This method is called just before Box2D resolves a collision.
     */
    @Override
    public void preSolve(Contact contact, Manifold oldManifold) {
    }

    private final Vector2 cache = new Vector2();

    /** Unused ContactListener method */
    public void postSolve(Contact contact, ContactImpulse impulse) {}

}<|MERGE_RESOLUTION|>--- conflicted
+++ resolved
@@ -75,13 +75,9 @@
     }
 
     private void resetLevel() {
-<<<<<<< HEAD
-        diver = new DiverModel(20, 10,100,50);
-=======
         diver = new DiverModel(20, 10,diverTexture.getRegionWidth(),
             diverTexture.getRegionHeight());
 
->>>>>>> 1cb1d858
         diver.setTexture(diverTexture);
         diver.setDrawScale(scale);
         diver.setName("diver");
@@ -99,10 +95,8 @@
         float diverHeight = diverTexture.getRegionHeight();
 
         // add the diver
-<<<<<<< HEAD
-=======
+
         diver = new DiverModel(0, 0, diverWidth, diverHeight);
->>>>>>> 1cb1d858
         diver.setTexture(diverTexture);
         addObject(diver);
 
