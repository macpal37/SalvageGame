--- conflicted
+++ resolved
@@ -56,16 +56,12 @@
      * Background Texture
      */
     protected TextureRegion background;
-<<<<<<< HEAD
     protected Texture main_menu;
     protected Texture try_again_next;
     protected Texture title;
-    /** The font for giving messages to the player */
-=======
     /**
      * The font for giving messages to the player
      */
->>>>>>> 540f00f7
     public static BitmapFont displayFont;
 
     private boolean restart_game;
@@ -111,7 +107,6 @@
         TextureRegionDrawable imageTRD1 = new TextureRegionDrawable(imageTR1);
         ImageButton button1 = new ImageButton(imageTRD1);
 
-<<<<<<< HEAD
         button1.setWidth(main_menu.getWidth());
         button1.setHeight(main_menu.getHeight());
         button1.setPosition(780, 66);
@@ -120,16 +115,6 @@
             @Override
             public void clicked(InputEvent event, float x, float y){
                 exit_home = true;
-=======
-        button.setWidth(200f);
-        button.setHeight(20f);
-        button.setPosition(Gdx.graphics.getWidth() / 2 - 100f, Gdx.graphics.getHeight() / 2 - 10f);
-
-        button.addListener(new ClickListener() {
-            @Override
-            public void clicked(InputEvent event, float x, float y) {
-                restart_game = true;
->>>>>>> 540f00f7
             }
         });
         stage.addActor(button1);
@@ -250,30 +235,14 @@
         canvas.clear();
 
         canvas.begin();
-<<<<<<< HEAD
         pointer();
         canvas.draw(background, Color.WHITE,0, 0, canvas.getWidth(), canvas.getHeight());
         canvas.draw(title, Color.WHITE, title.getWidth()/2, title.getHeight()/2, Gdx.graphics.getWidth()/2,
                 625, 0,1, 1);
-=======
-        canvas.draw(background, Color.DARK_GRAY, background.getRegionWidth() / 2f, background.getRegionHeight() / 2f, 0, 0, 0, 4, 4);
-
-        // draw game objects
-        if (display_win) {
-            canvas.drawText(
-                    "you win",
-                    displayFont, x_pos_text - 50, y_pos_text + 150);
-        } else {
-            canvas.drawText(
-                    "you lose",
-                    displayFont, x_pos_text - 50, y_pos_text + 150);
-        }
->>>>>>> 540f00f7
         canvas.end();
     }
 
     public void gatherAssets(AssetDirectory directory) {
-<<<<<<< HEAD
         main_menu = directory.getEntry("main_menu", Texture.class);
         if(display_win) {
             try_again_next = directory.getEntry("next", Texture.class);
@@ -284,11 +253,6 @@
             background =  new TextureRegion(directory.getEntry( "game_over", Texture.class ));
             title = directory.getEntry("perish", Texture.class);
         }
-=======
-        displayFont = directory.getEntry("fonts:lightpixel", BitmapFont.class);
-
-        background = new TextureRegion(directory.getEntry("background:game_over", Texture.class));
->>>>>>> 540f00f7
     }
 
     public void setWin(boolean w) {
