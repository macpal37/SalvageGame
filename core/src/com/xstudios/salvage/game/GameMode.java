--- conflicted
+++ resolved
@@ -2,7 +2,7 @@
  * GameMode.java
  *
  * This is the primary class file for running the game.  You should study this file for
- * ideas on how to structure your own root class. This class follows a 
+ * ideas on how to structure your own root class. This class follows a
  * model-view-controller pattern fairly strictly.
  *
  * Author: Walker M. White
@@ -33,7 +33,7 @@
  * The primary controller class for the game.
  *
  * While GDXRoot is the root class, it delegates all of the work to the player mode
- * classes. This is the player mode class for running the game. In initializes all 
+ * classes. This is the player mode class for running the game. In initializes all
  * of the other classes in the game and hooks them together.  It also provides the
  * basic game loop (update-draw).
  */
@@ -83,7 +83,7 @@
 
 	protected  DeadBody deadBody;
 
-	/** Store the bounds to enforce the playing region */	
+	/** Store the bounds to enforce the playing region */
 	private Rectangle bounds;
 
 
@@ -185,11 +185,9 @@
 		// Create the two ships and place them across from each other.
 
         // Diver
-<<<<<<< HEAD
+
 		shipRed  = new Ship(100 ,100, 0, 40, 1, 100);
-=======
-		shipRed  = new Ship(width*(1.0f / 3.0f), height*(1.0f / 2.0f), 0, 40, 1, 60);
->>>>>>> 76dab585
+
 		shipRed.setFilmStrip(new FilmStrip(shipTexture,SHIP_ROWS,SHIP_COLS,SHIP_SIZE));
 //		shipRed.setTargetTexture(targetTexture);
 		shipRed.setColor(new Color(1.0f, 0.25f, 0.25f, 1.0f));  // Red, but makes texture easier to see
@@ -205,10 +203,10 @@
         displayFont = assets.getEntry("times", BitmapFont.class);
 	}
 
-	/** 
+	/**
 	 * Read user input, calculate physics, and update the models.
 	 *
-	 * This method is HALF of the basic game loop.  Every graphics frame 
+	 * This method is HALF of the basic game loop.  Every graphics frame
 	 * calls the method update() and the method draw().  The method update()
 	 * contains all of the calculations for updating the world, such as
 	 * checking for collisions, gathering input, and playing audio.  It
@@ -223,7 +221,7 @@
 		// Move the ships forward (ignoring collisions)
 		shipRed.move(redController.getForward(),   redController.getUp());
 		photons.move(bounds);
-		
+
 		// This call handles BOTH ships.
 		physicsController.checkInBounds(shipRed, bounds);
 
@@ -270,7 +268,7 @@
 	/**
 	 * Draw the game on the provided GameCanvas
 	 *
-	 * There should be no code in this method that alters the game state.  All 
+	 * There should be no code in this method that alters the game state.  All
 	 * assignments should be to local variables or cache fields only.
 	 *
 	 * @param canvas The drawing context
@@ -303,19 +301,7 @@
 
 		//draw text
 		canvas.setBlendState(GameCanvas.BlendState.ADDITIVE);
-<<<<<<< HEAD
-		String msg = "Oxygen level: " + shipRed.getOxygenLevel();
-//		System.out.println(msg);
-		canvas.drawText(msg, displayFont, TEXT_OFFSET, canvas.getHeight()-TEXT_OFFSET);
-		canvas.drawText("Light Level: "+redController.getLightRange()*lightRadius, displayFont, TEXT_OFFSET, canvas.getHeight()-TEXT_OFFSET*2);
-		canvas.drawText("Speed: "+redController.getSpeed()*defSpeed, displayFont, TEXT_OFFSET, canvas.getHeight()-TEXT_OFFSET*3);
-
-
-		if(deadBody.isDestroyed()){
-
-			canvas.drawTextCentered("You Won!",displayFont, 0);
-			canvas.drawTextCentered("Press R to Restart", displayFont,-50 );
-=======
+
 		String msg = "Oxygen level: " + (int)shipRed.getOxygenLevel();
 		System.out.println(msg);
 		canvas.drawText(msg, displayFont, TEXT_OFFSET, canvas.getHeight()-TEXT_OFFSET);
@@ -323,7 +309,6 @@
 		canvas.drawText("Speed: "+redController.getSpeed()*defSpeed, displayFont, TEXT_OFFSET, canvas.getHeight()-TEXT_OFFSET*3);
 		if(deadBody.isDestroyed()) {
 			canvas.drawTextCentered("You Won!", displayFont, 0);
->>>>>>> 76dab585
 		}
 		if(gameState == GameState.OVER) {
 			canvas.drawTextCentered("Press R to Restart", displayFont, -50);
@@ -353,6 +338,6 @@
 	public void resize(int width, int height) {
 		bounds.set(0,0,width,height);
 	}
-	
+
 
 }