--- conflicted
+++ resolved
@@ -107,15 +107,6 @@
     private boolean active;
 
     private CameraController camera;
-<<<<<<< HEAD
-
-    /**
-     * Returns true if all assets are loaded and the player is ready to go.
-     *
-     * @return true if the player is ready to go
-     */
-=======
->>>>>>> 1f2874d1
 
     private int locked;
 
@@ -175,11 +166,7 @@
         float w = scale * width;
         float h = scale * height;
 
-<<<<<<< HEAD
-        if ((x + w > pX && x - w < pX) && (y1 + h > pY && y1 - h < pY)) {
-=======
         if((x + w > pX && x - w < pX) && (y1 + h > pY && y1 - h < pY)){
->>>>>>> 1f2874d1
             return true;
         }
         return false;
@@ -269,11 +256,7 @@
                 tint,
                 level.getWidth() / 2,
                 level.getHeight() / 2,
-<<<<<<< HEAD
-                centerX / 3 + centerX / 4,
-=======
                 centerX/3,
->>>>>>> 1f2874d1
                 2 * centerY,
                 0,
                 1,
@@ -287,21 +270,11 @@
                 tint,
                 level.getWidth() / 2,
                 level.getHeight() / 2,
-<<<<<<< HEAD
-                centerX + centerX / 2,
-                2 * centerY + centerY / 3,
-=======
                 centerX,
                 centerY,
->>>>>>> 1f2874d1
                 0,
                 1,
                 1);
-<<<<<<< HEAD
-        //testing
-        tint = (pointer1(centerX / 3, 2 * centerY, level.getWidth() / 2,
-                level.getHeight() / 2, 1) ? Color.GRAY : Color.WHITE);
-=======
         //3
         tint = (pointer1(centerX + centerX/2 + centerX/6,
                 2 * centerY + centerY/2, level.getWidth() / 2,
@@ -321,19 +294,13 @@
         //6
         tint = (pointer1(centerX/3, - 3 * centerY, level.getWidth() / 2,
                 level.getHeight() / 2, 1) || 6 > locked? Color.GRAY : Color.WHITE);
->>>>>>> 1f2874d1
         canvas.draw(
                 level,
                 tint,
                 level.getWidth() / 2,
                 level.getHeight() / 2,
-<<<<<<< HEAD
-                centerX / 3,
-                2 * centerY,
-=======
                 centerX/3,
                 - 3 * centerY,
->>>>>>> 1f2874d1
                 0,
                 1,
                 1);
@@ -352,29 +319,18 @@
                 0,
                 1,
                 1);
-<<<<<<< HEAD
-        tint = (pointer1(centerX + centerX / 2 + centerX / 6,
-                2 * centerY + centerY / 2, level.getWidth() / 2,
-                level.getHeight() / 2, 1) ? Color.GRAY : Color.WHITE);
-=======
 
         //4
         tint = (pointer1(centerX + centerX/2 + centerX/6,
                 -1 * centerY, level.getWidth() / 2,
                 level.getHeight() / 2, 1) || 4 > locked ? Color.GRAY : Color.WHITE);
->>>>>>> 1f2874d1
         canvas.draw(
                 level,
                 tint,
                 level.getWidth() / 2,
                 level.getHeight() / 2,
-<<<<<<< HEAD
-                centerX + centerX / 2 + centerX / 6,
-                2 * centerY + centerY / 2,
-=======
                 centerX + centerX/2 + centerX/6,
                 -1 * centerY,
->>>>>>> 1f2874d1
                 0,
                 1,
                 1);
@@ -401,26 +357,15 @@
             camera.render();
             System.out.println("pressState= " + pressState);
             // We are ready, notify our listener
-<<<<<<< HEAD
-            if (pressState == 101 && listener != null) {
-=======
+
             if (pressState == 1 && listener != null) {
->>>>>>> 1f2874d1
                 camera.setCameraPosition(640, 360);
                 camera.render();
                 listener.exitScreen(this, 0);
             }
-<<<<<<< HEAD
-            if (pressState == 102 && listener != null) {
-                listener.exitScreen(this, 1);
-            }
-            if (pressState == 103 && listener != null) {
-                listener.exitScreen(this, 2);
-=======
 
             if (pressState >= 2  && listener != null) {
                 listener.exitScreen(this, pressState - 1);
->>>>>>> 1f2874d1
             }
             if (pressState == 104 && listener != null) {
                 listener.exitScreen(this, 3);
@@ -511,25 +456,16 @@
      * @return whether to hand the event to other listeners.
      */
     public boolean touchDown(int screenX, int screenY, int pointer, int button) {
-<<<<<<< HEAD
-        if (pressState >= 5) {
-=======
         if (pressState >= 1) {
->>>>>>> 1f2874d1
             return true;
         }
         if (pointer1(15, canvas.getHeight() * 7 / 8, main_menu.getWidth(),
                 main_menu.getHeight(), 0.7f)) {
             pressState = 1;
         }
-<<<<<<< HEAD
-        if (pointer1(centerX / 3, 2 * centerY, level.getWidth() / 2,
-                level.getHeight() / 2, 1)) {
-=======
         //1
         else if (pointer1(centerX/3, 2 * centerY, level.getWidth() / 2,
                 level.getHeight() / 2, 1) && 1 <= locked) {
->>>>>>> 1f2874d1
             pressState = 2;
         }
         //2
@@ -584,18 +520,12 @@
      * @return whether to hand the event to other listeners.
      */
     public boolean touchUp(int screenX, int screenY, int pointer, int button) {
-<<<<<<< HEAD
-        if (pressState >= 1) {
-            pressState = pressState + 100;
-            return false;
-        }
-=======
+
 //        if (pressState >= 1) {
 //            System.out.println("touchup");
 //            pressState = pressState + 3;
 //            return false;
 //        }
->>>>>>> 1f2874d1
         return true;
     }
 
@@ -696,14 +626,10 @@
         float y = camera.getCameraPosition2D().y;
         if ((y + dy * 40.0f > canvas.getHeight() / 2 && dy > 0) || (y + dy * 40.0f < (-1 * (background.getHeight() / (2.8))) && dy < 0)) {
             camera.setCameraPosition(640, camera.getCameraPosition2D().y);
-<<<<<<< HEAD
-        } else
+        }
+        else {
             camera.setCameraPosition(640, camera.getCameraPosition2D().y + dy * 40.0f);
-=======
-        }
-        else
-        camera.setCameraPosition(640, camera.getCameraPosition2D().y + dy * 40.0f);
->>>>>>> 1f2874d1
+        }
         return true;
     }
 
