package com.xstudios.salvage.game.models;

import com.badlogic.gdx.graphics.Color;
import com.badlogic.gdx.graphics.g2d.PolygonRegion;
import com.badlogic.gdx.graphics.g2d.TextureRegion;
import com.badlogic.gdx.math.EarClippingTriangulator;
import com.badlogic.gdx.math.Vector2;
import com.badlogic.gdx.physics.box2d.CircleShape;
import com.badlogic.gdx.physics.box2d.Fixture;
import com.badlogic.gdx.physics.box2d.World;
import com.badlogic.gdx.utils.ShortArray;
import com.xstudios.salvage.game.GameCanvas;
import com.xstudios.salvage.game.GameObject;
import com.badlogic.gdx.physics.box2d.PolygonShape;
import com.xstudios.salvage.util.FilmStrip;

public class Tentacle extends GameObject {
    /**
     * Shape information for this physics object
     */
    protected PolygonShape[][] shapes;

    /**
     * Shape information for this physics object
     */
    protected Fixture[][] geoms;
    /**
     * Cache of the polygon vertices (for resizing)
     */

    protected HazardModel[] collisionBoxes;


    private float[] vertices;
    private FilmStrip tentacleSprite;
    protected Fixture geometry;
    private int frame = 0;
    private int life = 0;
    private int change = 0;

    private Wall spawnWall;

    public Tentacle(Wall wall) {
        this(wall.getTentacleSpawnPosition().x, wall.getTentacleSpawnPosition().y);
        spawnWall = wall;
        spawnWall.setHasTentcle(true);
        setAngle(wall.getTentacleRotation() / 180 * (float) Math.PI);
    }

    public Tentacle() {
        this(0, 0);
    }

    public Tentacle(float x, float y) {
        super(x, y);

        origin = new Vector2();
        body = null;

        setDensity(1.0f);
        setFriction(0.5f);
        setMass(1);
        setFixedRotation(true);
        // Initialize
        setDimension(1, 1);
        setMass(1);
        resetMass();
        collisionBoxes = new HazardModel[4];
        circ.setRadius(0.0625f * 2);
    }

    public void initShape(HazardModel[] hazards) {
        int i = 0;
        for (HazardModel hm : hazards) {
            collisionBoxes[i] = hazards[i++];
        }
    }


    public FilmStrip getTentacleSprite() {
        return tentacleSprite;
    }

    public void resize(float width, float height) {

    }

    public int getLife() {
        return life;
    }

    public Wall getSpawnWall() {
        return spawnWall;
    }

    public void setTexture(TextureRegion value) {
        texture = value;
        origin.set(texture.getRegionWidth() / 2.0f, texture.getRegionHeight() / 2.0f);
    }

    public void setFilmStrip(FilmStrip value) {
        tentacleSprite = value;
        tentacleSprite.setFrame(1);
    }

    public int getFrame() {
        return tentacleSprite.getFrame();

    }

    @Override
    protected void createFixtures() {
        if (body == null) {
            return;
        }

        releaseFixtures();

        for (HazardModel hm : collisionBoxes)
            hm.createFixtures();

        markDirty(false);
    }


    protected void releaseFixtures() {
        for (HazardModel hm : collisionBoxes)
            hm.releaseFixtures();
    }

    public void dispose() {

    }

    private float maxLifeSpan = 1000;

    public void setMaxLifeSpan(float maxLifeSpan) {
        this.maxLifeSpan = maxLifeSpan;
    }

    public void update() {
        life++;

        if (life > maxLifeSpan) {
            startGrowing = false;
        }
<<<<<<< HEAD
        //System.out.println(life);
=======
>>>>>>> 154d6a68

        if (frame == 1) {
            collisionBoxes[0].setActive(true);
        }
        if (frame == 5) {
            collisionBoxes[1].setActive(true);
        }
        if (frame == 10) {
            collisionBoxes[2].setActive(true);
        }
        if (frame == 15) {
            collisionBoxes[3].setActive(true);
        }
        if (frame == 17) {
            collisionBoxes[3].setActive(false);
        }
        if (frame == 20) {
            collisionBoxes[2].setActive(false);
        }
        if (frame == 24) {
            collisionBoxes[1].setActive(false);
        }
        if (frame == 29) {
            collisionBoxes[0].setActive(false);
        }


    }

    /*==============================================
     * Activates the tentacles and makes it start growing
     */
    public void setStartGrowing(boolean startGrowing) {
        this.startGrowing = startGrowing;
    }

    public boolean isStartGrowing() {
        return startGrowing;
    }

    private boolean startGrowing = false;

    private CircleShape circ = new CircleShape();

    @Override
    public void drawDebug(GameCanvas canvas) {


        canvas.drawPhysics(circ, Color.GREEN, getX(), getY(), drawScale.x, drawScale.y);
        for (HazardModel hm : collisionBoxes) {
            hm.drawDebug(canvas);
        }
    }

    public Vector2 getScale() {
        return scale;
    }

    public Wall getDead() {
        if (frame == -1){
            return spawnWall;
        }
        else{
            return null;
        }
    }

    public Vector2 scale = new Vector2(1 / 2f, 1 / 2f);

    public void setScale(float x, float y) {
        scale.set(x, y);
    }


    int tick = 0;

    public Vector2 pivot = new Vector2(0, 0);

    public void setPivot(float x, float y) {
        pivot.set(x, y);
    }


    @Override
    public void draw(GameCanvas canvas) {
        update();

        tick++;
        if (frame == 30) {
            frame = -1;

        }
        if (startGrowing && frame < 16) {
            if (tick % 5 == 0) {
                frame++;
            }
        } else if (!startGrowing && frame > 0) {
            if (tick % 5 == 0) {
                frame++;
            }
        }

        if (frame >= 0) {
            tentacleSprite.setFrame(frame);
            canvas.draw(tentacleSprite, Color.WHITE, 0, 0, (getX()) * drawScale.x + pivot.x, (getY()) * drawScale.y + pivot.y, getAngle(), scale.x, scale.y);


        }

    }


    public void despawn() {
        spawnWall.setHasTentcle(false);
        for (HazardModel hm : collisionBoxes) {
            hm.setActive(false);
        }
    }


    public boolean activatePhysics(World world) {
        for (HazardModel hm : collisionBoxes) {
            hm.activatePhysics(world);
            hm.setActive(false);
        }

        return false;
    }

    /**
     * Destroys the physics Body(s) of this object if applicable,
     * removing them from the world.
     *
     * @param world Box2D world that stores body
     */
    public void deactivatePhysics(World world) {
        for (HazardModel hm : collisionBoxes) {
            hm.deactivatePhysics(world);
        }


        if (body != null) {
            // Snapshot the values
            setBodyState(body);
            world.destroyBody(body);
            body = null;
            bodyinfo.active = false;
        }
    }
}<|MERGE_RESOLUTION|>--- conflicted
+++ resolved
@@ -144,10 +144,6 @@
         if (life > maxLifeSpan) {
             startGrowing = false;
         }
-<<<<<<< HEAD
-        //System.out.println(life);
-=======
->>>>>>> 154d6a68
 
         if (frame == 1) {
             collisionBoxes[0].setActive(true);
