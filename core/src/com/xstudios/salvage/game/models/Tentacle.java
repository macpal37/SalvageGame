package com.xstudios.salvage.game.models;

import com.badlogic.gdx.graphics.Color;
import com.badlogic.gdx.graphics.g2d.TextureRegion;
import com.badlogic.gdx.math.Vector2;
import com.badlogic.gdx.physics.box2d.CircleShape;
import com.badlogic.gdx.physics.box2d.Fixture;
import com.badlogic.gdx.physics.box2d.World;
import com.xstudios.salvage.game.GameCanvas;
import com.xstudios.salvage.game.GameObject;
import com.badlogic.gdx.physics.box2d.PolygonShape;
import com.xstudios.salvage.util.FilmStrip;

import java.util.ArrayList;

public class Tentacle extends GameObject {
    /**
     * Shape information for this physics object
     */
    protected PolygonShape[] shapes;

    /**
     * Shape information for this physics object
     */
    protected ArrayList<Fixture[]> geoms = new ArrayList<>();
    /**
     * Cache of the polygon vertices (for resizing)
     */

    protected HazardModel[] collisionBoxes;


    private float[] vertices;
    private FilmStrip tentacleSprite;
    protected Fixture geometry;
    private int frame = 0;
    private int life = 0;
    private int change = 0;
    private int extend_frame_length = 16;
    private int total_frames = 30;
    private int type;


    private Wall spawnWall;
    private int animation_length;

    public Tentacle(Wall wall, float len) {
        this(wall.getTentacleSpawnPosition().x, wall.getTentacleSpawnPosition().y);
        spawnWall = wall;
        spawnWall.setHasTentcle(true);
        setAngle(wall.getTentacleRotation() / 180 * (float) Math.PI);
        System.out.println("length " + len);
        extend_frame_length = 16;
        System.out.println("extend frame length: " + extend_frame_length);
    }

    public Tentacle() {
        this(0, 0);
    }

    public Tentacle(float x, float y) {
        super(x, y);

        origin = new Vector2();
        body = null;

        setDensity(1.0f);
        setFriction(0.5f);
        setMass(1);
        setFixedRotation(true);
        // Initialize
        setDimension(1, 1);
        setMass(1);
        resetMass();
        collisionBoxes = new HazardModel[4];
        circ.setRadius(0.0625f * 2);
    }

    public void initShape(HazardModel[] hazards) {
        int i = 0;
        for (HazardModel hm : hazards) {
            collisionBoxes[i] = hazards[i++];
        }
    }


    public FilmStrip getTentacleSprite() {
        return tentacleSprite;
    }

    public void resize(float width, float height) {

    }

    public int getLife() {
        return life;
    }

    public Wall getSpawnWall() {
        return spawnWall;
    }

    public void setTexture(TextureRegion value) {
        texture = value;
        origin.set(texture.getRegionWidth() / 2.0f, texture.getRegionHeight() / 2.0f);
    }


    @Override
    public void setPosition(Vector2 value) {
        super.setPosition(value);
        for (HazardModel hm : collisionBoxes) {
            if (hm != null)
                hm.setPosition(value);
        }
    }

    @Override
    public void setPosition(float x, float y) {
        super.setPosition(x, y);
        for (HazardModel hm : collisionBoxes) {
            if (hm != null)
                hm.setPosition(x, y);
        }
    }

    @Override
    public void setAngle(float value) {
        super.setAngle(value);
        for (HazardModel hm : collisionBoxes) {
            if (hm != null)
                hm.setAngle(value);
        }
    }

    public void setFilmStrip(FilmStrip value) {
        tentacleSprite = value;
        tentacleSprite.setFrame(1);
    }

    public int getFrame() {
        return tentacleSprite.getFrame();

    }

    @Override
    protected void createFixtures() {
        if (body == null) {
            return;
        }

        releaseFixtures();

        for (HazardModel hm : collisionBoxes) {
            hm.createFixtures();
        }

        markDirty(false);
    }


    protected void releaseFixtures() {
        for (HazardModel hm : collisionBoxes)
            hm.releaseFixtures();
    }

    public void dispose() {

    }

    private float maxLifeSpan = 1000;

    public void setMaxLifeSpan(float maxLifeSpan) {
        this.maxLifeSpan = maxLifeSpan;
    }

    public void update() {
        if (isActive())
            life++;

        if (life > maxLifeSpan && startGrowing) {
//        System.out.println("frame " + frame + " max life span " + extend_frame_length);
//        if (frame >= extend_frame_length && frame < total_frames - extend_frame_length && startGrowing) {
            setStartGrowing(false);
        }
//TODO fix the collision boxes thing
        if (frame == 1) {
            collisionBoxes[0].setActive(true);
        }
        if (frame == 5) {
            collisionBoxes[1].setActive(true);
        }
        if (frame == 10) {
            collisionBoxes[2].setActive(true);
        }
        if (frame == 15) {
            collisionBoxes[3].setActive(true);
        }
        if (frame == 17) {
            collisionBoxes[3].setActive(false);
        }
        if (frame == 20) {
            collisionBoxes[2].setActive(false);
        }
        if (frame == 24) {
            collisionBoxes[1].setActive(false);
        }
        if (frame == 29) {
            collisionBoxes[0].setActive(false);
        }


    }

    /*==============================================
     * Activates the tentacles and makes it start growing
     */
    public void setStartGrowing(boolean startGrowing) {
        this.startGrowing = startGrowing;
        System.out.println("start growing: " + startGrowing + " frame " + frame + " total frame " + extend_frame_length);
//        if(!startGrowing && frame < extend_frame_length) {
//            frame = total_frames - frame;
//        }
    }

    public boolean isStartGrowing() {
        return startGrowing;
    }

    private boolean startGrowing = false;

    private CircleShape circ = new CircleShape();

    @Override
    public void drawDebug(GameCanvas canvas) {


        canvas.drawPhysics(circ, Color.GREEN, getX(), getY(), drawScale.x, drawScale.y);
        for (HazardModel hm : collisionBoxes) {
            hm.drawDebug(canvas);
        }
    }

    public Vector2 getScale() {
        return scale;
    }

    public Wall getDead() {
        if (frame == -1) {
            return spawnWall;
        } else {
            return null;
        }
    }

    public Vector2 scale = new Vector2(1 / 2f, 1 / 2f);

    public void setScale(float x, float y) {
        scale.set(x, y);
    }

    int tick = 0;

    public Vector2 pivot = new Vector2(0, 0);

    public void setPivot(float x, float y) {
        pivot.set(x, y);
    }

    public void setAnimationLength(int l) {
        extend_frame_length = l;
    }

    public void setGrowRate(int grow_rate) {
        this.grow_rate = grow_rate;
    }

    public void setType (int type) { this.type = type;}
    public int getType () { return this.type;}

    int grow_rate = 10;

    public boolean isDead() {
        return dead;
    }

    boolean dead = false;

    @Override
    public void draw(GameCanvas canvas) {
        update();

        tick++;

        if (frame >= 29) {
            frame = -1;
            dead = true;

        }
        if (startGrowing && frame < extend_frame_length) {
            if (tick % grow_rate == 0) {
                frame++;
            }
        } else if (!startGrowing && frame > 0) {
            if (tick % grow_rate == 0) {
                frame++;
            }
        }

        if (frame >= 0 && isActive()) {
            tentacleSprite.setFrame(frame);
<<<<<<< HEAD
            canvas.draw(tentacleSprite, Color.WHITE, 0, 0, (getX()) * drawScale.x + pivot.x, (getY()) * drawScale.y + pivot.y, getAngle(), scale.x, scale.y);
=======
            canvas.draw(tentacleSprite, Color.WHITE, 0, 0, (getX()) * drawScale.x + pivot.x,
                    (getY()) * drawScale.y + pivot.y, getAngle(), scale.x * worldDrawScale.x, scale.y * worldDrawScale.y);


>>>>>>> 8f6b6ac8
        }

    }


    public void despawn() {
        spawnWall.setHasTentcle(false);
        for (HazardModel hm : collisionBoxes) {
            hm.setActive(false);
        }
    }


    public boolean activatePhysics(World world) {
        for (HazardModel hm : collisionBoxes) {
            hm.activatePhysics(world);

            for (int i = 0; i < hm.getFixtureList().length; i++) {
                hm.getFixtureList()[i].setUserData(this);
            }
            hm.setActive(false);
        }

        return false;
    }

    /**
     * Destroys the physics Body(s) of this object if applicable,
     * removing them from the world.
     *
     * @param world Box2D world that stores body
     */
    public void deactivatePhysics(World world) {
        spawnWall.setHasTentcle(false);
        for (HazardModel hm : collisionBoxes) {
            hm.deactivatePhysics(world);
        }
        if (body != null) {
            // Snapshot the values
            setBodyState(body);
            world.destroyBody(body);
            body = null;
            bodyinfo.active = false;
        }
    }
}<|MERGE_RESOLUTION|>--- conflicted
+++ resolved
@@ -309,14 +309,11 @@
 
         if (frame >= 0 && isActive()) {
             tentacleSprite.setFrame(frame);
-<<<<<<< HEAD
-            canvas.draw(tentacleSprite, Color.WHITE, 0, 0, (getX()) * drawScale.x + pivot.x, (getY()) * drawScale.y + pivot.y, getAngle(), scale.x, scale.y);
-=======
             canvas.draw(tentacleSprite, Color.WHITE, 0, 0, (getX()) * drawScale.x + pivot.x,
                     (getY()) * drawScale.y + pivot.y, getAngle(), scale.x * worldDrawScale.x, scale.y * worldDrawScale.y);
 
 
->>>>>>> 8f6b6ac8
+
         }
 
     }
