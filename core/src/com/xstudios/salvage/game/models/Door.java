package com.xstudios.salvage.game.models;

import box2dLight.RayHandler;
import com.badlogic.gdx.graphics.Color;
import com.badlogic.gdx.graphics.Texture;
import com.badlogic.gdx.graphics.g2d.TextureRegion;
import com.badlogic.gdx.math.Vector2;
import com.badlogic.gdx.utils.Array;
import com.xstudios.salvage.game.GameCanvas;
import com.xstudios.salvage.util.FilmStrip;

import java.util.Arrays;
import java.util.Optional;

public class Door extends Wall {


    private TextureRegion openDoor;
    private TextureRegion closedDoor;
    private boolean toUnlock;


    public Door(float[] points) {
        this(points, 0, 0);

    }

    public Door(float[] points, float x, float y) {
        super(points, 0, 0);
        toUnlock = false;
    }

    @Override
    public void setFilmStrip(FilmStrip value) {
        super.setFilmStrip(value);
        value.setFrame(0);
    }

    public void addTextures(TextureRegion closed, TextureRegion open) {
        openDoor = open;
        closedDoor = closed;
        origin.set(open.getRegionWidth() / 2.0f, open.getRegionHeight() / 2.0f);
    }

    public boolean isActive() {
        return body != null && body.isActive();
    }

    public void setUnlock(boolean unlock) {
        toUnlock = unlock;
    }

    public boolean getUnlock() {
        return toUnlock;
    }

    public Vector2 doorScale = new Vector2();

    public void setDoorScale(float w, float h) {
        doorScale.set(w, h);
    }
    
    public void draw(GameCanvas canvas) {
        if (openDoor != null && closedDoor != null) {
            float x = vertices[0];
            float y = vertices[1];
<<<<<<< HEAD
            if (!isActive()) {
                if (sprite.getFrame() < 11) {
                    if (tick % 6 == 0) {
                        sprite.setFrame(sprite.getFrame() + 1);
                    }
                }


=======
            if (isActive()) {
                canvas.draw(closedDoor, Color.WHITE, 0, 0, x * drawScale.x,
                        (y) * drawScale.y, getAngle(), doorScale.x * worldDrawScale.x, doorScale.y * worldDrawScale.y);
//                    canvas.draw(closedDoor, ItemModel.COLOR_OPTIONS[getID()], origin.x, 0, x * drawScale.x, (y) * drawScale.y + doorDimension.y / 2f, getAngle(), 1, 1);
            } else if (sprite.getFrame() < 11) {
                if (tick % 6 == 0) {
                    sprite.setFrame(sprite.getFrame() + 1);
                }
                canvas.draw(sprite, Color.WHITE, 0, 0, x * drawScale.x,
                        (y) * drawScale.y, getAngle(), doorScale.x * worldDrawScale.x, doorScale.y * worldDrawScale.y);

            } else {
                canvas.draw(openDoor, Color.WHITE, 0, 0, x * drawScale.x,
                        (y) * drawScale.y, getAngle(), doorScale.x * worldDrawScale.x, doorScale.y * worldDrawScale.y);
>>>>>>> e1329443
            }
            canvas.draw(sprite, Color.WHITE, 0, 0, x * drawScale.x,
                    (y) * drawScale.y, getAngle(), doorScale.x * worldDrawScale.x, doorScale.y * worldDrawScale.y);
//            canvas.draw(sprite, ItemModel.COLOR_OPTIONS[getID()], 0, 0, x * drawScale.x,
//                    (y) * drawScale.y, getAngle(), doorScale.x * worldDrawScale.x, doorScale.y * worldDrawScale.y);
        }
    }

    @Override
    protected void createFixtures() {
        if (body == null) {
            return;
        }

        releaseFixtures();

        // Create the fixtures
        for (int ii = 0; ii < shapes.length; ii++) {
            fixture.shape = shapes[ii];
            fixture.filter.categoryBits = 0x002;
            fixture.filter.groupIndex = 0x004;
            fixture.filter.maskBits = -1;
            geoms[ii] = body.createFixture(fixture);

        }
        markDirty(false);
    }

}<|MERGE_RESOLUTION|>--- conflicted
+++ resolved
@@ -59,36 +59,17 @@
     public void setDoorScale(float w, float h) {
         doorScale.set(w, h);
     }
-    
+
     public void draw(GameCanvas canvas) {
         if (openDoor != null && closedDoor != null) {
             float x = vertices[0];
             float y = vertices[1];
-<<<<<<< HEAD
             if (!isActive()) {
                 if (sprite.getFrame() < 11) {
                     if (tick % 6 == 0) {
                         sprite.setFrame(sprite.getFrame() + 1);
                     }
                 }
-
-
-=======
-            if (isActive()) {
-                canvas.draw(closedDoor, Color.WHITE, 0, 0, x * drawScale.x,
-                        (y) * drawScale.y, getAngle(), doorScale.x * worldDrawScale.x, doorScale.y * worldDrawScale.y);
-//                    canvas.draw(closedDoor, ItemModel.COLOR_OPTIONS[getID()], origin.x, 0, x * drawScale.x, (y) * drawScale.y + doorDimension.y / 2f, getAngle(), 1, 1);
-            } else if (sprite.getFrame() < 11) {
-                if (tick % 6 == 0) {
-                    sprite.setFrame(sprite.getFrame() + 1);
-                }
-                canvas.draw(sprite, Color.WHITE, 0, 0, x * drawScale.x,
-                        (y) * drawScale.y, getAngle(), doorScale.x * worldDrawScale.x, doorScale.y * worldDrawScale.y);
-
-            } else {
-                canvas.draw(openDoor, Color.WHITE, 0, 0, x * drawScale.x,
-                        (y) * drawScale.y, getAngle(), doorScale.x * worldDrawScale.x, doorScale.y * worldDrawScale.y);
->>>>>>> e1329443
             }
             canvas.draw(sprite, Color.WHITE, 0, 0, x * drawScale.x,
                     (y) * drawScale.y, getAngle(), doorScale.x * worldDrawScale.x, doorScale.y * worldDrawScale.y);
