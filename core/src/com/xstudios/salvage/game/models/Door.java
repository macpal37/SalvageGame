package com.xstudios.salvage.game.models;

import com.badlogic.gdx.graphics.Color;
import com.badlogic.gdx.graphics.Texture;
import com.badlogic.gdx.graphics.g2d.TextureRegion;
import com.badlogic.gdx.utils.Array;
import com.xstudios.salvage.game.GameCanvas;

public class Door extends Wall {
    private int itemID;

    private TextureRegion openDoor;
    private TextureRegion closedDoor;
    private boolean toUnlock;

    public Door(float[] points, int itemID) {
        this(points, 0, 0, itemID);
    }

    public Door(float[] points, float x, float y, int itemID) {
        super(points, x, y);
        this.itemID = itemID;
        toUnlock = false;
    }

    public void addTextures(TextureRegion closed, TextureRegion open){
        openDoor = open;
        closedDoor = closed;
        origin.set(open.getRegionWidth()/2.0f, open.getRegionHeight()/2.0f);
    }

    public int getItemID() {
        return itemID;
    }

    public boolean isActive() {
        return body!=null && body.isActive();
    }

    public void setUnlock(boolean unlock) {
        toUnlock = unlock;
    }

    public boolean getUnlock(ItemModel key) {
        if (key == null) {
            return false;
        }

        return toUnlock && key.isCarried();
    }

    public void draw(GameCanvas canvas) {

        if (region != null) {
            if (openDoor!=null && closedDoor!=null) {
                float x = vertices[0]+1;
                float y = vertices[1]-2.5f;
                if (isActive()) {
<<<<<<< HEAD
                    canvas.draw(closedDoor, Color.WHITE, closedDoor.getRegionWidth()/2.0f,0, x * drawScale.x, y * drawScale.y, getAngle(), 0.8f, 0.8f);
//                canvas.draw(region, Color.WHITE, 0, 0, (getX() - anchor.x) * drawScale.x, (getY() - anchor.y) * drawScale.y, getAngle(), 1, 1);
                } else {
                    canvas.draw(openDoor, Color.WHITE, openDoor.getRegionWidth()/2.0f,0, x * drawScale.x, y * drawScale.y, getAngle(), 0.8f, 0.8f);
//                canvas.draw(region, Color.WHITE, 0, 0, (getX() - anchor.x) * drawScale.x, (getY() - anchor.y) * drawScale.y, getAngle(), 1, 1);
=======
                    canvas.draw(closedDoor, key.getColor(), origin.x, origin.y, x * drawScale.x, y * drawScale.y, getAngle(), 0.8f, 0.8f);
                    canvas.draw(region, key.getColor(), 0, 0, (getX() - anchor.x) * drawScale.x, (getY() - anchor.y) * drawScale.y, getAngle(), 1, 1);
                } else {
                    canvas.draw(openDoor, key.getColor(), origin.x, origin.y, x * drawScale.x, y * drawScale.y, getAngle(), 0.8f, 0.8f);
                    canvas.draw(region, key.getColor(), 0, 0, (getX() - anchor.x) * drawScale.x, (getY() - anchor.y) * drawScale.y, getAngle(), 1, 1);
>>>>>>> ea54f202

                }
            }
        }

    }

@Override
protected void createFixtures() {
    if (body == null) {
        return;
    }

    releaseFixtures();

    // Create the fixtures
    for(int ii = 0; ii < shapes.length; ii++) {
        fixture.shape = shapes[ii];
        fixture.filter.categoryBits = 0x002;
        fixture.filter.groupIndex = 0x004;
        fixture.filter.maskBits = -1;
        geoms[ii] = body.createFixture(fixture);

    }
    markDirty(false);
}

}<|MERGE_RESOLUTION|>--- conflicted
+++ resolved
@@ -56,20 +56,9 @@
                 float x = vertices[0]+1;
                 float y = vertices[1]-2.5f;
                 if (isActive()) {
-<<<<<<< HEAD
-                    canvas.draw(closedDoor, Color.WHITE, closedDoor.getRegionWidth()/2.0f,0, x * drawScale.x, y * drawScale.y, getAngle(), 0.8f, 0.8f);
-//                canvas.draw(region, Color.WHITE, 0, 0, (getX() - anchor.x) * drawScale.x, (getY() - anchor.y) * drawScale.y, getAngle(), 1, 1);
-                } else {
-                    canvas.draw(openDoor, Color.WHITE, openDoor.getRegionWidth()/2.0f,0, x * drawScale.x, y * drawScale.y, getAngle(), 0.8f, 0.8f);
-//                canvas.draw(region, Color.WHITE, 0, 0, (getX() - anchor.x) * drawScale.x, (getY() - anchor.y) * drawScale.y, getAngle(), 1, 1);
-=======
                     canvas.draw(closedDoor, key.getColor(), origin.x, origin.y, x * drawScale.x, y * drawScale.y, getAngle(), 0.8f, 0.8f);
-                    canvas.draw(region, key.getColor(), 0, 0, (getX() - anchor.x) * drawScale.x, (getY() - anchor.y) * drawScale.y, getAngle(), 1, 1);
                 } else {
                     canvas.draw(openDoor, key.getColor(), origin.x, origin.y, x * drawScale.x, y * drawScale.y, getAngle(), 0.8f, 0.8f);
-                    canvas.draw(region, key.getColor(), 0, 0, (getX() - anchor.x) * drawScale.x, (getY() - anchor.y) * drawScale.y, getAngle(), 1, 1);
->>>>>>> ea54f202
-
                 }
             }
         }
