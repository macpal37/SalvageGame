--- conflicted
+++ resolved
@@ -113,11 +113,6 @@
 
     @Override
     public void draw(GameCanvas canvas) {
-<<<<<<< HEAD
-=======
-//        body.applyAngularImpulse(1f,false);
-//        System.out.println("Mass: " + body.getMass());
->>>>>>> f943b261
         if (texture != null) {
             switch(item_type) {
                 case KEY:
