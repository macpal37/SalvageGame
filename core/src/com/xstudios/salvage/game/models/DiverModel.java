--- conflicted
+++ resolved
@@ -111,26 +111,21 @@
         origin.set(texture.getRegionWidth()/2.0f, texture.getRegionHeight()/2.0f);
     }
 
-    public boolean activatePhysics(World world) {
-<<<<<<< HEAD
+public boolean activatePhysics(World world) {
+
         if (!super.activatePhysics(world)) {
             return false;
         }
-=======
+
         // Make a body, if possible
-        bodyinfo.active = true;
         setMass(10);
->>>>>>> 1cb1d858
 
         bodyinfo.active = true;
         body = world.createBody(bodyinfo);
-<<<<<<< HEAD
+
 
          body.setUserData(this);
-=======
-        System.out.println("BODYMASS: "+body.getMass());
-//        body.setUserData(this);
->>>>>>> 1cb1d858
+
         body.setFixedRotation(false);
         body.setType(BodyDef.BodyType.DynamicBody);
         // Only initialize if a body was created.
@@ -174,17 +169,15 @@
         float effect = faceRight ? 1.0f : -1.0f;
         effect =1;
         if (texture != null) {
-<<<<<<< HEAD
-//            System.out.println("Draw: "+body.getPosition().toString());
 
             System.out.println("Draw x: "+(getX()*drawScale.x)+" y:"+getY()*drawScale.y);
             canvas.draw(texture, Color.WHITE,origin.x,origin.y,body.getPosition().x,body.getPosition().y,getAngle(),effect*0.5f,0.5f);
-=======
-            System.out.println(getX() + " " + getY());
-            canvas.draw(texture, Color.WHITE,origin.x, origin.y,
-                getX()*drawScale.x,origin.y /*getY()*drawScale.y*/,getAngle(),
-                effect*0.5f,0.5f);
->>>>>>> 1cb1d858
+
+//            System.out.println(getX() + " " + getY());
+//            canvas.draw(texture, Color.WHITE,origin.x, origin.y,
+//                getX()*drawScale.x,origin.y /*getY()*drawScale.y*/,getAngle(),
+//                effect*0.5f,0.5f);
+
         }
     }
 
