package com.xstudios.salvage.game.models;

import com.badlogic.gdx.graphics.Color;
import com.badlogic.gdx.graphics.g2d.TextureRegion;
import com.badlogic.gdx.math.Rectangle;
import com.badlogic.gdx.math.Vector2;
import com.badlogic.gdx.physics.box2d.*;
import com.badlogic.gdx.utils.JsonValue;
import com.xstudios.salvage.game.GObject;
import com.xstudios.salvage.game.GameCanvas;
import com.xstudios.salvage.game.GameObject;
import com.xstudios.salvage.util.PooledList;
import sun.security.x509.OtherName;

import java.util.ArrayList;

public class DiverModel extends GameObject {

    /**
     * Shape information for this box
     */
    protected PolygonShape shape;

    protected CircleShape end1;
    /**
     * Shape information for the end cap
     */
    protected CircleShape end2;

    private Fixture cap1;
    /**
     * A cache value for the second end cap fixture (for resizing)
     */
    private Fixture cap2;

    /**
     * The texture for the shape.
     */
    protected TextureRegion pingTexture;

    /**
     * A cache value for the fixture (for resizing)
     */
    private Fixture geometry;
    /**
     * Cache of the polygon vertices (for resizing)
     */
    private float[] vertices;
    /**
     * The movement of the character
     */
    private Vector2 movement;
    /**
     * The movement of the character from currents
     */
    private Vector2 drift_movement;

    /**
     * The factor to multiply by the input
     */
    private final float force;
    /**
     * The amount to slow the character down
     */
    private float damping;
    /**
     * The maximum character speed
     */
    private final float swimMaxSpeed;
<<<<<<< HEAD
    private final float maxspeed;
    /**
     * The maximum character speed when drifting
     */
=======
    /** The maximum character speed when drifting*/
>>>>>>> bc57a76f
    private final float drift_maxspeed;

    /**
     * Which direction is the character facing
     */
    private boolean faceRight;
    /**
     * Cache for internal force calculations
     */
    private final Vector2 forceCache = new Vector2();
    /**
     * item that diver is currently carrying
     */
    private ItemModel current_item;

    /**
     * dead body that is the target for the level
     */
    private DeadBodyModel dead_body;

    private boolean carrying_body;
    private boolean contact_body;

    /**
     * All the itemModels diver is in contact with
     */
    protected ArrayList<ItemModel> potential_items = new ArrayList<ItemModel>();

    /**
     * whether user is pinging
     */
    private boolean ping;
    /**
     * ping cooldown
     */
    private int ping_cooldown;
    /**
     * whether user is pinging
     */
    private Vector2 pingDirection;
    private final int MAX_PING_COOLDOWN = 20;
    /**
     * whether user wants to pick up/drop item
     */
    private boolean pickUpOrDrop;

    /**
     * whether the diver is stunned
     */
    private boolean stunned;
    /**
     * cooldown on stun
     */
    private float stunCooldown;

    /**
     * Store oxygen level
     */
    private float oxygenLevel;
    private int MAX_OXYGEN = 150;

    /** Diver Sensor Used to pick up items and open doors*/

    /**
     * Identifier to allow us to track the sensor in ContactListener
     */
    private final String sensorNameRight;
    private final String sensorNameLeft;
<<<<<<< HEAD
    /**
     * The physics shape of this object
     */
=======
    private final String hitboxSensorName;
    /** The physics shape of this object */
>>>>>>> bc57a76f
    private PolygonShape sensorShapeRight;
    private PolygonShape sensorShapeLeft;
    private PolygonShape hitboxShape;

    /**
     * Whether you are touching another GameObject
     */
    private ArrayList<GObject> touchingRight;
    private ArrayList<GObject> touchingLeft;
//    private boolean isTouchingRight;
//    private boolean isTouchingLeft;

    /**
     * The initializing data (to avoid magic numbers)
     */
    private final JsonValue data;


    // ==================== Player Body==============================

    /**
     * The width and height of the box
     */
    private Vector2 dimension;


    /**
     * Rectangle representation of capsule core for fast computation
     */
    protected Rectangle center;

    /**
     * A cache value for when the user wants to access the dimensions
     */
    private Vector2 sizeCache;


    private boolean isTouchingObstacle;
    /**
     * if the player is currently latched onto a wall
     */
    private boolean latchedOn;

    /**
     * the max speed given that there is a speed boost which exceeds the
     * normal max speed
     */
    private final float boostedMaxSpeed;
    private float maxSpeed;
    private boolean boosting;

    private final float swimDamping;
    private final float boostDamping;

    // ======================== CONSTRUCTORS ================================

    /**
     * @param data
     */

    public DiverModel(float x, float y, JsonValue data) {
        super(x, y);

        shape = new PolygonShape();
//        origin = new Vector2();
//        body = null;
        vertices = new float[8];

        setDensity(data.getFloat("density", 0));
        setFriction(data.getFloat("friction", 0));  /// HE WILL STICK TO WALLS IF YOU FORGET
        setLinearDamping(data.getFloat("damping", 0));
        setMass(1);
        setFixedRotation(true);

        swimMaxSpeed = data.getFloat("maxspeed", 0);
        drift_maxspeed = data.getFloat("drift_maxspeed", 0);

        damping = data.getFloat("damping", 0);
        force = data.getFloat("force", 0);

        dimension = new Vector2();
        sizeCache = new Vector2();

        sensorNameRight = "DiverSensorRight";
        sensorNameLeft = "DiverSensorLeft";
        hitboxSensorName = "HitboxSensor";
        touchingRight = new ArrayList<>();
        touchingLeft = new ArrayList<>();
        // Initialize
        faceRight = true;
        setDimension(1, 1);
        setMass(1);
        resetMass();
        setName("diver");

        this.data = data;
        current_item = null;
        ping = false;
        movement = new Vector2();
        drift_movement = new Vector2();
        oxygenLevel = data.getInt("max_oxygen", MAX_OXYGEN);
        pingDirection = new Vector2();
        ping_cooldown = 0;
        center = new Rectangle();
        center.x = -dimension.x / 2.0f;
        center.y = -dimension.y / 2.0f;
        center.width = dimension.x;
        center.height = dimension.y;
        end1 = new CircleShape();
        end2 = new CircleShape();
        cap1 = null;
        cap2 = null;
        // TODO: Put this in the constants JSON
        boostedMaxSpeed = swimMaxSpeed * 3;
        maxSpeed = swimMaxSpeed;
        swimDamping = damping;
<<<<<<< HEAD
        boostDamping = damping / 100;
=======
        boostDamping = damping/10;
>>>>>>> bc57a76f

        carrying_body = false;
        dead_body = null;
    }

    /**
     * Reset the polygon vertices in the shape to match the dimension.
     */
    protected void resize(float width, float height) {
        // Make the box with the center in the center
        vertices[0] = -width / 2.0f;
        vertices[1] = -height / 2.0f;
        vertices[2] = -width / 2.0f;
        vertices[3] = height / 2.0f;
        vertices[4] = width / 2.0f;
        vertices[5] = height / 2.0f;
        vertices[6] = width / 2.0f;
        vertices[7] = -height / 2.0f;
        shape.setAsBox(width, height);
    }

    public void setVerticalMovement(float value) {
        movement.y = value;
    }

    //TODO Why is this just hanging out in the middle of the code?
    private boolean switchDir = false;


    public void setHorizontalMovement(float value) {
        movement.x = value;
        // Change facing if appropriate
        if (movement.x < 0) {
            faceRight = false;
        } else if (movement.x > 0) {
            faceRight = true;
        }
    }

    public void setDriftMovement(float x_val, float y_val) {
        if (movement.isZero()) {
            drift_movement.x = x_val;
            drift_movement.y = y_val;
        }
    }

    /**
     * Sets the object texture for drawing purposes.
     * <p>
     * In order for drawing to work properly, you MUST set the drawScale.
     * The drawScale converts the physics units to pixels.
     *
     * @param value the object texture for drawing purposes.
     */
    public void setTexture(TextureRegion value) {
        texture = value;
        origin.set(texture.getRegionWidth() / 2.0f, texture.getRegionHeight() / 2.0f);
    }

    public boolean hasItem() {
        return potential_items.size() > 0;
    }

    public void setDeadBody(DeadBodyModel b) {
        dead_body = b;
    }

    public boolean hasBody() {
        return carrying_body;
    }

    public void updateDeadBodyPos() {
        if (dead_body != null) {
            dead_body.setX(getX());
            dead_body.setY(getY());
        }
    }

    public void setCarryingBody() {
        carrying_body = contact_body;
    }


    /**
     * Sets the object texture for drawing purposes.
     * <p>
     * In order for drawing to work properly, you MUST set the drawScale.
     * The drawScale converts the physics units to pixels.
     *
     * @param value the object texture for drawing purposes.
     */
    public void setPingTexture(TextureRegion value) {
        pingTexture = value;
    }

    /**
     * Sets the ping direction for drawing purposes.
     *
     * @param bodypos the ping direction for drawing purposes.
     */
    public void setPingDirection(Vector2 bodypos) {
        pingDirection.set(getPosition()).sub(bodypos);//.sub(texture.getRegionWidth()/2f + body_width, texture.getRegionHeight()/2f + body_height);
//        if(faceRight) {
//            pingDirection.sub(texture.getRegionWidth(), texture.getRegionHeight());
//        }
        pingDirection.nor();
        pingDirection.scl(getTexture().getRegionWidth());
    }

    public void setPing(boolean p) {
        ping = p;
        if (ping) {
            ping_cooldown = MAX_PING_COOLDOWN;
        }
    }

    /**
     * set stunned
     */
    public void setStunned(boolean stun) {
        stunned = stun;
    }

    /**
     * set stun cooldown
     */
    public void setStunCooldown(float cooldown) {
        stunCooldown = cooldown;
    }

    /**
     * decrement stun cooldown
     */
    public void decrementStunCooldown(float decrement) {
        stunCooldown -= decrement;
    }

    public boolean getStunned() {
        return stunned;
    }

    public float getStunCooldown() {
        return stunCooldown;
    }


    /**
     * Returns the name of the ground sensor
     * <p>
     * This is used by ContactListener
     *
     * @return the name of the ground sensor
     */
    public String getSensorName() {

        if (faceRight) {
            return getSensorNameRight();
        } else {
            return getSensorNameLeft();
        }

    }

    private Vector2 posCache = new Vector2();

    public String getSensorNameRight() {
        return sensorNameRight;
    }

    public String getSensorNameLeft() {
        return sensorNameLeft;
    }

    public boolean activatePhysics(World world) {

        if (!super.activatePhysics(world)) {
            return false;
        }
        body.setUserData(this);
//        posCache.set(0, 0);
//        posCache.y = center.y + center.height;
//        end1.setPosition(posCache);
//        fixture.shape = end1;
//        cap1 = body.createFixture(fixture);
//        posCache.y = center.y;
//        end2.setPosition(posCache);
//        fixture.shape = end2;
//        cap2 = body.createFixture(fixture);


        JsonValue sensorjv = data.get("sensor");
        FixtureDef sensorDef = new FixtureDef();
        sensorDef.density = data.getFloat("density", 0);
        sensorDef.isSensor = true;
        sensorDef.filter.groupIndex = -1;
        sensorShapeRight = new PolygonShape();

        sensorShapeRight.setAsBox(sensorjv.getFloat("width", 0), sensorjv.getFloat("shrink", 0) * getWidth() / 2.0f,
                new Vector2(getWidth() + getWidth() / 2, 0), 0.0f);
        sensorDef.shape = sensorShapeRight;


        Fixture sensorFixture = body.createFixture(sensorDef);
        sensorFixture.setUserData(getSensorNameRight());


        FixtureDef sensorDef2 = new FixtureDef();
        sensorDef2.density = data.getFloat("density", 0);
        sensorDef2.isSensor = true;
        sensorDef2.filter.groupIndex = -1;
        sensorShapeLeft = new PolygonShape();

        sensorShapeLeft.setAsBox(sensorjv.getFloat("width", 0), sensorjv.getFloat("shrink", 0) * getWidth() / 2.0f,
                new Vector2(-getWidth() - getWidth() / 2, 0), 0.0f);
        sensorDef2.shape = sensorShapeLeft;
        // Ground sensor to represent our feet
        Fixture sensorFixture2 = body.createFixture(sensorDef2);
        sensorFixture2.setUserData(getSensorNameLeft());


        // create a sensor to detect wall collisions
        FixtureDef hitboxDef = new FixtureDef();
        hitboxDef.density = data.getFloat("density",0);
        hitboxDef.isSensor = true;
        // we don't want this fixture to collide, just act as a sensor
        hitboxDef.filter.groupIndex = -1;
        hitboxShape = new PolygonShape();
        hitboxShape.setAsBox(getWidth()*1.2f,getHeight()*1.2f,
                new Vector2(0,0), 0.0f);
        hitboxDef.shape = hitboxShape;
        Fixture hitboxFixture = body.createFixture(hitboxDef);
        hitboxFixture.setUserData(hitboxSensorName);

        return true;
    }

    /**
     * Release the fixtures for this body, reseting the shape
     * <p>
     * This is the primary method to override for custom physics objects
     */
    protected void releaseFixtures() {
        if (geometry != null) {
            body.destroyFixture(geometry);
            geometry = null;
        }
    }

    protected void createFixtures() {
        if (body == null) {
            return;
        }

        releaseFixtures();
        // Create the fixture
        fixture.shape = shape;
        fixture.filter.categoryBits = 0x002;
        fixture.filter.groupIndex = 0x004;
        fixture.filter.maskBits = -1;
        geometry = body.createFixture(fixture);

        markDirty(false);
    }

    @Override
    public void draw(GameCanvas canvas) {

        float effect = faceRight ? 1.0f : -1.0f;

        // darw the diver
        if (texture != null) {


            if (stunCooldown % 20 > 5) {
                canvas.draw(texture, Color.RED, origin.x, origin.y, getX() * drawScale.x, getY() * drawScale.y, getAngle(), effect * 0.25f, 0.25f);

            } else {
                canvas.draw(texture, Color.WHITE, origin.x, origin.y, getX() * drawScale.x, getY() * drawScale.y, getAngle(), effect * 0.25f, 0.25f);
            }
        }

        // draw the ping
        if (ping || ping_cooldown > 0) {
            canvas.draw(pingTexture, Color.WHITE, origin.x + pingDirection.x,
                    origin.y + pingDirection.y, getX() * drawScale.x, getY() * drawScale.y, getAngle(), 0.25f, 0.25f);
            ping_cooldown--;
        }
    }


    /**
     * Returns left/right movement of this character.
     * <p>
     * This is the result of input times dude force.
     *
     * @return left/right movement of this character.
     */
    public float getHorizontalMovement() {
        return movement.x;
    }

    /**
     * Returns up/down movement of this character.
     * <p>
     * This is the result of input times dude force.
     *
     * @return left/right movement of this character.
     */
    public float getVerticalMovement() {
        return movement.y;
    }


    /**
     * Returns left/right movement of this character.
     *
     * This is the result of input times dude force.
     *
     * @return left/right movement of this character.
     */
    public float getHorizontalDriftMovement() {
        return drift_movement.x;
    }

    /**
     * Returns up/down movement of this character.
     *
     * This is the result of input times dude force.
     *
     * @return left/right movement of this character.
     */
    public float getVerticalDriftMovement() {
        return drift_movement.y;
    }


    /**
     * Returns how much force to apply to get the dude moving
     * <p>
     * Multiply this by the input to get the movement value.
     *
     * @return how much force to apply to get the dude moving
     */
    public float getForce() {
        return force;
    }

    /**
     * Returns ow hard the brakes are applied to get a dude to stop moving
     *
     * @return ow hard the brakes are applied to get a dude to stop moving
     */
    public float getDamping() {
        return damping;
    }

    /**
     * Returns the upper limit on dude left-right movement.
     * <p>
     * This does NOT apply to vertical movement.
     *
     * @return the upper limit on dude left-right movement.
     */
    public float getMaxSpeed() {
        return maxSpeed;
    }

    public void setMaxSpeed(float speed) {
        maxSpeed = speed;
    }

//    public float getMaxSpeed(boolean drift_movement) {
//        if(drift_movement) {
//            return drift_maxspeed;
//        } else {
//            return maxspeed;
//        }
//    }

    // TODO: Having a state machine would probably be helpful
    public boolean isSwimming() {
        return !isLatching() && !isBoosting() && movement.len() != 0;
    }

    public boolean isIdling() {
        return !isLatching() && !isBoosting() && movement.isZero();
    }

    public void applyForce() {

        if (!isActive()) {
            return;
        }

        float desired_xvel = 0;
        float desired_yvel = 0;
        float max_impulse = 15f;
        float max_impulse_drift = 2f;

        // possible states: swimming, idling/drifting, latching, boosting
        if (isSwimming()) { // player is actively using the arrow keys
            // set custom max speed and damping values
            setMaxSpeed(swimMaxSpeed);
            setLinearDamping(swimDamping);

            // compute desired velocity, capping it if it exceeds the maximum speed
            // TODO: Do we only want to be able to swim in 4 directions?
            desired_xvel = getVX() + Math.signum(getHorizontalMovement()) * max_impulse;
            desired_xvel = Math.max(Math.min(desired_xvel, getMaxSpeed()), -getMaxSpeed());
            desired_yvel = getVY() + Math.signum(getVerticalMovement()) * max_impulse;
            desired_yvel = Math.max(Math.min(desired_yvel, getMaxSpeed()), -getMaxSpeed());

            float xvel_change = desired_xvel - getVX();
            float yvel_change = desired_yvel - getVY();

            float x_impulse = body.getMass() * xvel_change;
            float y_impulse = body.getMass() * yvel_change;

            body.applyForce(x_impulse, y_impulse, body.getWorldCenter().x,
                    body.getWorldCenter().y, true);
        } else if (isIdling()) { // player is not using the arrow keys
            setMaxSpeed(drift_maxspeed);
            setLinearDamping(swimDamping);

<<<<<<< HEAD
            desired_xvel = getVX() + Math.signum(getHorizontalMovement()) * max_impulse_drift;
            desired_xvel = Math.max(Math.min(desired_xvel, getMaxSpeed()), -getMaxSpeed());
            desired_yvel = getVY() + Math.signum(getVerticalMovement()) * max_impulse_drift;
=======
            desired_xvel = getVX() + Math.signum(getHorizontalDriftMovement())*max_impulse_drift;
            desired_xvel = Math.max(Math.min(desired_xvel, getMaxSpeed()), -getMaxSpeed());
            desired_yvel = getVY() + Math.signum(getVerticalDriftMovement())*max_impulse_drift;
>>>>>>> bc57a76f
            desired_yvel = Math.max(Math.min(desired_yvel, getMaxSpeed()), -getMaxSpeed());

            float xvel_change = desired_xvel - getVX();
            float yvel_change = desired_yvel - getVY();

            float x_impulse = body.getMass() * xvel_change;
            float y_impulse = body.getMass() * yvel_change;

            body.applyForce(x_impulse, y_impulse, body.getWorldCenter().x,
                    body.getWorldCenter().y, true);
        } else if (isLatching()) { // player is latched onto a wall
            body.setLinearVelocity(0, 0);
        } else if (isBoosting()) { // player has kicked off a wall and may or may not be steering
            setMaxSpeed(boostedMaxSpeed);
            setLinearDamping(boostDamping);

            // TODO: Currently doesn't take movement input. Will need steering in specific dirs only?
            if (Math.abs(getVX()) >= getMaxSpeed()) {
                setVX(Math.signum(getVX()) * getMaxSpeed());
            }
            if (Math.abs(getVY()) >= getMaxSpeed()) {
                setVY(Math.signum(getVY()) * getMaxSpeed());
            }
//            body.applyForce(forceCache,getPosition(),true);
        }

    }

    @Override
    public void drawDebug(GameCanvas canvas) {
<<<<<<< HEAD
        canvas.drawPhysics(shape, Color.YELLOW, getX(), getY(), getAngle(), drawScale.x, drawScale.y);
        canvas.drawPhysics(end1, Color.YELLOW, getX() * drawScale.x, getY() * drawScale.y);
        canvas.drawPhysics(end2, Color.YELLOW, getX() * drawScale.x, getY() * drawScale.y);
        canvas.drawPhysics(sensorShapeRight, Color.RED, getX(), getY(), getAngle(), drawScale.x, drawScale.y);
        canvas.drawPhysics(sensorShapeLeft, Color.RED, getX(), getY(), getAngle(), drawScale.x, drawScale.y);
=======
        canvas.drawPhysics(shape,Color.YELLOW,getX(),getY(),getAngle(),drawScale.x,drawScale.y);
        canvas.drawPhysics(sensorShapeRight,Color.RED,getX(),getY(),getAngle(),drawScale.x,drawScale.y);
        canvas.drawPhysics(sensorShapeLeft,Color.RED,getX(),getY(),getAngle(),drawScale.x,drawScale.y);
        canvas.drawPhysics(hitboxShape, Color.RED,getX(),getY(),getAngle(),drawScale.x,drawScale.y);
>>>>>>> bc57a76f
    }

    /**
     * Set the current item the diver is carrying
     */
    public void setItem() {
//        System.out.println("SIZE OF POTENTIAL OBJECTS" + potential_items.size());
        if (pickUpOrDrop) {
            if (current_item != null) {
                System.out.println("SUPPOSED TO DROP OBJECT");
                current_item.setGravityScale(0f);
                current_item.setX(getX());
                current_item.setY(getY());
                current_item.setVerticalMovement(0);
                current_item.setVX(0);
                current_item.setVY(0);
                dropItem();
            } else if (potential_items.size() > 0) {
//                System.out.println("SUPPOSED TO PICK UP OBJECT");
                current_item = potential_items.get(0);
//                System.out.println("Current Item: "+current_item);
                current_item.setX(getX());
                current_item.setY(getY());
                //current_item.setGravityScale(1);
                current_item.setCarried(true);
            }
        }
    }

    /**
     * @return if the diver is carrying an item
     */
    public boolean carryingItem() {
        return current_item != null;
    }

    /**
     * @return the current item the diver is carrying
     */
    public ItemModel getItem() {
        return current_item;
    }

    public void setPickUpOrDrop(boolean val) {
        pickUpOrDrop = val;
    }

    public void addPotentialItem(ItemModel i) {
        potential_items.add(i);
    }

    public void removePotentialItem(ItemModel i) {
        potential_items.remove(i);
    }

    public boolean containsPotentialItem(ItemModel i) {
        return potential_items.contains(i);
    }

    public void setBodyContact(boolean b) {
        contact_body = b;
        if (b) {
            carrying_body = true;
        }
    }

    public boolean isBodyContact() {
        return contact_body;
    }

    /**
     * @return the current oxygen level of the diver
     */
    public float getOxygenLevel() {
        return oxygenLevel;
    }

    /**
     * @param delta
     */
    public void changeOxygenLevel(float delta) {
        float updatedOxygen = oxygenLevel + delta;
        oxygenLevel = Math.max(Math.min(updatedOxygen, MAX_OXYGEN), 0);
    }

    public boolean isTouchingObstacle() {
        return isTouchingObstacle;
    }

    public void setTouchingObstacle(boolean isTouching) {
        isTouchingObstacle = isTouching;
    }

    /**
     * @return whether the player has latched onto the wall
     */
    public boolean isLatching() {
        return latchedOn;
    }

    /**
     * @param latched used to set whether the player has latched onto something
     */
    public void setLatching(boolean latched) {
        latchedOn = latched;
    }

    public void setBoosting(boolean boost) {
        boosting = boost;
    }

    public boolean isBoosting() {
        return boosting;
    }

    public void boost() {
        // set impulse in direction of key input
        forceCache.set(movement.nor().x * 10, movement.nor().y * 10);
        System.out.println("X: " + forceCache.x);
        System.out.println("Y: " + forceCache.y);
        body.applyLinearImpulse(forceCache, body.getPosition(), true);
    }

    public void dropItem() {
        current_item.setCarried(false);
        current_item = null;
        potential_items.clear();
    }

    public void dropBody() {
        carrying_body = false;
    }

    public void pickUpBody() {
        if (contact_body) {
            carrying_body = true;
        }
    }

    /**
     * Player Sensor Stuff
     */
    public void addTouching(String name, GObject obj) {

        if (name.equals(sensorNameRight) && !touchingRight.contains(obj))
            touchingRight.add(obj);
        else if (name.equals(sensorNameLeft) && !touchingLeft.contains(obj))
            touchingLeft.add(obj);
    }

    public void removeTouching(String name, GObject obj) {
        if (name.equals(sensorNameRight))
            touchingRight.remove(obj);
        else if (name.equals(sensorNameLeft))
            touchingLeft.remove(obj);

    }

    public boolean isTouching() {

        if (faceRight)
            return touchingRight.size() > 0;
        else return touchingLeft.size() > 0;
    }

}<|MERGE_RESOLUTION|>--- conflicted
+++ resolved
@@ -67,14 +67,11 @@
      * The maximum character speed
      */
     private final float swimMaxSpeed;
-<<<<<<< HEAD
-    private final float maxspeed;
+
     /**
      * The maximum character speed when drifting
      */
-=======
-    /** The maximum character speed when drifting*/
->>>>>>> bc57a76f
+
     private final float drift_maxspeed;
 
     /**
@@ -143,14 +140,10 @@
      */
     private final String sensorNameRight;
     private final String sensorNameLeft;
-<<<<<<< HEAD
+    private final String hitboxSensorName;
     /**
      * The physics shape of this object
      */
-=======
-    private final String hitboxSensorName;
-    /** The physics shape of this object */
->>>>>>> bc57a76f
     private PolygonShape sensorShapeRight;
     private PolygonShape sensorShapeLeft;
     private PolygonShape hitboxShape;
@@ -267,11 +260,9 @@
         boostedMaxSpeed = swimMaxSpeed * 3;
         maxSpeed = swimMaxSpeed;
         swimDamping = damping;
-<<<<<<< HEAD
-        boostDamping = damping / 100;
-=======
-        boostDamping = damping/10;
->>>>>>> bc57a76f
+
+        boostDamping = damping / 10;
+
 
         carrying_body = false;
         dead_body = null;
@@ -494,13 +485,13 @@
 
         // create a sensor to detect wall collisions
         FixtureDef hitboxDef = new FixtureDef();
-        hitboxDef.density = data.getFloat("density",0);
+        hitboxDef.density = data.getFloat("density", 0);
         hitboxDef.isSensor = true;
         // we don't want this fixture to collide, just act as a sensor
         hitboxDef.filter.groupIndex = -1;
         hitboxShape = new PolygonShape();
-        hitboxShape.setAsBox(getWidth()*1.2f,getHeight()*1.2f,
-                new Vector2(0,0), 0.0f);
+        hitboxShape.setAsBox(getWidth() * 1.2f, getHeight() * 1.2f,
+                new Vector2(0, 0), 0.0f);
         hitboxDef.shape = hitboxShape;
         Fixture hitboxFixture = body.createFixture(hitboxDef);
         hitboxFixture.setUserData(hitboxSensorName);
@@ -587,7 +578,7 @@
 
     /**
      * Returns left/right movement of this character.
-     *
+     * <p>
      * This is the result of input times dude force.
      *
      * @return left/right movement of this character.
@@ -598,7 +589,7 @@
 
     /**
      * Returns up/down movement of this character.
-     *
+     * <p>
      * This is the result of input times dude force.
      *
      * @return left/right movement of this character.
@@ -696,15 +687,11 @@
             setMaxSpeed(drift_maxspeed);
             setLinearDamping(swimDamping);
 
-<<<<<<< HEAD
-            desired_xvel = getVX() + Math.signum(getHorizontalMovement()) * max_impulse_drift;
+
+            desired_xvel = getVX() + Math.signum(getHorizontalDriftMovement()) * max_impulse_drift;
             desired_xvel = Math.max(Math.min(desired_xvel, getMaxSpeed()), -getMaxSpeed());
-            desired_yvel = getVY() + Math.signum(getVerticalMovement()) * max_impulse_drift;
-=======
-            desired_xvel = getVX() + Math.signum(getHorizontalDriftMovement())*max_impulse_drift;
-            desired_xvel = Math.max(Math.min(desired_xvel, getMaxSpeed()), -getMaxSpeed());
-            desired_yvel = getVY() + Math.signum(getVerticalDriftMovement())*max_impulse_drift;
->>>>>>> bc57a76f
+            desired_yvel = getVY() + Math.signum(getVerticalDriftMovement()) * max_impulse_drift;
+
             desired_yvel = Math.max(Math.min(desired_yvel, getMaxSpeed()), -getMaxSpeed());
 
             float xvel_change = desired_xvel - getVX();
@@ -735,18 +722,12 @@
 
     @Override
     public void drawDebug(GameCanvas canvas) {
-<<<<<<< HEAD
+
         canvas.drawPhysics(shape, Color.YELLOW, getX(), getY(), getAngle(), drawScale.x, drawScale.y);
-        canvas.drawPhysics(end1, Color.YELLOW, getX() * drawScale.x, getY() * drawScale.y);
-        canvas.drawPhysics(end2, Color.YELLOW, getX() * drawScale.x, getY() * drawScale.y);
         canvas.drawPhysics(sensorShapeRight, Color.RED, getX(), getY(), getAngle(), drawScale.x, drawScale.y);
         canvas.drawPhysics(sensorShapeLeft, Color.RED, getX(), getY(), getAngle(), drawScale.x, drawScale.y);
-=======
-        canvas.drawPhysics(shape,Color.YELLOW,getX(),getY(),getAngle(),drawScale.x,drawScale.y);
-        canvas.drawPhysics(sensorShapeRight,Color.RED,getX(),getY(),getAngle(),drawScale.x,drawScale.y);
-        canvas.drawPhysics(sensorShapeLeft,Color.RED,getX(),getY(),getAngle(),drawScale.x,drawScale.y);
-        canvas.drawPhysics(hitboxShape, Color.RED,getX(),getY(),getAngle(),drawScale.x,drawScale.y);
->>>>>>> bc57a76f
+        canvas.drawPhysics(hitboxShape, Color.RED, getX(), getY(), getAngle(), drawScale.x, drawScale.y);
+
     }
 
     /**
