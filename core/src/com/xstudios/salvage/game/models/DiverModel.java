package com.xstudios.salvage.game.models;

import com.badlogic.gdx.Gdx;
import com.badlogic.gdx.graphics.Color;
import com.badlogic.gdx.graphics.g2d.Animation;
import com.badlogic.gdx.graphics.g2d.SpriteBatch;
import com.badlogic.gdx.graphics.g2d.TextureRegion;
import com.badlogic.gdx.math.Rectangle;
import com.badlogic.gdx.math.Vector2;
import com.badlogic.gdx.physics.box2d.*;
import com.badlogic.gdx.utils.JsonValue;
import com.xstudios.salvage.assets.GifDecoder;
import com.xstudios.salvage.game.GObject;
import com.xstudios.salvage.game.GameCanvas;
import com.xstudios.salvage.game.GameObject;
import com.xstudios.salvage.util.FilmStrip;
import com.xstudios.salvage.util.PooledList;
import sun.security.x509.OtherName;

import java.util.ArrayList;

public class DiverModel extends GameObject {

    /**
     * Shape information for this box
     */
    protected PolygonShape shape;

    protected CircleShape end1;
    /**
     * Shape information for the end cap
     */
    protected CircleShape end2;

    private Fixture cap1;
    /**
     * A cache value for the second end cap fixture (for resizing)
     */
    private Fixture cap2;

    /**
     * The texture for the shape.
     */
    protected TextureRegion pingTexture;


    private FilmStrip diverSprite;

    private int current_frame = 0;

    private float targetAngle;
    private float currentAngle;

    public int getFrame() {
        return diverSprite.getFrame();

    }

    private final int DIVER_IMG_FLAT = 6;

    public void setFilmStrip(FilmStrip value) {
        diverSprite = value;
        diverSprite.setFrame(DIVER_IMG_FLAT);
    }


    /**
     * A cache value for the fixture (for resizing)
     */
    private Fixture geometry;
    /**
     * Cache of the polygon vertices (for resizing)
     */
    private float[] vertices;
    /**
     * The movement of the character
     */
    private Vector2 movement;
    /**
     * The movement of the character from currents
     */
    private Vector2 drift_movement;

    /**
     * The factor to multiply by the input
     */
    private final float force;
    /**
     * The amount to slow the character down
     */
    private float damping;
    /**
     * The maximum character speed
     */
    private final float swimMaxSpeed;

    /**
     * The maximum character speed when drifting
     */

    private final float drift_maxspeed;

    /**
     * Which direction is the character facing
     */
    private boolean faceRight;
    /**
     * Cache for internal force calculations
     */
    private final Vector2 forceCache = new Vector2();
    /**
     * item that diver is currently carrying
     */
    private ItemModel current_item;

    /**
     * dead body that is the target for the level
     */
    private DeadBodyModel dead_body;

    private boolean carrying_body;
    private boolean contact_body;

    /**
     * All the itemModels diver is in contact with
     */
    protected ArrayList<ItemModel> potential_items = new ArrayList<ItemModel>();

    /**
     * whether user is pinging
     */
    private boolean ping;
    /**
     * ping cooldown
     */
    private int ping_cooldown;
    /**
     * whether user is pinging
     */
    private Vector2 pingDirection;
    private final int MAX_PING_COOLDOWN = 20;
    /**
     * whether user wants to pick up/drop item
     */
    private boolean pickUpOrDrop;

    /**
     * whether the diver is stunned
     */
    private boolean stunned;
    /**
     * cooldown on stun
     */
    private float stunCooldown;

    /**
     * Store oxygen level
     */
    private float oxygenLevel;
    private int MAX_OXYGEN = 150;

    /** Diver Sensor Used to pick up items and open doors*/

    /**
     * Identifier to allow us to track the sensor in ContactListener
     */
    private final String sensorNameRight;
    private final String sensorNameLeft;
    private final String hitboxSensorName;
    /**
     * The physics shape of this object
     */
    private PolygonShape sensorShapeRight;
    private PolygonShape sensorShapeLeft;
    private PolygonShape hitboxShape;

    /**
     * Whether you are touching another GameObject
     */
    private ArrayList<GObject> touchingRight;
    private ArrayList<GObject> touchingLeft;
//    private boolean isTouchingRight;
//    private boolean isTouchingLeft;

    /**
     * The initializing data (to avoid magic numbers)
     */
    private final JsonValue data;


    // ==================== Player Body==============================

    /**
     * The width and height of the box
     */
    private Vector2 dimension;


    /**
     * Rectangle representation of capsule core for fast computation
     */
    protected Rectangle center;

    /**
     * A cache value for when the user wants to access the dimensions
     */
    private Vector2 sizeCache;


    private boolean isTouchingObstacle;
    /**
     * if the player is currently latched onto a wall
     */
    private boolean latchedOn;

    /**
     * the max speed given that there is a speed boost which exceeds the
     * normal max speed
     */
    private final float boostedMaxSpeed;
    private float maxSpeed;
    private boolean boosting;

    private final float swimDamping;
    private final float boostDamping;

    public float getMaxOxygen(){return MAX_OXYGEN;}

    // ======================== CONSTRUCTORS ================================

    /**
     * @param data
     */

    public DiverModel(float x, float y, JsonValue data) {
        super(x, y);

//        batch = new SpriteBatch();
//
//        animation = GifDecoder.loadGIFAnimation(Animation.PlayMode.LOOP, Gdx.files.internal("models/diver_swimming.gif").read());


        shape = new PolygonShape();
//        origin = new Vector2();
//        body = null;
        vertices = new float[8];

        setDensity(data.getFloat("density", 0));
        setFriction(data.getFloat("friction", 0));  /// HE WILL STICK TO WALLS IF YOU FORGET
        setLinearDamping(data.getFloat("damping", 0));
        setMass(1);
        setFixedRotation(true);

        swimMaxSpeed = data.getFloat("maxspeed", 0);
        drift_maxspeed = data.getFloat("drift_maxspeed", 0);

        damping = data.getFloat("damping", 0);
        force = data.getFloat("force", 0);

        dimension = new Vector2();
        sizeCache = new Vector2();

        sensorNameRight = "DiverSensorRight";
        sensorNameLeft = "DiverSensorLeft";
        hitboxSensorName = "HitboxSensor";
        touchingRight = new ArrayList<>();
        touchingLeft = new ArrayList<>();
        // Initialize
        faceRight = true;
        setDimension(1, 1);
        setMass(1);
        resetMass();
        setName("diver");

        this.data = data;
        current_item = null;
        ping = false;
        movement = new Vector2();
        drift_movement = new Vector2();
        oxygenLevel = data.getInt("max_oxygen", MAX_OXYGEN);
        pingDirection = new Vector2();
        ping_cooldown = 0;
        center = new Rectangle();
        center.x = -dimension.x / 2.0f;
        center.y = -dimension.y / 2.0f;
        center.width = dimension.x;
        center.height = dimension.y;
        end1 = new CircleShape();
        end2 = new CircleShape();
        cap1 = null;
        cap2 = null;
        // TODO: Put this in the constants JSON
        boostedMaxSpeed = swimMaxSpeed * 3;
        maxSpeed = swimMaxSpeed;
        swimDamping = damping;

        boostDamping = damping / 100;

        targetAngle = 0;
        currentAngle = 0;

        carrying_body = false;
        dead_body = null;
    }

    /**
     * Reset the polygon vertices in the shape to match the dimension.
     */
    protected void resize(float width, float height) {
        // Make the box with the center in the center
        vertices[0] = -width / 2.0f;
        vertices[1] = -height / 2.0f;
        vertices[2] = -width / 2.0f;
        vertices[3] = height / 2.0f;
        vertices[4] = width / 2.0f;
        vertices[5] = height / 2.0f;
        vertices[6] = width / 2.0f;
        vertices[7] = -height / 2.0f;
        shape.setAsBox(width, height);
    }

    public void setVerticalMovement(float value) {
        movement.y = value;
    }

    //TODO Why is this just hanging out in the middle of the code?
    private boolean switchDir = false;


    int turnFrames = 0;


    public void setHorizontalMovement(float value) {
        movement.x = value;
        if (movement.x < 0 && faceRight) {
            System.out.println("TURNLEFT ");
            turnFrames = 4;
            faceRight = false;
        } else if (movement.x > 0 && !faceRight) {
            System.out.println("TurnRIght ");
            turnFrames = 4;
            faceRight = true;
        }
        // Change facing if appropriate


    }

    public void setDriftMovement(float x_val, float y_val) {
        if (movement.isZero()) {
            drift_movement.x = x_val;
            drift_movement.y = y_val;
        }
    }

    /**
     * Sets the object texture for drawing purposes.
     * <p>
     * In order for drawing to work properly, you MUST set the drawScale.
     * The drawScale converts the physics units to pixels.
     *
     * @param value the object texture for drawing purposes.
     */
    public void setTexture(TextureRegion value) {
        texture = value;
        origin.set(texture.getRegionWidth() / 2.0f, texture.getRegionHeight() / 2.0f);
    }

    public boolean hasItem() {
        return potential_items.size() > 0;
    }

    public void setDeadBody(DeadBodyModel b) {
        dead_body = b;
    }

    public boolean hasBody() {
        return carrying_body;
    }

    public void updateDeadBodyPos() {
        if (dead_body != null) {
            dead_body.setX(getX());
            dead_body.setY(getY());
        }
    }

    public void setCarryingBody() {
        carrying_body = contact_body;
    }


    /**
     * Sets the object texture for drawing purposes.
     * <p>
     * In order for drawing to work properly, you MUST set the drawScale.
     * The drawScale converts the physics units to pixels.
     *
     * @param value the object texture for drawing purposes.
     */
    public void setPingTexture(TextureRegion value) {
        pingTexture = value;
    }

    /**
     * Sets the ping direction for drawing purposes.
     *
     * @param bodypos the ping direction for drawing purposes.
     */
    public void setPingDirection(Vector2 bodypos) {
        pingDirection.set(getPosition()).sub(bodypos);//.sub(texture.getRegionWidth()/2f + body_width, texture.getRegionHeight()/2f + body_height);
//        if(faceRight) {
//            pingDirection.sub(texture.getRegionWidth(), texture.getRegionHeight());
//        }
        pingDirection.nor();
        pingDirection.scl(getTexture().getRegionWidth());
    }

    public void setPing(boolean p) {
        ping = p;
        if (ping) {
            ping_cooldown = MAX_PING_COOLDOWN;
        }
    }

    /**
     * set stunned
     */
    public void setStunned(boolean stun) {

//        if (stun){
//
//        }


        stunned = stun;
    }

    /**
     * set stun cooldown
     */
    public void setStunCooldown(float cooldown) {
        stunCooldown = cooldown;
    }

    /**
     * decrement stun cooldown
     */
    public void decrementStunCooldown(float decrement) {
        stunCooldown -= decrement;
    }

    public boolean getStunned() {
        return stunned;
    }

    public float getStunCooldown() {
        return stunCooldown;
    }


    /**
     * Returns the name of the ground sensor
     * <p>
     * This is used by ContactListener
     *
     * @return the name of the ground sensor
     */
    public String getSensorName() {

        if (faceRight) {
            return getSensorNameRight();
        } else {
            return getSensorNameLeft();
        }

    }

    private Vector2 posCache = new Vector2();

    public String getSensorNameRight() {
        return sensorNameRight;
    }

    public String getSensorNameLeft() {
        return sensorNameLeft;
    }

    public boolean activatePhysics(World world) {

        if (!super.activatePhysics(world)) {
            return false;
        }
        body.setUserData(this);
//        posCache.set(0, 0);
//        posCache.y = center.y + center.height;
//        end1.setPosition(posCache);
//        fixture.shape = end1;
//        cap1 = body.createFixture(fixture);
//        posCache.y = center.y;
//        end2.setPosition(posCache);
//        fixture.shape = end2;
//        cap2 = body.createFixture(fixture);


        JsonValue sensorjv = data.get("sensor");
        FixtureDef sensorDef = new FixtureDef();
        sensorDef.density = data.getFloat("density", 0);
        sensorDef.isSensor = true;
        sensorDef.filter.groupIndex = -1;
        sensorShapeRight = new PolygonShape();

        sensorShapeRight.setAsBox(sensorjv.getFloat("width", 0), sensorjv.getFloat("shrink", 0) * getWidth() / 2.0f,
                new Vector2(getWidth() + getWidth() / 2, 0), 0.0f);
        sensorDef.shape = sensorShapeRight;


        Fixture sensorFixture = body.createFixture(sensorDef);
        sensorFixture.setUserData(getSensorNameRight());


        FixtureDef sensorDef2 = new FixtureDef();
        sensorDef2.density = data.getFloat("density", 0);
        sensorDef2.isSensor = true;
        sensorDef2.filter.groupIndex = -1;
        sensorShapeLeft = new PolygonShape();

        sensorShapeLeft.setAsBox(sensorjv.getFloat("width", 0), sensorjv.getFloat("shrink", 0) * getWidth() / 2.0f,
                new Vector2(-getWidth() - getWidth() / 2, 0), 0.0f);
        sensorDef2.shape = sensorShapeLeft;
        // Ground sensor to represent our feet
        Fixture sensorFixture2 = body.createFixture(sensorDef2);
        sensorFixture2.setUserData(getSensorNameLeft());


        // create a sensor to detect wall collisions
        FixtureDef hitboxDef = new FixtureDef();
        hitboxDef.density = data.getFloat("density", 0);
        hitboxDef.isSensor = true;
        // we don't want this fixture to collide, just act as a sensor
        hitboxDef.filter.groupIndex = -1;
        hitboxShape = new PolygonShape();
        hitboxShape.setAsBox(getWidth() * 1.2f, getHeight() * 1.2f,
                new Vector2(0, 0), 0.0f);
        hitboxDef.shape = hitboxShape;
        Fixture hitboxFixture = body.createFixture(hitboxDef);
        hitboxFixture.setUserData(hitboxSensorName);

        return true;
    }

    /**
     * Release the fixtures for this body, reseting the shape
     * <p>
     * This is the primary method to override for custom physics objects
     */
    protected void releaseFixtures() {
        if (geometry != null) {
            body.destroyFixture(geometry);
            geometry = null;
        }
    }

    protected void createFixtures() {
        if (body == null) {
            return;
        }

        releaseFixtures();
        // Create the fixture
        fixture.shape = shape;
        fixture.filter.categoryBits = 0x002;
        fixture.filter.groupIndex = 0x004;
        fixture.filter.maskBits = -1;
        geometry = body.createFixture(fixture);

        markDirty(false);
    }

    @Override
    public void draw(GameCanvas canvas) {
        tick++;
        float effect = faceRight ? 1.0f : -1.0f;

        // darw the diver
        if (texture != null) {
<<<<<<< HEAD
=======

//            diverSprite.setFrame(5);
>>>>>>> ec0831ed
            if (stunned) {
                if (stunCooldown % 20 > 5) {
                    canvas.draw(diverSprite, Color.RED, origin.x, origin.y, getX() * drawScale.x, getY() * drawScale.y, getAngle(), effect * 0.25f, 0.25f);
                } else {
                    canvas.draw(diverSprite, Color.WHITE, origin.x, origin.y, getX() * drawScale.x, getY() * drawScale.y, getAngle(), effect * 0.25f, 0.25f);
                }
            } else {

                if (turnFrames > 0 && turnFrames < 5) {
                    if (tick % 4 == 0) {
                        turnFrames--;
                    }
                    diverSprite.setFrame(turnFrames + 12);
                    canvas.draw(diverSprite, Color.WHITE, origin.x, origin.y, getX() * drawScale.x, getY() * drawScale.y, getAngle(), effect * 0.25f, 0.25f);
                } else {
                    canvas.draw(diverSprite, Color.WHITE, origin.x, origin.y, getX() * drawScale.x, getY() * drawScale.y, getAngle(), effect * 0.25f, 0.25f);
                }

            }
        }

        // draw the ping
        if (ping || ping_cooldown > 0) {
            canvas.draw(pingTexture, Color.WHITE, origin.x + pingDirection.x,
                    origin.y + pingDirection.y, getX() * drawScale.x, getY() * drawScale.y, getAngle(), 0.25f, 0.25f);
            ping_cooldown--;
        }
    }


    /**
     * Returns left/right movement of this character.
     * <p>
     * This is the result of input times dude force.
     *
     * @return left/right movement of this character.
     */
    public float getHorizontalMovement() {
        return movement.x;
    }

    /**
     * Returns up/down movement of this character.
     * <p>
     * This is the result of input times dude force.
     *
     * @return left/right movement of this character.
     */
    public float getVerticalMovement() {
        return movement.y;
    }


    /**
     * Returns left/right movement of this character.
     * <p>
     * This is the result of input times dude force.
     *
     * @return left/right movement of this character.
     */
    public float getHorizontalDriftMovement() {
        return drift_movement.x;
    }

    /**
     * Returns up/down movement of this character.
     * <p>
     * This is the result of input times dude force.
     *
     * @return left/right movement of this character.
     */
    public float getVerticalDriftMovement() {
        return drift_movement.y;
    }


    /**
     * Returns how much force to apply to get the dude moving
     * <p>
     * Multiply this by the input to get the movement value.
     *
     * @return how much force to apply to get the dude moving
     */
    public float getForce() {
        return force;
    }

    /**
     * Returns ow hard the brakes are applied to get a dude to stop moving
     *
     * @return ow hard the brakes are applied to get a dude to stop moving
     */
    public float getDamping() {
        return damping;
    }

    /**
     * Returns the upper limit on dude left-right movement.
     * <p>
     * This does NOT apply to vertical movement.
     *
     * @return the upper limit on dude left-right movement.
     */
    public float getMaxSpeed() {
        return maxSpeed;
    }

    public void setMaxSpeed(float speed) {
        maxSpeed = speed;
    }

//    public float getMaxSpeed(boolean drift_movement) {
//        if(drift_movement) {
//            return drift_maxspeed;
//        } else {
//            return maxspeed;
//        }
//    }

    // TODO: Having a state machine would probably be helpful
    public boolean isSwimming() {
        return !isLatching() && !isBoosting() && movement.len() != 0;
    }

    public boolean isIdling() {
        return !isLatching() && !isBoosting() && movement.isZero();
    }

    int tick = 0;
    boolean stroke = false;

    public void applyForce() {

        if (!isActive()) {
            return;
        }

        float desired_xvel = 0;
        float desired_yvel = 0;
        float max_impulse = 15f;
        float max_impulse_drift = 2f;
//        tick++;
        // possible states: swimming, idling/drifting, latching, boosting
        if (isSwimming()) { // player is actively using the arrow keys

            // set custom max speed and damping values
            setMaxSpeed(swimMaxSpeed);
            setLinearDamping(swimDamping);

            int frame = diverSprite.getFrame();
            if (tick % 5 == 0) {
                frame++;
                if (frame >= diverSprite.getSize() / 2)
                    frame = 0;
                diverSprite.setFrame(frame);
            }
            // compute desired velocity, capping it if it exceeds the maximum speed
            // TODO: Do we only want to be able to swim in 4 directions?
            desired_xvel = getVX() + Math.signum(getHorizontalMovement()) * max_impulse;
            desired_xvel = Math.max(Math.min(desired_xvel, getMaxSpeed()), -getMaxSpeed());
            desired_yvel = getVY() + Math.signum(getVerticalMovement()) * max_impulse;
            desired_yvel = Math.max(Math.min(desired_yvel, getMaxSpeed()), -getMaxSpeed());

            float xvel_change = desired_xvel - getVX();
            float yvel_change = desired_yvel - getVY();

            float x_impulse = body.getMass() * xvel_change;
            float y_impulse = body.getMass() * yvel_change;

            body.applyForce(x_impulse, y_impulse, body.getWorldCenter().x,
                    body.getWorldCenter().y, true);
        } else if (isIdling()) { // player is not using the arrow keys
            setMaxSpeed(drift_maxspeed);
            setLinearDamping(swimDamping);

            if (tick % 10 == 0) {
                int frame = diverSprite.getFrame();

                if (frame > 8) {
                    frame = 7;
                    stroke = true;
                }
                frame += (stroke) ? -1 : 1;
                if (frame < 6) {
                    frame = 7;
                    stroke = false;
                }

                diverSprite.setFrame(frame);
            }

            desired_xvel = getVX() + Math.signum(getHorizontalDriftMovement()) * max_impulse_drift;
            desired_xvel = Math.max(Math.min(desired_xvel, getMaxSpeed()), -getMaxSpeed());
            desired_yvel = getVY() + Math.signum(getVerticalDriftMovement()) * max_impulse_drift;

            desired_yvel = Math.max(Math.min(desired_yvel, getMaxSpeed()), -getMaxSpeed());

            float xvel_change = desired_xvel - getVX();
            float yvel_change = desired_yvel - getVY();

            float x_impulse = body.getMass() * xvel_change;
            float y_impulse = body.getMass() * yvel_change;

            body.applyForce(x_impulse, y_impulse, body.getWorldCenter().x,
                    body.getWorldCenter().y, true);
        } else if (isLatching()) { // player is latched onto a wall
            body.setLinearVelocity(0, 0);
        } else if (isBoosting()) { // player has kicked off a wall and may or may not be steering
            setMaxSpeed(boostedMaxSpeed);
            setLinearDamping(boostDamping);

            // TODO: Currently doesn't take movement input. Will need steering in specific dirs only?
            if (Math.abs(getVX()) >= getMaxSpeed()) {
                setVX(Math.signum(getVX()) * getMaxSpeed());
            }
            if (Math.abs(getVY()) >= getMaxSpeed()) {
                setVY(Math.signum(getVY()) * getMaxSpeed());
            }
//            body.applyForce(forceCache,getPosition(),true);
        }

    }

    @Override
    public void drawDebug(GameCanvas canvas) {

        canvas.drawPhysics(shape, Color.YELLOW, getX(), getY(), getAngle(), drawScale.x, drawScale.y);
        canvas.drawPhysics(sensorShapeRight, Color.RED, getX(), getY(), getAngle(), drawScale.x, drawScale.y);
        canvas.drawPhysics(sensorShapeLeft, Color.RED, getX(), getY(), getAngle(), drawScale.x, drawScale.y);
        canvas.drawPhysics(hitboxShape, Color.RED, getX(), getY(), getAngle(), drawScale.x, drawScale.y);

    }

    /**
     * Set the current item the diver is carrying
     */
    public void setItem() {
//        System.out.println("SIZE OF POTENTIAL OBJECTS" + potential_items.size());
        if (pickUpOrDrop) {
            if (current_item != null) {
                System.out.println("SUPPOSED TO DROP OBJECT");
                current_item.setGravityScale(0f);
                current_item.setX(getX());
                current_item.setY(getY());
                current_item.setVerticalMovement(0);
                current_item.setVX(0);
                current_item.setVY(0);
                dropItem();
            } else if (potential_items.size() > 0) {
//                System.out.println("SUPPOSED TO PICK UP OBJECT");
                current_item = potential_items.get(0);
//                System.out.println("Current Item: "+current_item);
                current_item.setX(getX());
                current_item.setY(getY());
                //current_item.setGravityScale(1);
                current_item.setCarried(true);
            }
        }
    }

    /**
     * @return if the diver is carrying an item
     */
    public boolean carryingItem() {
        return current_item != null;
    }

    /**
     * @return the current item the diver is carrying
     */
    public ItemModel getItem() {
        return current_item;
    }

    public void setPickUpOrDrop(boolean val) {
        pickUpOrDrop = val;
    }

    public void addPotentialItem(ItemModel i) {
        potential_items.add(i);
    }

    public void removePotentialItem(ItemModel i) {
        potential_items.remove(i);
    }

    public boolean containsPotentialItem(ItemModel i) {
        return potential_items.contains(i);
    }

    public void setBodyContact(boolean b) {
        contact_body = b;
        if (b) {
            carrying_body = true;
        }
    }

    public boolean isBodyContact() {
        return contact_body;
    }

    /**
     * @return the current oxygen level of the diver
     */
    public float getOxygenLevel() {
        return oxygenLevel;
    }

    /**
     * @param delta
     */
    public void changeOxygenLevel(float delta) {
        float updatedOxygen = oxygenLevel + delta;
        oxygenLevel = Math.max(Math.min(updatedOxygen, MAX_OXYGEN), 0);
    }

    public boolean isTouchingObstacle() {
        return isTouchingObstacle;
    }

    public void setTouchingObstacle(boolean isTouching) {
        isTouchingObstacle = isTouching;
    }

    /**
     * @return whether the player has latched onto the wall
     */
    public boolean isLatching() {
        return latchedOn;
    }

    /**
     * @param latched used to set whether the player has latched onto something
     */
    public void setLatching(boolean latched) {
        latchedOn = latched;
    }

    public void setBoosting(boolean boost) {
        boosting = boost;
    }

    public boolean isBoosting() {
        return boosting;
    }

    public void boost() {
        // set impulse in direction of key input
        forceCache.set(movement.nor().x * 20, movement.nor().y * 20);
        System.out.println("X: " + forceCache.x);
        System.out.println("Y: " + forceCache.y);
        body.applyLinearImpulse(forceCache, body.getPosition(), true);
    }

    public void dropItem() {
        current_item.setCarried(false);
        current_item = null;
        potential_items.clear();
    }

    public void dropBody() {
        carrying_body = false;
    }

    public void pickUpBody() {
        if (contact_body) {
            carrying_body = true;
        }
    }

    /**
     * Player Sensor Stuff
     */
    public void addTouching(String name, GObject obj) {

        if (name.equals(sensorNameRight) && !touchingRight.contains(obj))
            touchingRight.add(obj);
        else if (name.equals(sensorNameLeft) && !touchingLeft.contains(obj))
            touchingLeft.add(obj);
    }

    public void removeTouching(String name, GObject obj) {
        if (name.equals(sensorNameRight))
            touchingRight.remove(obj);
        else if (name.equals(sensorNameLeft))
            touchingLeft.remove(obj);

    }

    public boolean isTouching() {

        if (faceRight)
            return touchingRight.size() > 0;
        else return touchingLeft.size() > 0;
    }


    public boolean atAngle() {
        return currentAngle == targetAngle;
    }
    /**
     * Returns the angle corresponding to the direction of diver's movement
     *
     * The value returned is in radians
     *
     * @return the angle of rotation for this body
     */
    public float getAngle() {

        if(!faceRight && !movement.isZero()){
            targetAngle = movement.angleRad() - (float)(Math.PI);
        } else if(!movement.isZero()){
            targetAngle = movement.angleRad();
        }
//        System.out.println("TARGET ANGLE " + targetAngle + "CURR " + currentAngle);
//        currentAngle = targetAngle;
        if(currentAngle > targetAngle + .1) {
            float tmp = targetAngle  - currentAngle;
            currentAngle -= .1;
            System.out.println("TARGET - CURR ANGLE " + tmp);
        } else if(currentAngle < targetAngle - .1) {
            currentAngle += .1;
            float tmp = targetAngle  - currentAngle;
            System.out.println("TARGET - CURR ANGLE " + tmp);
        }
        return currentAngle;
    }

}<|MERGE_RESOLUTION|>--- conflicted
+++ resolved
@@ -584,11 +584,6 @@
 
         // darw the diver
         if (texture != null) {
-<<<<<<< HEAD
-=======
-
-//            diverSprite.setFrame(5);
->>>>>>> ec0831ed
             if (stunned) {
                 if (stunCooldown % 20 > 5) {
                     canvas.draw(diverSprite, Color.RED, origin.x, origin.y, getX() * drawScale.x, getY() * drawScale.y, getAngle(), effect * 0.25f, 0.25f);
