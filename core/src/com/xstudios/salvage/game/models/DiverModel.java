package com.xstudios.salvage.game.models;

import com.badlogic.gdx.graphics.Color;
import com.badlogic.gdx.graphics.g2d.TextureRegion;
import com.badlogic.gdx.math.Vector2;
import com.badlogic.gdx.physics.box2d.*;
import com.badlogic.gdx.utils.JsonValue;
import com.xstudios.salvage.game.GameCanvas;
import com.xstudios.salvage.game.GameObject;
import com.xstudios.salvage.util.PooledList;

public class DiverModel extends GameObject {

    /** Shape information for this box */
    protected PolygonShape shape;
    /** The texture for the shape. */
    protected TextureRegion pingTexture;
    /** The physics shape of this object */
    private PolygonShape sensorShape;
    /** The width and height of the box */
    private Vector2 dimension;
    /** A cache value for when the user wants to access the dimensions */
    private Vector2 sizeCache;
    /** A cache value for the fixture (for resizing) */
    private Fixture geometry;
    /** Cache of the polygon vertices (for resizing) */
    private float[] vertices;
    /** The current horizontal movement of the character */
    private Vector2   movement;

    /** The factor to multiply by the input */
    private final float force;
    /** The amount to slow the character down */
    private final float damping;
    /** The maximum character speed */
    private final float maxspeed;
    /** Which direction is the character facing */
    private boolean faceRight;
    /** Cache for internal force calculations */
    private final Vector2 forceCache = new Vector2();
    /** item that diver is currently carrying */
    private ItemModel current_item;

    /** All the itemModels diver is in contact with */
    protected PooledList<ItemModel> potential_items  = new PooledList<ItemModel>();

    /** whether user is pinging*/
    private boolean ping;
    /** ping cooldown */
    private int ping_cooldown;
    /** whether user is pinging*/
    private Vector2 pingDirection;
    private final int MAX_PING_COOLDOWN = 20;
    /** whether user wants to pick up/drop item*/
    private boolean pickUpOrDrop;

    /** Store oxygen level */
    private float oxygenLevel;
    private float MAX_OXYGEN = 100;

    // ======================== CONSTRUCTORS ================================
    /**
     *
     * @param data
     * @param width
     * @param height
     */

    public DiverModel(JsonValue data, float width, float height){
        super(data.get("pos").getFloat(0),
                data.get("pos").getFloat(1));

        shape = new PolygonShape();
        origin = new Vector2();
        body = null;
        vertices = new float[8];

        setDensity(data.getFloat("density", 0));
        setFriction(data.getFloat("friction", 0));  /// HE WILL STICK TO WALLS IF YOU FORGET
        setMass(1);
        setFixedRotation(true);
        maxspeed = data.getFloat("maxspeed", 0);
        damping = data.getFloat("damping", 0);
        force = data.getFloat("force", 0);

        // Initialize
        faceRight = true;
        resize(width/4, height/4);
        resize(1, 1);
        setMass(1);
        resetMass();
        setName("diver");

        current_item = null;
        ping = false;
        movement = new Vector2();
        oxygenLevel = MAX_OXYGEN;
        pingDirection = new Vector2();
        ping_cooldown = 0;
    }

    /**
     * Reset the polygon vertices in the shape to match the dimension.
     */
    private void resize(float width, float height) {
        // Make the box with the center in the center
        vertices[0] = -width/2.0f;
        vertices[1] = -height/2.0f;
        vertices[2] = -width/2.0f;
        vertices[3] =  height/2.0f;
        vertices[4] =  width/2.0f;
        vertices[5] =  height/2.0f;
        vertices[6] =  width/2.0f;
        vertices[7] = -height/2.0f;
        shape.setAsBox(width,height);
    }

    public void setVerticalMovement(float value) {
        movement.y = value;
    }

    public void setHorizontalMovement(float value) {
        movement.x = value;
        // Change facing if appropriate
        if (movement.x < 0) {
            faceRight = false;
        } else if (movement.x > 0) {
            faceRight = true;
        }
    }
    /**
     * Sets the object texture for drawing purposes.
     *
     * In order for drawing to work properly, you MUST set the drawScale.
     * The drawScale converts the physics units to pixels.
     *
     * @param value  the object texture for drawing purposes.
     */
    public void setTexture(TextureRegion value) {
        texture = value;
        origin.set(texture.getRegionWidth()/2.0f, texture.getRegionHeight()/2.0f);
    }

    /**
     * Sets the object texture for drawing purposes.
     *
     * In order for drawing to work properly, you MUST set the drawScale.
     * The drawScale converts the physics units to pixels.
     *
     * @param value  the object texture for drawing purposes.
     */
    public void setPingTexture(TextureRegion value) {
        pingTexture = value;
    }
    /**
     * Sets the ping direction for drawing purposes.
     *
     * @param bodypos the ping direction for drawing purposes.
     */
    public void setPingDirection(Vector2 bodypos) {
        pingDirection.set(getPosition()).sub(bodypos);//.sub(texture.getRegionWidth()/2f + body_width, texture.getRegionHeight()/2f + body_height);
//        if(faceRight) {
//            pingDirection.sub(texture.getRegionWidth(), texture.getRegionHeight());
//        }
        pingDirection.nor();
        pingDirection.scl(getTexture().getRegionWidth());
    }

    public void setPing(boolean p) {
        ping = p;
        if(ping){
            ping_cooldown = MAX_PING_COOLDOWN;
        }
    }

    public boolean activatePhysics(World world) {

        if (!super.activatePhysics(world)) {
            return false;
        }
        body.setUserData(this);
        return true;
    }
    /**
     * Release the fixtures for this body, reseting the shape
     *
     * This is the primary method to override for custom physics objects
     */
    protected void releaseFixtures() {
        if (geometry != null) {
            body.destroyFixture(geometry);
            geometry = null;
        }

        System.out.println("NOO!!!!");
    }
    protected void createFixtures() {
        if (body == null) {
            return;
        }

        releaseFixtures();
        System.out.println("HELPPP!!!!");
        // Create the fixture
        fixture.shape = shape;
        fixture.filter.categoryBits = 0x001;
        fixture.filter.groupIndex = 0x001;
        fixture.filter.maskBits = 0x001;
        geometry = body.createFixture(fixture);

        markDirty(false);
    }

    @Override
    public void draw(GameCanvas canvas) {

        float effect = faceRight ? 1.0f : -1.0f;

        if (texture != null) {
            canvas.draw(texture, Color.WHITE,origin.x,origin.y,getX()*drawScale.x,getY()*drawScale.y,getAngle(),effect*0.25f,0.25f);

        }
        if(ping || ping_cooldown > 0) {
            canvas.draw(pingTexture, Color.WHITE,origin.x + pingDirection.x,
            origin.y + pingDirection.y,getX()*drawScale.x,getY()*drawScale.y,getAngle(),0.25f,0.25f);
            ping_cooldown--;
        }
    }


    /**
     * Returns left/right movement of this character.
     *
     * This is the result of input times dude force.
     *
     * @return left/right movement of this character.
     */
    public float getHorizontalMovement() {
        return movement.x;
    }

    /**
     * Returns up/down movement of this character.
     *
     * This is the result of input times dude force.
     *
     * @return left/right movement of this character.
     */
    public float getVerticalMovement() {
        return movement.y;
    }


    /**
     * Returns how much force to apply to get the dude moving
     *
     * Multiply this by the input to get the movement value.
     *
     * @return how much force to apply to get the dude moving
     */
    public float getForce() {
        return force;
    }

    /**
     * Returns ow hard the brakes are applied to get a dude to stop moving
     *
     * @return ow hard the brakes are applied to get a dude to stop moving
     */
    public float getDamping() {
        return damping;
    }

    /**
     * Returns the upper limit on dude left-right movement.
     *
     * This does NOT apply to vertical movement.
     *
     * @return the upper limit on dude left-right movement.
     */
    public float getMaxSpeed() {
        return maxspeed;
    }


    public void applyForce() {
        if (!isActive()) {
            return;
        }
        if (getHorizontalMovement() == 0f) {
<<<<<<< HEAD
=======
//            System.out.println("VX: " + body.getLinearVelocity().x);
>>>>>>> f943b261
            forceCache.x = -getDamping()*getVX();
            body.applyForce(forceCache,getPosition(),true);
        }

        // Velocity too high, clamp it
        if (Math.abs(getVX()) >= getMaxSpeed()) {
            setVX(Math.signum(getVX())*getMaxSpeed());
        } else {
            forceCache.x = getHorizontalMovement();
        }

        if (Math.abs(getVY()) >= getMaxSpeed() &&
                Math.signum(getVY()) == Math.signum(getVerticalMovement())) {
            setVY(Math.signum(getVY())*getMaxSpeed());
        } else {
            forceCache.y = getVerticalMovement();
        }
        body.applyForce(forceCache,getPosition(),true);
        if (current_item != null) {
            current_item.setVX(getVX());
            current_item.setVY(getVY());
//            current_item.setX(getX()+ 2);
//            current_item.setY(getY()+2);
//            current_item.setVerticalMovement(getVerticalMovement());
//            current_item.setHorizontalMovement(getHorizontalMovement());
//            current_item.applyForce();
            System.out.println("X POS: " + current_item.getX());
            System.out.println("Y POS: " + current_item.getY());
            System.out.println("DIVER X POS: " + getX());
            System.out.println("DIVER Y POS: " + getY());
        }

    }

    @Override
    public void drawDebug(GameCanvas canvas) {
        canvas.drawPhysics(shape,Color.YELLOW,getX(),getY(),getAngle(),drawScale.x,drawScale.y);
        canvas.drawPhysics(shape,Color.GREEN,origin.x, origin.y);
    }

    /**
     * Set the current item the diver is carrying
     */
    public void setItem() {
//        System.out.println("SIZE OF POTENTIAL OBJECTS" + potential_items.size());
        if(pickUpOrDrop) {
            if(potential_items.size() > 0) {
                current_item = potential_items.pop();
                current_item.setX(getX());
                current_item.setY(getY());
                current_item.setGravityScale(1);
            } else if(current_item != null){
                current_item.setGravityScale(.1f);
                current_item = null;
            }
        }
    }

    /**
     * @return if the diver is carrying an item
     */
    public boolean carryingItem() {
        return current_item != null;
    }

    /**
     * @return the current item the diver is carrying
     */
    public ItemModel getItem() {
        return current_item;
    }

    public void setPickUpOrDrop(boolean val) {
        pickUpOrDrop = val;
    }

    public void addPotentialItem(ItemModel i) {
        potential_items.add(i);
    }

    public void removePotentialItem(ItemModel i) {
        potential_items.remove(i);
    }

    public boolean containsPotentialItem(ItemModel i) {
        return potential_items.contains(i);
    }
    /**
     * @return the current oxygen level of the diver
     */
    public float getOxygenLevel() {
        return oxygenLevel;
    }

    /**
     *
     * @param delta
     */
    public void changeOxygenLevel(float delta) {
        float updatedOxygen = oxygenLevel + delta;
        oxygenLevel = Math.max(Math.min(updatedOxygen, MAX_OXYGEN), 0);
    }

}<|MERGE_RESOLUTION|>--- conflicted
+++ resolved
@@ -288,10 +288,7 @@
             return;
         }
         if (getHorizontalMovement() == 0f) {
-<<<<<<< HEAD
-=======
-//            System.out.println("VX: " + body.getLinearVelocity().x);
->>>>>>> f943b261
+
             forceCache.x = -getDamping()*getVX();
             body.applyForce(forceCache,getPosition(),true);
         }
