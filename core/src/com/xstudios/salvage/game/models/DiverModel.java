--- conflicted
+++ resolved
@@ -8,8 +8,6 @@
 import com.xstudios.salvage.game.GameCanvas;
 import com.xstudios.salvage.game.GameObject;
 import com.xstudios.salvage.util.PooledList;
-
-import java.util.ArrayList;
 
 public class DiverModel extends GameObject {
 
@@ -41,18 +39,18 @@
     /** Cache for internal force calculations */
     private final Vector2 forceCache = new Vector2();
     /** item that diver is currently carrying */
-    private ItemModel currentItem;
+    private ItemModel current_item;
 
     /** All the itemModels diver is in contact with */
-    protected ArrayList<ItemModel> potentialItem  = new ArrayList<ItemModel>();
+    protected PooledList<ItemModel> potential_items  = new PooledList<ItemModel>();
 
     /** whether user is pinging*/
     private boolean ping;
     /** ping cooldown */
-    private int pingCooldown;
+    private int ping_cooldown;
     /** whether user is pinging*/
     private Vector2 pingDirection;
-    private final int MAX_pingCooldown = 20;
+    private final int MAX_PING_COOLDOWN = 20;
     /** whether user wants to pick up/drop item*/
     private boolean pickUpOrDrop;
 
@@ -93,12 +91,12 @@
         resetMass();
         setName("diver");
 
-        currentItem = null;
+        current_item = null;
         ping = false;
         movement = new Vector2();
         oxygenLevel = MAX_OXYGEN;
         pingDirection = new Vector2();
-        pingCooldown = 0;
+        ping_cooldown = 0;
     }
 
     /**
@@ -171,7 +169,7 @@
     public void setPing(boolean p) {
         ping = p;
         if(ping){
-            pingCooldown = MAX_pingCooldown;
+            ping_cooldown = MAX_PING_COOLDOWN;
         }
     }
 
@@ -218,18 +216,14 @@
 
         float effect = faceRight ? 1.0f : -1.0f;
 
-        if(potentialItem.size()>0){
-            potentialItem.get(0).setPosition(getPosition());
-        }
-
         if (texture != null) {
             canvas.draw(texture, Color.WHITE,origin.x,origin.y,getX()*drawScale.x,getY()*drawScale.y,getAngle(),effect*0.25f,0.25f);
 
         }
-        if(ping || pingCooldown > 0) {
+        if(ping || ping_cooldown > 0) {
             canvas.draw(pingTexture, Color.WHITE,origin.x + pingDirection.x,
             origin.y + pingDirection.y,getX()*drawScale.x,getY()*drawScale.y,getAngle(),0.25f,0.25f);
-            pingCooldown--;
+            ping_cooldown--;
         }
     }
 
@@ -313,17 +307,16 @@
             forceCache.y = getVerticalMovement();
         }
         body.applyForce(forceCache,getPosition(),true);
-
-        if (currentItem != null) {
-            currentItem.setVX(getVX());
-            currentItem.setVY(getVY());
-//            currentItem.setX(getX()+ 2);
-//            currentItem.setY(getY()+2);
-//            currentItem.setVerticalMovement(getVerticalMovement());
-//            currentItem.setHorizontalMovement(getHorizontalMovement());
-//            currentItem.applyForce();
-            System.out.println("X POS: " + currentItem.getX());
-            System.out.println("Y POS: " + currentItem.getY());
+        if (current_item != null) {
+            current_item.setVX(getVX());
+            current_item.setVY(getVY());
+//            current_item.setX(getX()+ 2);
+//            current_item.setY(getY()+2);
+//            current_item.setVerticalMovement(getVerticalMovement());
+//            current_item.setHorizontalMovement(getHorizontalMovement());
+//            current_item.applyForce();
+            System.out.println("X POS: " + current_item.getX());
+            System.out.println("Y POS: " + current_item.getY());
             System.out.println("DIVER X POS: " + getX());
             System.out.println("DIVER Y POS: " + getY());
         }
@@ -336,26 +329,20 @@
         canvas.drawPhysics(shape,Color.GREEN,origin.x, origin.y);
     }
 
-    public boolean hasItem(){
-        System.out.println("Size: "+potentialItem.size());
-        return potentialItem.size()>0;
-    }
     /**
      * Set the current item the diver is carrying
      */
     public void setItem() {
-//        System.out.println("SIZE OF POTENTIAL OBJECTS" + potentialItem.size());
+//        System.out.println("SIZE OF POTENTIAL OBJECTS" + potential_items.size());
         if(pickUpOrDrop) {
-            if(potentialItem.size() > 0) {
-                currentItem = potentialItem.get(0);
-//                currentItem.setX(getX());
-//                currentItem.setY(getY());
-//                currentItem.setGravityScale(1);
-            } else if(currentItem != null){
-
-                currentItem.setGravityScale(.0001f);
-                currentItem = null;
-                potentialItem.clear();
+            if(potential_items.size() > 0) {
+                current_item = potential_items.pop();
+                current_item.setX(getX());
+                current_item.setY(getY());
+                current_item.setGravityScale(1);
+            } else if(current_item != null){
+                current_item.setGravityScale(.1f);
+                current_item = null;
             }
         }
     }
@@ -364,14 +351,14 @@
      * @return if the diver is carrying an item
      */
     public boolean carryingItem() {
-        return currentItem != null;
+        return current_item != null;
     }
 
     /**
      * @return the current item the diver is carrying
      */
     public ItemModel getItem() {
-        return currentItem;
+        return current_item;
     }
 
     public void setPickUpOrDrop(boolean val) {
@@ -379,20 +366,15 @@
     }
 
     public void addPotentialItem(ItemModel i) {
-<<<<<<< HEAD
-        potentialItem.add(i);
-=======
-
         potential_items.add(i);
->>>>>>> eca5c516
     }
 
     public void removePotentialItem(ItemModel i) {
-        potentialItem.remove(i);
+        potential_items.remove(i);
     }
 
     public boolean containsPotentialItem(ItemModel i) {
-        return potentialItem.contains(i);
+        return potential_items.contains(i);
     }
     /**
      * @return the current oxygen level of the diver
@@ -410,8 +392,4 @@
         oxygenLevel = Math.max(Math.min(updatedOxygen, MAX_OXYGEN), 0);
     }
 
-    public void dropItem() {
-        potentialItem.clear();
-
-    }
 }