--- conflicted
+++ resolved
@@ -46,8 +46,11 @@
 
     /** whether user is pinging*/
     private boolean ping;
+    /** ping cooldown */
+    private int ping_cooldown;
     /** whether user is pinging*/
     private Vector2 pingDirection;
+    private final int MAX_PING_COOLDOWN = 20;
     /** whether user wants to pick up/drop item*/
     private boolean pickUpOrDrop;
 
@@ -91,8 +94,9 @@
         current_item = null;
         ping = false;
         movement = new Vector2();
-
         oxygenLevel = MAX_OXYGEN;
+        pingDirection = new Vector2();
+        ping_cooldown = 0;
     }
 
     /**
@@ -158,6 +162,13 @@
         pingDirection.nor();
     }
 
+    public void setPing(boolean p) {
+        ping = p;
+        if(ping){
+            ping_cooldown = MAX_PING_COOLDOWN;
+        }
+    }
+
     public boolean activatePhysics(World world) {
 
         if (!super.activatePhysics(world)) {
@@ -200,10 +211,10 @@
             canvas.draw(texture, Color.WHITE,origin.x,origin.y,getX()*drawScale.x,getY()*drawScale.y,getAngle(),effect*0.25f,0.25f);
 
         }
-        if(ping) {
+        if(ping || ping_cooldown > 0) {
             canvas.draw(pingTexture, Color.WHITE,origin.x + pingDirection.x,
             origin.y + pingDirection.y,getX()*drawScale.x,getY()*drawScale.y,getAngle(),effect*0.25f,0.25f);
-
+            ping_cooldown--;
         }
     }
 
@@ -268,31 +279,30 @@
             return;
         }
         if (getHorizontalMovement() == 0f) {
+//            System.out.println("VX: " + body.getLinearVelocity().x);
             forceCache.x = -getDamping()*getVX();
-            forceCache.y = 0;
-//            body.applyForce(forceCache,getPosition(),true);
-
-        } else if (Math.abs(getVX()) >= getMaxSpeed()) { // Velocity too high, clamp it
+            body.applyForce(forceCache,getPosition(),true);
+        }
+
+        // Velocity too high, clamp it
+        if (Math.abs(getVX()) >= getMaxSpeed()) {
             setVX(Math.signum(getVX())*getMaxSpeed());
         } else {
             forceCache.x = getHorizontalMovement();
         }
-        if (getVerticalMovement() == 0f && Math.signum(getVY()) > 0) {
-            forceCache.y = -getDamping()*getVY();
-//            body.applyForce(forceCache,getPosition(),true);
-
-        } else if (Math.abs(getVY()) >= getMaxSpeed() &&
+
+        if (Math.abs(getVY()) >= getMaxSpeed() &&
                 Math.signum(getVY()) == Math.signum(getVerticalMovement())) {
             setVY(Math.signum(getVY())*getMaxSpeed());
         } else {
             forceCache.y = getVerticalMovement();
         }
         body.applyForce(forceCache,getPosition(),true);
-
-        if(current_item != null) {
+        if (current_item != null) {
             current_item.setVX(getVX());
             current_item.setVY(getVY());
         }
+
     }
 
     @Override
@@ -305,7 +315,7 @@
      * Set the current item the diver is carrying
      */
     public void setItem() {
-        System.out.println("SIZE OF POTENTIAL OBJECTS" + potential_items.size());
+//        System.out.println("SIZE OF POTENTIAL OBJECTS" + potential_items.size());
         if(pickUpOrDrop) {
             if(potential_items.size() > 0) {
                 current_item = potential_items.pop();
@@ -333,34 +343,28 @@
         return current_item;
     }
 
-<<<<<<< HEAD
     public void setPickUpOrDrop(boolean val) {
         pickUpOrDrop = val;
     }
 
-=======
+    public void addPotentialItem(ItemModel i) {
+        potential_items.add(i);
+    }
+
+    public void removePotentialItem(ItemModel i) {
+        potential_items.remove(i);
+    }
+
+    public boolean containsPotentialItem(ItemModel i) {
+        return potential_items.contains(i);
+    }
     /**
      * @return the current oxygen level of the diver
      */
->>>>>>> 08c23c97
     public float getOxygenLevel() {
         return oxygenLevel;
     }
 
-<<<<<<< HEAD
-    public void addPotentialItem(ItemModel i) {
-        potential_items.add(i);
-    }
-
-    public void removePotentialItem(ItemModel i) {
-        potential_items.remove(i);
-    }
-
-    public boolean containsPotentialItem(ItemModel i) {
-        return potential_items.contains(i);
-    }
-
-=======
     /**
      *
      * @param delta
@@ -369,5 +373,5 @@
         float updatedOxygen = oxygenLevel + delta;
         oxygenLevel = Math.max(Math.min(updatedOxygen, MAX_OXYGEN), 0);
     }
->>>>>>> 08c23c97
+
 }