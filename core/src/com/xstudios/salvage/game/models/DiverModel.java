--- conflicted
+++ resolved
@@ -9,20 +9,6 @@
 import com.xstudios.salvage.game.GameObject;
 
 public class DiverModel extends GameObject {
-<<<<<<< HEAD
-    /** The physics body for Box2D. */
-//    protected Body body;
-
-
-    /** The texture for the shape. */
-//    protected TextureRegion texture;
-
-
-    /** The texture origin for drawing */
-//    protected Vector2 origin;
-
-=======
->>>>>>> 66d65190
 
     /** Shape information for this box */
     protected PolygonShape shape;
@@ -55,9 +41,6 @@
     private boolean ping;
     /** whether user is pinging*/
     private Vector2 pingDirection;
-<<<<<<< HEAD
-    
-=======
 
     /** Store oxygen level */
     private float oxygenLevel;
@@ -69,7 +52,6 @@
      * @param width
      * @param height
      */
->>>>>>> 66d65190
 
     public DiverModel(JsonValue data, float width, float height){
         super(data.get("pos").getFloat(0),
@@ -99,12 +81,6 @@
         current_item = null;
         ping = false;
         movement = new Vector2();
-<<<<<<< HEAD
-    }
-    public Body getBody() {
-        return body;
-=======
->>>>>>> 66d65190
     }
 
     /**
@@ -127,10 +103,6 @@
         movement.y = value;
     }
 
-<<<<<<< HEAD
-
-=======
->>>>>>> 66d65190
     public void setHorizontalMovement(float value) {
         movement.x = value;
         // Change facing if appropriate
@@ -167,25 +139,7 @@
         if (!super.activatePhysics(world)) {
             return false;
         }
-<<<<<<< HEAD
-        // Make a body, if possible
-//        bodyinfo.active = true;
-//        body = world.createBody(bodyinfo);
-//        body.setUserData(this);
-
-//        body.setFixedRotation(false);
-//        body.setType(BodyDef.BodyType.DynamicBody);
-        // Only initialize if a body was created.
-//        if (body != null) {
-//            createFixtures();
-//            return true;
-//        }
-////
-//        bodyinfo.active = true;
-//        return true;
-=======
-
->>>>>>> 66d65190
+        body.setUserData(this);
         return true;
     }
     /**
@@ -294,29 +248,15 @@
             return;
         }
         if (getHorizontalMovement() == 0f) {
-<<<<<<< HEAD
             forceCache.x = -getDamping()*getVX();
             forceCache.y = 0;
-            System.out.println("force x damping : " + forceCache.x);
-            System.out.println("damping val: " + getDamping());
-            System.out.println("xvel: " + getVX());
 //            body.applyForce(forceCache,getPosition(),true);
 
         } else if (Math.abs(getVX()) >= getMaxSpeed()) { // Velocity too high, clamp it
-=======
-            System.out.println("VX: " + body.getLinearVelocity().x);
-            forceCache.x = -getDamping()*getVX();
-            body.applyForce(forceCache,getPosition(),true);
-        }
-
-        // Velocity too high, clamp it
-        if (Math.abs(getVX()) >= getMaxSpeed()) {
->>>>>>> 66d65190
             setVX(Math.signum(getVX())*getMaxSpeed());
         } else {
             forceCache.x = getHorizontalMovement();
         }
-<<<<<<< HEAD
         if (getVerticalMovement() == 0f && Math.signum(getVY()) > 0) {
             forceCache.y = -getDamping()*getVY();
 //            body.applyForce(forceCache,getPosition(),true);
@@ -335,17 +275,6 @@
             current_item.setVerticalMovement(getVerticalMovement());
             current_item.applyForce();
         }
-=======
-
-        if (Math.abs(getVY()) >= getMaxSpeed() &&
-                Math.signum(getVY()) == Math.signum(getVerticalMovement())) {
-            setVY(Math.signum(getVY())*getMaxSpeed());
-        } else {
-            forceCache.y = getVerticalMovement();
-        }
-
-        body.applyForce(forceCache,getPosition(),true);
->>>>>>> 66d65190
     }
 
     @Override
@@ -377,25 +306,4 @@
     public float getOxygenLevel() {
         return oxygenLevel;
     }
-
-    /**
-     * Set the current item the diver is carrying
-     */
-    public void setItem(ItemModel i) {
-        current_item = i;
-    }
-
-    /**
-     * @return if the diver is carrying an item
-     */
-    public boolean carryingItem() {
-        return current_item != null;
-    }
-
-    /**
-     * @return the current item the diver is carrying
-     */
-    public ItemModel getItem() {
-        return current_item;
-    }
 }