package com.xstudios.salvage.game.models;

import com.badlogic.gdx.graphics.Color;
import com.badlogic.gdx.graphics.g2d.TextureRegion;
import com.badlogic.gdx.math.Vector2;
import com.badlogic.gdx.physics.box2d.*;
import com.badlogic.gdx.utils.JsonValue;
import com.xstudios.salvage.game.GObject;
import com.xstudios.salvage.game.GameCanvas;
import com.xstudios.salvage.game.GameObject;
import com.xstudios.salvage.util.PooledList;
import sun.security.x509.OtherName;

import java.util.ArrayList;

public class DiverModel extends GameObject {

    /** Shape information for this box */
    protected PolygonShape shape;
    /** The texture for the shape. */
    protected TextureRegion pingTexture;

    /** A cache value for the fixture (for resizing) */
    private Fixture geometry;
    /** Cache of the polygon vertices (for resizing) */
    private float[] vertices;
    /** The current horizontal movement of the character */
    private Vector2   movement;

    /** The factor to multiply by the input */
    private final float force;
    /** The amount to slow the character down */
    private float damping;
    /** The maximum character speed */
    private final float swimMaxSpeed;
    /** Which direction is the character facing */
    private boolean faceRight;
    /** Cache for internal force calculations */
    private final Vector2 forceCache = new Vector2();
    /** item that diver is currently carrying */
    private ItemModel current_item;

    /** All the itemModels diver is in contact with */
    protected ArrayList<ItemModel> potential_items  = new ArrayList<ItemModel>();

    /** whether user is pinging*/
    private boolean ping;
    /** ping cooldown */
    private int ping_cooldown;
    /** whether user is pinging*/
    private Vector2 pingDirection;
    private final int MAX_PING_COOLDOWN = 20;
    /** whether user wants to pick up/drop item*/
    private boolean pickUpOrDrop;

    /** Store oxygen level */
    private float oxygenLevel;
    private float MAX_OXYGEN = 150;

    /** Diver Sensor Used to pick up items and open doors*/

    /** Identifier to allow us to track the sensor in ContactListener */
    private final String sensorNameRight;
    private final String sensorNameLeft;
    /** The physics shape of this object */
    private PolygonShape sensorShapeRight;
    private PolygonShape sensorShapeLeft;

    /** Whether you are touching another GameObject */
    private ArrayList<GObject> touchingRight;
    private ArrayList<GObject> touchingLeft;
//    private boolean isTouchingRight;
//    private boolean isTouchingLeft;

    /** The initializing data (to avoid magic numbers) */
    private final JsonValue data;


    // ==================== Player Body==============================

    /** The width and height of the box */
    private Vector2 dimension;
    /** A cache value for when the user wants to access the dimensions */
    private Vector2 sizeCache;

    private Vector2 directionCache;


    private boolean isTouchingObstacle;
    /** if the player is currently latched onto a wall */
    private boolean latchedOn;

    /** the max speed given that there is a speed boost which exceeds the
     * normal max speed*/
    private final float boostedMaxSpeed;
    private float maxSpeed;
    private boolean boosting;

    private final float swimDamping;
    private final float boostDamping;

    // ======================== CONSTRUCTORS ================================
    /**
     *
     * @param data
     * @param width
     * @param height
     */

    public DiverModel(JsonValue data, float width, float height){
        super(data.get("pos").getFloat(0),
                data.get("pos").getFloat(1));

        shape = new PolygonShape();
        origin = new Vector2();
        body = null;
        vertices = new float[8];

        setDensity(data.getFloat("density", 0));
        setFriction(data.getFloat("friction", 0));  /// HE WILL STICK TO WALLS IF YOU FORGET
        setMass(1);
        setFixedRotation(true);
        swimMaxSpeed = data.getFloat("maxspeed", 0);
        damping = data.getFloat("damping", 0);
        force = data.getFloat("force", 0);

        dimension = new Vector2();
        sizeCache = new Vector2();


        sensorNameRight = "DiverSensorRight";
        sensorNameLeft = "DiverSensorLeft";
        touchingRight = new ArrayList<>();
        touchingLeft = new ArrayList<>();
        // Initialize
        faceRight = true;
        setDimension(1,1);
        directionCache  = new Vector2( (getWidth()),0);
        setMass(1);
        resetMass();
        setName("diver");

        this.data = data;
        current_item = null;
        ping = false;
        movement = new Vector2();
        oxygenLevel = MAX_OXYGEN;
        pingDirection = new Vector2();
        ping_cooldown = 0;
<<<<<<< HEAD
        // TODO: Put this in the constants JSON
        boostedMaxSpeed = swimMaxSpeed*3;
        maxSpeed = swimMaxSpeed;
        swimDamping = damping;
        boostDamping = damping/100;
=======


>>>>>>> b681ef8b
    }

    /**
     * Reset the polygon vertices in the shape to match the dimension.
     */
    private void resize(float width, float height) {
        // Make the box with the center in the center
        vertices[0] = -width/2.0f;
        vertices[1] = -height/2.0f;
        vertices[2] = -width/2.0f;
        vertices[3] =  height/2.0f;
        vertices[4] =  width/2.0f;
        vertices[5] =  height/2.0f;
        vertices[6] =  width/2.0f;
        vertices[7] = -height/2.0f;
        shape.setAsBox(width,height);
    }

    public void setVerticalMovement(float value) {
        movement.y = value;
    }

    private boolean switchDir = false;



    public void setHorizontalMovement(float value) {
        movement.x = value;
        // Change facing if appropriate
        if (movement.x < 0) {
            faceRight = false;
        } else if (movement.x > 0) {
            faceRight = true;
        }
//        if (switchDir == faceRight) {
//            if (faceRight)
//            System.out.println("Right!!");
//            else
//                System.out.println("Left!!");
//
//        }
    }
    /**
     * Sets the object texture for drawing purposes.
     *
     * In order for drawing to work properly, you MUST set the drawScale.
     * The drawScale converts the physics units to pixels.
     *
     * @param value  the object texture for drawing purposes.
     */
    public void setTexture(TextureRegion value) {
        texture = value;
        origin.set(texture.getRegionWidth()/2.0f, texture.getRegionHeight()/2.0f);
    }
    public boolean hasItem(){
        return potential_items.size()>0;
    }
    /**
     * Sets the object texture for drawing purposes.
     *
     * In order for drawing to work properly, you MUST set the drawScale.
     * The drawScale converts the physics units to pixels.
     *
     * @param value  the object texture for drawing purposes.
     */
    public void setPingTexture(TextureRegion value) {
        pingTexture = value;
    }
    /**
     * Sets the ping direction for drawing purposes.
     *
     * @param bodypos the ping direction for drawing purposes.
     */
    public void setPingDirection(Vector2 bodypos) {
        pingDirection.set(getPosition()).sub(bodypos);//.sub(texture.getRegionWidth()/2f + body_width, texture.getRegionHeight()/2f + body_height);
//        if(faceRight) {
//            pingDirection.sub(texture.getRegionWidth(), texture.getRegionHeight());
//        }
        pingDirection.nor();
        pingDirection.scl(getTexture().getRegionWidth());
    }

    public void setPing(boolean p) {
        ping = p;
        if(ping){
            ping_cooldown = MAX_PING_COOLDOWN;
        }
    }


    /**
     * Returns the name of the ground sensor
     *
     * This is used by ContactListener
     *
     * @return the name of the ground sensor
     */
    public String getSensorName() {

       if(faceRight){
           return getSensorNameRight();
       }else{
           return  getSensorNameLeft();
       }

    }

    public String getSensorNameRight() {
        return sensorNameRight;
    }
    public String getSensorNameLeft() {
        return sensorNameLeft;
    }
    public boolean activatePhysics(World world) {

        if (!super.activatePhysics(world)) {
            return false;
        }
        body.setUserData(this);


        JsonValue sensorjv = data.get("sensor");
        FixtureDef sensorDef = new FixtureDef();
        sensorDef.density = data.getFloat("density",0);
        sensorDef.isSensor = true;
        sensorDef.filter.groupIndex = -1;
        sensorShapeRight = new PolygonShape();

        sensorShapeRight.setAsBox( sensorjv.getFloat("width",0),sensorjv.getFloat("shrink",0)*getWidth()/2.0f,
                new Vector2(getWidth()+getWidth()/2,0), 0.0f);
        sensorDef.shape = sensorShapeRight;
//        sensorDef.filter.groupIndex=-1;
//        sensorDef.filter.maskBits =  0x0004;
//        sensorDef.filter.categoryBits =  0x0002;
        // Ground sensor to represent our feet
        Fixture sensorFixture = body.createFixture( sensorDef );
        sensorFixture.setUserData(getSensorNameRight());



        FixtureDef sensorDef2 = new FixtureDef();
        sensorDef2.density = data.getFloat("density",0);
        sensorDef2.isSensor = true;
        sensorDef2.filter.groupIndex = -1;
        sensorShapeLeft = new PolygonShape();

        sensorShapeLeft.setAsBox( sensorjv.getFloat("width",0),sensorjv.getFloat("shrink",0)*getWidth()/2.0f,
                new Vector2(-getWidth()-getWidth()/2,0), 0.0f);
        sensorDef2.shape = sensorShapeLeft;
        // Ground sensor to represent our feet
        Fixture sensorFixture2 = body.createFixture( sensorDef2 );
        sensorFixture2.setUserData(getSensorNameLeft());
        return true;
    }
    /**
     * Release the fixtures for this body, reseting the shape
     *
     * This is the primary method to override for custom physics objects
     */
    protected void releaseFixtures() {
        if (geometry != null) {
            body.destroyFixture(geometry);
            geometry = null;
        }
    }
    protected void createFixtures() {
        if (body == null) {
            return;
        }

        releaseFixtures();
        // Create the fixture
        fixture.shape = shape;
        fixture.filter.categoryBits = 0x002;
        fixture.filter.groupIndex = 0x004;
        fixture.filter.maskBits = -1;
        geometry = body.createFixture(fixture);

        markDirty(false);
    }

    @Override
    public void draw(GameCanvas canvas) {

        float effect = faceRight ? 1.0f : -1.0f;

        if (texture != null) {
            canvas.draw(texture, Color.WHITE,origin.x,origin.y,getX()*drawScale.x,getY()*drawScale.y,getAngle(),effect*0.25f,0.25f);

        }
        if(ping || ping_cooldown > 0) {
            canvas.draw(pingTexture, Color.WHITE,origin.x + pingDirection.x,
            origin.y + pingDirection.y,getX()*drawScale.x,getY()*drawScale.y,getAngle(),0.25f,0.25f);
            ping_cooldown--;
        }
    }


    /**
     * Returns left/right movement of this character.
     *
     * This is the result of input times dude force.
     *
     * @return left/right movement of this character.
     */
    public float getHorizontalMovement() {
        return movement.x;
    }

    /**
     * Returns up/down movement of this character.
     *
     * This is the result of input times dude force.
     *
     * @return left/right movement of this character.
     */
    public float getVerticalMovement() {
        return movement.y;
    }


    /**
     * Returns how much force to apply to get the dude moving
     *
     * Multiply this by the input to get the movement value.
     *
     * @return how much force to apply to get the dude moving
     */
    public float getForce() {
        return force;
    }

    /**
     * Returns ow hard the brakes are applied to get a dude to stop moving
     *
     * @return ow hard the brakes are applied to get a dude to stop moving
     */
    public float getDamping() {
        return damping;
    }

    /**
     * Returns the upper limit on dude left-right movement.
     *
     * This does NOT apply to vertical movement.
     *
     * @return the upper limit on dude left-right movement.
     */
    public float getMaxSpeed() {
        return maxSpeed;
    }

    public void setMaxSpeed(float speed) {
        maxSpeed = speed;
    }


    public void applyForce() {

        if (!isActive()) {
            return;
        }

        // swimming vs boosting have different max speeds and damping
        if (isBoosting()) {
            setMaxSpeed(boostedMaxSpeed);
            setLinearDamping(boostDamping);
        } else {
           setMaxSpeed(swimMaxSpeed);
           setLinearDamping(swimDamping);
        }

        // if not actively moving, slow down the velocity over time
        if (isBoosting() || getHorizontalMovement() == 0f) {
            forceCache.x = -getDamping()*getVX();
            body.applyForce(forceCache,getPosition(),true);
        }
        if (isBoosting() || getVerticalMovement() == 0f) {
            forceCache.y = -getDamping()*getVY();
            body.applyForce(forceCache,getPosition(),true);
        }

        // Velocity too high, clamp it
        if (Math.abs(getVX()) >= getMaxSpeed()) {
            setVX(Math.signum(getVX())*getMaxSpeed());
        } else {
            forceCache.x = getHorizontalMovement();
            body.applyForce(forceCache,getPosition(),true);
        }
        if (Math.abs(getVY()) >= getMaxSpeed() &&
                Math.signum(getVY()) == Math.signum(getVerticalMovement())) {
            setVY(Math.signum(getVY())*getMaxSpeed());
        } else {
            forceCache.y = getVerticalMovement();
            body.applyForce(forceCache,getPosition(),true);
        }


        if (current_item != null) {
            current_item.setVX(getVX());
            current_item.setVY(getVY());
//            current_item.setX(getX()+ 2);
//            current_item.setY(getY()+2);
//            current_item.setVerticalMovement(getVerticalMovement());
//            current_item.setHorizontalMovement(getHorizontalMovement());
//            current_item.applyForce();
            System.out.println("X POS: " + current_item.getX());
            System.out.println("Y POS: " + current_item.getY());
            System.out.println("DIVER X POS: " + getX());
            System.out.println("DIVER Y POS: " + getY());
        }

    }

    @Override
    public void drawDebug(GameCanvas canvas) {
        canvas.drawPhysics(shape,Color.YELLOW,getX(),getY(),getAngle(),drawScale.x,drawScale.y);
        canvas.drawPhysics(sensorShapeRight,Color.RED,getX(),getY(),getAngle(),drawScale.x,drawScale.y);
        canvas.drawPhysics(sensorShapeLeft,Color.RED,getX(),getY(),getAngle(),drawScale.x,drawScale.y);
    }

    /**
     * Set the current item the diver is carrying
     */
    public void setItem() {
//        System.out.println("SIZE OF POTENTIAL OBJECTS" + potential_items.size());
        if(pickUpOrDrop) {
            if(potential_items.size() > 0) {
                current_item = potential_items.get(0);
                current_item.setX(getX());
                current_item.setY(getY());
                current_item.setGravityScale(1);
            } else if(current_item != null){
                current_item.setGravityScale(.1f);
                current_item = null;
                potential_items.clear();
            }
        }
    }

    /**
     * @return if the diver is carrying an item
     */
    public boolean carryingItem() {
        return current_item != null;
    }

    /**
     * @return the current item the diver is carrying
     */
    public ItemModel getItem() {
        return current_item;
    }

    public void setPickUpOrDrop(boolean val) {
        pickUpOrDrop = val;
    }

    public void addPotentialItem(ItemModel i) {
        potential_items.add(i);
    }

    public void removePotentialItem(ItemModel i) {
        potential_items.remove(i);
    }

    public boolean containsPotentialItem(ItemModel i) {
        return potential_items.contains(i);
    }
    /**
     * @return the current oxygen level of the diver
     */
    public float getOxygenLevel() {
        return oxygenLevel;
    }

    /**
     *
     * @param delta
     */
    public void changeOxygenLevel(float delta) {
        float updatedOxygen = oxygenLevel + delta;
        oxygenLevel = Math.max(Math.min(updatedOxygen, MAX_OXYGEN), 0);
    }

    public boolean isTouchingObstacle() {
        return isTouchingObstacle;
    }

    public void setTouchingObstacle(boolean isTouching) {
        isTouchingObstacle = isTouching;
    }
    /**
     *
     * @return whether the player has latched onto the wall
     */
    public boolean isLatchedOn() {
        return latchedOn;
    }

    /**
     *
     * @param latched used to set whether the player has latched onto somethings
     */
    public void setLatchedOn(boolean latched) {
        latchedOn = latched;
    }

    public void setBoosting(boolean boost) {
        boosting = boost;
    }

    public boolean isBoosting() {
        return boosting;
    }
    public void boost(Vector2 direction) {
        // set impulse in a certain direction

        forceCache.x = direction.x * 10;
        forceCache.y = direction.y * 10;
        setLinearVelocity(forceCache);

        forceCache.x = direction.x * 10;
        forceCache.y = direction.y * 10;
        System.out.println("X: " + forceCache.x);
        System.out.println("Y: " + forceCache.y);
        body.applyForce(forceCache, body.getPosition(), true);
//        forceCache.x = direction.x * 5;
//        forceCache.y = direction.y * 5;
//        body.applyLinearImpulse(forceCache, body.getPosition(), true);
    }

    public void dropItem() {
        potential_items.clear();
    }

    /** Player Sensor Stuff*/
    public void addTouching(String name,GObject obj) {

        if(name.equals(sensorNameRight)&&!touchingRight.contains(obj))
        touchingRight.add(obj);
    else if(name.equals(sensorNameLeft)&&!touchingLeft.contains(obj))
            touchingLeft.add(obj);
}
    public void removeTouching(String name,GObject obj) {
        if(name.equals(sensorNameRight))
            touchingRight.remove(obj);
        else if(name.equals(sensorNameLeft))
            touchingLeft.remove(obj);

    }



    public boolean isTouching() {
        System.out.println("Right: "+touchingRight.size());
        System.out.println("Left: "+touchingLeft.size());

        if (faceRight)
            return touchingRight.size()>0;
            else return  touchingLeft.size()>0;
    }



    /**
     * Sets the dimensions of this box
     *
     * This method does not keep a reference to the parameter.
     *
     * @param value  the dimensions of this box
     */
    public void setDimension(Vector2 value) {
        setDimension(value.x, value.y);
    }

    /**
     * Sets the dimensions of this box
     *
     * @param width   The width of this box
     * @param height  The height of this box
     */
    public void setDimension(float width, float height) {
        dimension.set(width, height);
        markDirty(true);
        resize(width, height);
    }

    /**
     * Returns the box width
     *
     * @return the box width
     */
    public float getWidth() {
        return dimension.x;
    }

    /**
     * Sets the box width
     *
     * @param value  the box width
     */
    public void setWidth(float value) {
        sizeCache.set(value,dimension.y);
        setDimension(sizeCache);
    }

    /**
     * Returns the box height
     *
     * @return the box height
     */
    public float getHeight() {
        return dimension.y;
    }

    /**
     * Sets the box height
     *
     * @param value  the box height
     */
    public void setHeight(float value) {
        sizeCache.set(dimension.x,value);
        setDimension(sizeCache);
    }

}<|MERGE_RESOLUTION|>--- conflicted
+++ resolved
@@ -147,16 +147,13 @@
         oxygenLevel = MAX_OXYGEN;
         pingDirection = new Vector2();
         ping_cooldown = 0;
-<<<<<<< HEAD
+
         // TODO: Put this in the constants JSON
         boostedMaxSpeed = swimMaxSpeed*3;
         maxSpeed = swimMaxSpeed;
         swimDamping = damping;
         boostDamping = damping/100;
-=======
-
-
->>>>>>> b681ef8b
+
     }
 
     /**
