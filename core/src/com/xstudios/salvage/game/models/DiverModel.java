package com.xstudios.salvage.game.models;

import com.badlogic.gdx.graphics.Color;
import com.badlogic.gdx.graphics.g2d.TextureRegion;
import com.badlogic.gdx.math.Vector2;
import com.badlogic.gdx.physics.box2d.*;
import com.badlogic.gdx.utils.JsonValue;
import com.xstudios.salvage.game.GameCanvas;
import com.xstudios.salvage.game.GameObject;
import com.xstudios.salvage.util.PooledList;

public class DiverModel extends GameObject {

    /** Shape information for this box */
    protected PolygonShape shape;
    /** The texture for the shape. */
    protected TextureRegion pingTexture;
    /** The physics shape of this object */
    private PolygonShape sensorShape;
    /** The width and height of the box */
    private Vector2 dimension;
    /** A cache value for when the user wants to access the dimensions */
    private Vector2 sizeCache;
    /** A cache value for the fixture (for resizing) */
    private Fixture geometry;
    /** Cache of the polygon vertices (for resizing) */
    private float[] vertices;
    /** The current horizontal movement of the character */
    private Vector2   movement;

    /** The factor to multiply by the input */
    private final float force;
    /** The amount to slow the character down */
    private final float damping;
    /** The maximum character speed */
    private final float maxspeed;
    /** Which direction is the character facing */
    private boolean faceRight;
    /** Cache for internal force calculations */
    private final Vector2 forceCache = new Vector2();
    /** item that diver is currently carrying */
    private ItemModel current_item;

    /** All the itemModels diver is in contact with */
    protected PooledList<ItemModel> potential_items  = new PooledList<ItemModel>();

    /** whether user is pinging*/
    private boolean ping;
    /** ping cooldown */
    private int ping_cooldown;
    /** whether user is pinging*/
    private Vector2 pingDirection;
    private final int MAX_PING_COOLDOWN = 20;
    /** whether user wants to pick up/drop item*/
    private boolean pickUpOrDrop;

    /** Store oxygen level */
    private float oxygenLevel;
    private float MAX_OXYGEN = 100;

    private boolean isTouchingObstacle;
    /** if the player is currently latched onto a wall */
    private boolean latchedOn;

    // ======================== CONSTRUCTORS ================================
    /**
     *
     * @param data
     * @param width
     * @param height
     */

    public DiverModel(JsonValue data, float width, float height){
        super(data.get("pos").getFloat(0),
                data.get("pos").getFloat(1));

        shape = new PolygonShape();
        origin = new Vector2();
        body = null;
        vertices = new float[8];

        setDensity(data.getFloat("density", 0));
        setFriction(data.getFloat("friction", 0));  /// HE WILL STICK TO WALLS IF YOU FORGET
        setMass(1);
        setFixedRotation(true);
        maxspeed = data.getFloat("maxspeed", 0);
        damping = data.getFloat("damping", 0);
        force = data.getFloat("force", 0);

        // Initialize
        faceRight = true;
        resize(width/4, height/4);
        resize(1, 1);
        setMass(1);
        resetMass();
        setName("diver");

        current_item = null;
        ping = false;
        movement = new Vector2();
        oxygenLevel = MAX_OXYGEN;
        pingDirection = new Vector2();
        ping_cooldown = 0;
    }

    /**
     * Reset the polygon vertices in the shape to match the dimension.
     */
    private void resize(float width, float height) {
        // Make the box with the center in the center
        vertices[0] = -width/2.0f;
        vertices[1] = -height/2.0f;
        vertices[2] = -width/2.0f;
        vertices[3] =  height/2.0f;
        vertices[4] =  width/2.0f;
        vertices[5] =  height/2.0f;
        vertices[6] =  width/2.0f;
        vertices[7] = -height/2.0f;
        shape.setAsBox(width,height);
    }

    public void setVerticalMovement(float value) {
        movement.y = value;
    }

    public void setHorizontalMovement(float value) {
        movement.x = value;
        // Change facing if appropriate
        if (movement.x < 0) {
            faceRight = false;
        } else if (movement.x > 0) {
            faceRight = true;
        }
    }
    /**
     * Sets the object texture for drawing purposes.
     *
     * In order for drawing to work properly, you MUST set the drawScale.
     * The drawScale converts the physics units to pixels.
     *
     * @param value  the object texture for drawing purposes.
     */
    public void setTexture(TextureRegion value) {
        texture = value;
        origin.set(texture.getRegionWidth()/2.0f, texture.getRegionHeight()/2.0f);
    }

    /**
     * Sets the object texture for drawing purposes.
     *
     * In order for drawing to work properly, you MUST set the drawScale.
     * The drawScale converts the physics units to pixels.
     *
     * @param value  the object texture for drawing purposes.
     */
    public void setPingTexture(TextureRegion value) {
        pingTexture = value;
    }
    /**
     * Sets the ping direction for drawing purposes.
     *
     * @param bodypos the ping direction for drawing purposes.
     */
    public void setPingDirection(Vector2 bodypos) {
        pingDirection.set(bodypos).sub(getPosition());
        pingDirection.nor();
    }

    public void setPing(boolean p) {
        ping = p;
        if(ping){
            ping_cooldown = MAX_PING_COOLDOWN;
        }
    }

    public boolean activatePhysics(World world) {

        if (!super.activatePhysics(world)) {
            return false;
        }
        body.setUserData(this);
        return true;
    }
    /**
     * Release the fixtures for this body, reseting the shape
     *
     * This is the primary method to override for custom physics objects
     */
    protected void releaseFixtures() {
        if (geometry != null) {
            body.destroyFixture(geometry);
            geometry = null;
        }
    }
    protected void createFixtures() {
        if (body == null) {
            return;
        }

        releaseFixtures();

        // Create the fixture
        fixture.shape = shape;
        geometry = body.createFixture(fixture);
        markDirty(false);
    }

    @Override
    public void draw(GameCanvas canvas) {
//        body.applyAngularImpulse(1f,false);
//        System.out.println("Mass: " + body.getMass());
        float effect = faceRight ? 1.0f : -1.0f;
//        effect =1;
        if (texture != null) {
            canvas.draw(texture, Color.WHITE,origin.x,origin.y,getX()*drawScale.x,getY()*drawScale.y,getAngle(),effect*0.25f,0.25f);

        }
        if(ping || ping_cooldown > 0) {
            canvas.draw(pingTexture, Color.WHITE,origin.x + pingDirection.x,
            origin.y + pingDirection.y,getX()*drawScale.x,getY()*drawScale.y,getAngle(),effect*0.25f,0.25f);
            ping_cooldown--;
        }
    }


    /**
     * Returns left/right movement of this character.
     *
     * This is the result of input times dude force.
     *
     * @return left/right movement of this character.
     */
    public float getHorizontalMovement() {
        return movement.x;
    }

    /**
     * Returns up/down movement of this character.
     *
     * This is the result of input times dude force.
     *
     * @return left/right movement of this character.
     */
    public float getVerticalMovement() {
        return movement.y;
    }


    /**
     * Returns how much force to apply to get the dude moving
     *
     * Multiply this by the input to get the movement value.
     *
     * @return how much force to apply to get the dude moving
     */
    public float getForce() {
        return force;
    }

    /**
     * Returns ow hard the brakes are applied to get a dude to stop moving
     *
     * @return ow hard the brakes are applied to get a dude to stop moving
     */
    public float getDamping() {
        return damping;
    }

    /**
     * Returns the upper limit on dude left-right movement.
     *
     * This does NOT apply to vertical movement.
     *
     * @return the upper limit on dude left-right movement.
     */
    public float getMaxSpeed() {
        return maxspeed;
    }


    public void applyForce() {
        if (!isActive()) {
            return;
        }
        if (getHorizontalMovement() == 0f) {
//            System.out.println("VX: " + body.getLinearVelocity().x);
            forceCache.x = -getDamping()*getVX();
            body.applyForce(forceCache,getPosition(),true);
        }

        // Velocity too high, clamp it
        if (Math.abs(getVX()) >= getMaxSpeed()) {
            setVX(Math.signum(getVX())*getMaxSpeed());
        } else {
            forceCache.x = getHorizontalMovement();
        }

        if (Math.abs(getVY()) >= getMaxSpeed() &&
                Math.signum(getVY()) == Math.signum(getVerticalMovement())) {
            setVY(Math.signum(getVY())*getMaxSpeed());
        } else {
            forceCache.y = getVerticalMovement();
        }
        body.applyForce(forceCache,getPosition(),true);
        if (current_item != null) {
            current_item.setVX(getVX());
            current_item.setVY(getVY());
        }

    }

    @Override
    public void drawDebug(GameCanvas canvas) {
        canvas.drawPhysics(shape,Color.YELLOW,getX(),getY(),getAngle(),drawScale.x,drawScale.y);
        canvas.drawPhysics(shape,Color.GREEN,origin.x, origin.y);
    }

    /**
     * Set the current item the diver is carrying
     */
    public void setItem() {
//        System.out.println("SIZE OF POTENTIAL OBJECTS" + potential_items.size());
        if(pickUpOrDrop) {
            if(potential_items.size() > 0) {
                current_item = potential_items.pop();
                current_item.setX(getX());
                current_item.setY(getY());
                current_item.setGravityScale(1);
            } else if(current_item != null){
                current_item.setGravityScale(.1f);
                current_item = null;
            }
        }
    }

    /**
     * @return if the diver is carrying an item
     */
    public boolean carryingItem() {
        return current_item != null;
    }

    /**
     * @return the current item the diver is carrying
     */
    public ItemModel getItem() {
        return current_item;
    }

    public void setPickUpOrDrop(boolean val) {
        pickUpOrDrop = val;
    }

    public void addPotentialItem(ItemModel i) {
        potential_items.add(i);
    }

    public void removePotentialItem(ItemModel i) {
        potential_items.remove(i);
    }

    public boolean containsPotentialItem(ItemModel i) {
        return potential_items.contains(i);
    }
    /**
     * @return the current oxygen level of the diver
     */
    public float getOxygenLevel() {
        return oxygenLevel;
    }

    /**
     *
     * @param delta
     */
    public void changeOxygenLevel(float delta) {
        float updatedOxygen = oxygenLevel + delta;
        oxygenLevel = Math.max(Math.min(updatedOxygen, MAX_OXYGEN), 0);
    }

<<<<<<< HEAD
    public boolean isTouchingObstacle() {
        return isTouchingObstacle;
    }

    public void setTouchingObstacle(boolean isTouching) {
        isTouchingObstacle = isTouching;
    }
    /**
     *
     * @return whether the player has latched onto the wall
     */
    public boolean isLatchedOn() {
        return latchedOn;
    }

    /**
     *
     * @param latched used to set whether the player has latched onto somethings
     */
    public void setLatchedOn(boolean latched) {
        latchedOn = latched;
    }
=======
>>>>>>> a320aebd
}<|MERGE_RESOLUTION|>--- conflicted
+++ resolved
@@ -62,6 +62,11 @@
     /** if the player is currently latched onto a wall */
     private boolean latchedOn;
 
+    /** the max speed given that there is a speed boost which exceeds the
+     * normal max speed*/
+    private final float boostedMaxSpeed;
+    private Vector2 boostedSpeed;
+
     // ======================== CONSTRUCTORS ================================
     /**
      *
@@ -101,6 +106,9 @@
         oxygenLevel = MAX_OXYGEN;
         pingDirection = new Vector2();
         ping_cooldown = 0;
+        // TODO: Put this in the constants JSON
+        boostedMaxSpeed = 30;
+        boostedSpeed = new Vector2(0, 0);
     }
 
     /**
@@ -285,8 +293,12 @@
         if (getHorizontalMovement() == 0f) {
 //            System.out.println("VX: " + body.getLinearVelocity().x);
             forceCache.x = -getDamping()*getVX();
-            body.applyForce(forceCache,getPosition(),true);
-        }
+        }
+        if (getVerticalMovement() == 0f) {
+//            System.out.println("VX: " + body.getLinearVelocity().x);
+            forceCache.y = -getDamping()*getVY();
+        }
+//        body.applyForce(forceCache,getPosition(),true);
 
         // Velocity too high, clamp it
         if (Math.abs(getVX()) >= getMaxSpeed()) {
@@ -301,6 +313,18 @@
         } else {
             forceCache.y = getVerticalMovement();
         }
+
+
+        forceCache.x += -getDamping()*boostedSpeed.x;
+        forceCache.y += -getDamping()*boostedSpeed.y;
+        // Boosted max velocity
+        if (Math.abs(boostedSpeed.x) > boostedMaxSpeed) {
+            forceCache.x = boostedMaxSpeed;
+        }
+        if (Math.abs(boostedSpeed.y) > boostedMaxSpeed) {
+            forceCache.y = boostedMaxSpeed;
+        }
+
         body.applyForce(forceCache,getPosition(),true);
         if (current_item != null) {
             current_item.setVX(getVX());
@@ -378,7 +402,6 @@
         oxygenLevel = Math.max(Math.min(updatedOxygen, MAX_OXYGEN), 0);
     }
 
-<<<<<<< HEAD
     public boolean isTouchingObstacle() {
         return isTouchingObstacle;
     }
@@ -401,6 +424,8 @@
     public void setLatchedOn(boolean latched) {
         latchedOn = latched;
     }
-=======
->>>>>>> a320aebd
+
+    public void setBoostedVelocity(Vector2 boost) {
+        boostedSpeed = boost;
+    }
 }