package com.xstudios.salvage.game.models;

import com.badlogic.gdx.graphics.Color;
import com.badlogic.gdx.graphics.g2d.TextureRegion;
import com.badlogic.gdx.math.Vector2;
import com.badlogic.gdx.physics.box2d.*;
import com.badlogic.gdx.utils.JsonValue;
import com.xstudios.salvage.game.GameCanvas;
import com.xstudios.salvage.game.GameObject;

public class DiverModel extends GameObject {
<<<<<<< HEAD
//    /** The physics body for Box2D. */
//    protected Body body;
//    /** The texture for the shape. */
//    protected TextureRegion texture;
//    /** The texture origin for drawing */
=======
    /** The physics body for Box2D. */
//    protected Body body;


    /** The texture for the shape. */
//    protected TextureRegion texture;


    /** The texture origin for drawing */
>>>>>>> ce1ef31a
//    protected Vector2 origin;


    /** Shape information for this box */
    protected PolygonShape shape;
    /** The physics shape of this object */
    private PolygonShape sensorShape;
    /** The width and height of the box */
    private Vector2 dimension;
    /** A cache value for when the user wants to access the dimensions */
    private Vector2 sizeCache;
    /** A cache value for the fixture (for resizing) */
    private Fixture geometry;
    /** Cache of the polygon vertices (for resizing) */
    private float[] vertices;
    /** The current horizontal movement of the character */
    private Vector2   movement;

    /** The factor to multiply by the input */
    private final float force;
    /** The amount to slow the character down */
    private final float damping;
    /** The maximum character speed */
    private final float maxspeed;
    /** Which direction is the character facing */
    private boolean faceRight;
    /** Cache for internal force calculations */
    private final Vector2 forceCache = new Vector2();
<<<<<<< HEAD

=======
    /** item that diver is currently carrying */
    private ItemModel current_item;
    /** whether user is pinging*/
    private boolean ping;
    /** whether user is pinging*/
    private Vector2 pingDirection;
    
>>>>>>> ce1ef31a

    public DiverModel(JsonValue data, float width, float height){
        super(data.get("pos").getFloat(0),
                data.get("pos").getFloat(1));

        shape = new PolygonShape();
        origin = new Vector2();
        body = null;
        vertices = new float[8];

        setDensity(data.getFloat("density", 0));
        setFriction(data.getFloat("friction", 0));  /// HE WILL STICK TO WALLS IF YOU FORGET
        setMass(1);
        setFixedRotation(true);
        maxspeed = data.getFloat("maxspeed", 0);
        damping = data.getFloat("damping", 0);
        force = data.getFloat("force", 0);

        // Initialize
        faceRight = true;;
        resize(width/4, height/4);
        resize(1, 1);
        setMass(1);
        resetMass();
        setName("diver");

        current_item = null;
        ping = false;
        movement = new Vector2();
    }

    /**
     * Reset the polygon vertices in the shape to match the dimension.
     */
    private void resize(float width, float height) {
        // Make the box with the center in the center
        vertices[0] = -width/2.0f;
        vertices[1] = -height/2.0f;
        vertices[2] = -width/2.0f;
        vertices[3] =  height/2.0f;
        vertices[4] =  width/2.0f;
        vertices[5] =  height/2.0f;
        vertices[6] =  width/2.0f;
        vertices[7] = -height/2.0f;
        shape.setAsBox(width,height);
    }

    public void setVerticalMovement(float value) {
        movement.y = value;
    }

<<<<<<< HEAD
    public void setMovement(float value) {
        movement = value;
=======

    public void setHorizontalMovement(float value) {
        movement.x = value;
>>>>>>> ce1ef31a
        // Change facing if appropriate
        if (movement.x < 0) {
            faceRight = false;
        } else if (movement.x > 0) {
            faceRight = true;
        }
    }
    /**
     * Sets the object texture for drawing purposes.
     *
     * In order for drawing to work properly, you MUST set the drawScale.
     * The drawScale converts the physics units to pixels.
     *
     * @param value  the object texture for drawing purposes.
     */
    public void setTexture(TextureRegion value) {
        texture = value;
        origin.set(texture.getRegionWidth()/2.0f, texture.getRegionHeight()/2.0f);
    }

    /**
     * Sets the ping direction for drawing purposes.
     *
     * @param bodypos the ping direction for drawing purposes.
     */
    public void setPingDirection(Vector2 bodypos) {
        pingDirection.set(bodypos).sub(getPosition());
    }

    public boolean activatePhysics(World world) {

        if (!super.activatePhysics(world)) {
            return false;
        }
        // Make a body, if possible
<<<<<<< HEAD
//
//
//        bodyinfo.active = true;
//        body = world.createBody(bodyinfo);
//
//
//         body.setUserData(this);
//
//        body.setFixedRotation(false);
//        body.setType(BodyDef.BodyType.DynamicBody);
//        // Only initialize if a body was created.
=======
//        bodyinfo.active = true;
//        body = world.createBody(bodyinfo);
//        body.setUserData(this);

//        body.setFixedRotation(false);
//        body.setType(BodyDef.BodyType.DynamicBody);
        // Only initialize if a body was created.
>>>>>>> ce1ef31a
//        if (body != null) {
//            createFixtures();
//            return true;
//        }
////
//        bodyinfo.active = true;
<<<<<<< HEAD
=======
//        return true;
>>>>>>> ce1ef31a
        return true;
    }
    /**
     * Release the fixtures for this body, reseting the shape
     *
     * This is the primary method to override for custom physics objects
     */
    protected void releaseFixtures() {
        if (geometry != null) {
            body.destroyFixture(geometry);
            geometry = null;
        }
    }
    protected void createFixtures() {
        if (body == null) {
            return;
        }

        releaseFixtures();

        // Create the fixture
        fixture.shape = shape;
        geometry = body.createFixture(fixture);
        markDirty(false);
    }

    @Override
    public void draw(GameCanvas canvas) {
//        body.applyAngularImpulse(1f,false);
//        System.out.println("Mass: " + body.getMass());
        float effect = faceRight ? 1.0f : -1.0f;
        effect =1;
        if (texture != null) {

            canvas.draw(texture, Color.WHITE,origin.x,origin.y,body.getPosition().x,body.getPosition().y,getAngle(),effect*0.5f,0.5f);

//            System.out.println(getX() + " " + getY());
//            canvas.draw(texture, Color.WHITE,origin.x, origin.y,
//                getX()*drawScale.x,origin.y /*getY()*drawScale.y*/,getAngle(),
//                effect*0.5f,0.5f);

        }
        if(ping) {
            // DRAW SOME SPRITE
        }
    }


    /**
     * Returns left/right movement of this character.
     *
     * This is the result of input times dude force.
     *
     * @return left/right movement of this character.
     */
    public float getHorizontalMovement() {
        return movement.x;
    }

    /**
     * Returns up/down movement of this character.
     *
     * This is the result of input times dude force.
     *
     * @return left/right movement of this character.
     */
    public float getVerticalMovement() {
        return movement.y;
    }


    /**
     * Returns how much force to apply to get the dude moving
     *
     * Multiply this by the input to get the movement value.
     *
     * @return how much force to apply to get the dude moving
     */
    public float getForce() {
        return force;
    }

    /**
     * Returns ow hard the brakes are applied to get a dude to stop moving
     *
     * @return ow hard the brakes are applied to get a dude to stop moving
     */
    public float getDamping() {
        return damping;
    }

    /**
     * Returns the upper limit on dude left-right movement.
     *
     * This does NOT apply to vertical movement.
     *
     * @return the upper limit on dude left-right movement.
     */
    public float getMaxSpeed() {
        return maxspeed;
    }


//    public void applyUpwardForce(float dir){
//        body.applyForce(new Vector2(0,1000*dir),getPosition(),true);
//    }

    public void applyForce() {
        if (!isActive()) {
            return;
        }
        if (getHorizontalMovement() == 0f) {
            System.out.println("VX: " + body.getLinearVelocity().x);
            forceCache.x = -getDamping()*getVX();
            body.applyForce(forceCache,getPosition(),true);
        }

        // Velocity too high, clamp it
        if (Math.abs(getVX()) >= getMaxSpeed()) {
            setVX(Math.signum(getVX())*getMaxSpeed());
        } else {
            forceCache.x = getHorizontalMovement();
        }

        if (Math.abs(getVY()) >= getMaxSpeed() &&
                Math.signum(getVY()) == Math.signum(getVerticalMovement())) {
            setVY(Math.signum(getVY())*getMaxSpeed());
        } else {
            forceCache.y = getVerticalMovement();
        }

        body.applyForce(forceCache,getPosition(),true);
    }

    @Override
    public void drawDebug(GameCanvas canvas) {
//        canvas.drawPhysics(shape,Color.GREEN,origin.x, origin.y);
    }

<<<<<<< HEAD
=======
    /**
     * Returns the x-coordinate for this physics body
     *
     * @return the x-coordinate for this physics body
     */
    public float getX() {
        return (body != null ? body.getPosition().x : super.getX());
    }

    /**
     * Returns the y-coordinate for this physics body
     *
     * @return the y-coordinate for this physics body
     */
    public float getY() {
        return (body != null ? body.getPosition().y : super.getY());
    }

    /**
     * Set the current item the diver is carrying
     */
    public void setItem(ItemModel i) {
        current_item = i;
    }

    /**
     * @return if the diver is carrying an item
     */
    public boolean carryingItem() {
        return current_item != null;
    }

    /**
     * @return the current item the diver is carrying
     */
    public ItemModel getItem() {
        return current_item;
    }
>>>>>>> ce1ef31a
}<|MERGE_RESOLUTION|>--- conflicted
+++ resolved
@@ -9,25 +9,6 @@
 import com.xstudios.salvage.game.GameObject;
 
 public class DiverModel extends GameObject {
-<<<<<<< HEAD
-//    /** The physics body for Box2D. */
-//    protected Body body;
-//    /** The texture for the shape. */
-//    protected TextureRegion texture;
-//    /** The texture origin for drawing */
-=======
-    /** The physics body for Box2D. */
-//    protected Body body;
-
-
-    /** The texture for the shape. */
-//    protected TextureRegion texture;
-
-
-    /** The texture origin for drawing */
->>>>>>> ce1ef31a
-//    protected Vector2 origin;
-
 
     /** Shape information for this box */
     protected PolygonShape shape;
@@ -54,17 +35,12 @@
     private boolean faceRight;
     /** Cache for internal force calculations */
     private final Vector2 forceCache = new Vector2();
-<<<<<<< HEAD
-
-=======
     /** item that diver is currently carrying */
     private ItemModel current_item;
     /** whether user is pinging*/
     private boolean ping;
     /** whether user is pinging*/
     private Vector2 pingDirection;
-    
->>>>>>> ce1ef31a
 
     public DiverModel(JsonValue data, float width, float height){
         super(data.get("pos").getFloat(0),
@@ -116,14 +92,8 @@
         movement.y = value;
     }
 
-<<<<<<< HEAD
-    public void setMovement(float value) {
-        movement = value;
-=======
-
     public void setHorizontalMovement(float value) {
         movement.x = value;
->>>>>>> ce1ef31a
         // Change facing if appropriate
         if (movement.x < 0) {
             faceRight = false;
@@ -158,38 +128,7 @@
         if (!super.activatePhysics(world)) {
             return false;
         }
-        // Make a body, if possible
-<<<<<<< HEAD
-//
-//
-//        bodyinfo.active = true;
-//        body = world.createBody(bodyinfo);
-//
-//
-//         body.setUserData(this);
-//
-//        body.setFixedRotation(false);
-//        body.setType(BodyDef.BodyType.DynamicBody);
-//        // Only initialize if a body was created.
-=======
-//        bodyinfo.active = true;
-//        body = world.createBody(bodyinfo);
-//        body.setUserData(this);
-
-//        body.setFixedRotation(false);
-//        body.setType(BodyDef.BodyType.DynamicBody);
-        // Only initialize if a body was created.
->>>>>>> ce1ef31a
-//        if (body != null) {
-//            createFixtures();
-//            return true;
-//        }
-////
-//        bodyinfo.active = true;
-<<<<<<< HEAD
-=======
-//        return true;
->>>>>>> ce1ef31a
+
         return true;
     }
     /**
@@ -293,10 +232,6 @@
     }
 
 
-//    public void applyUpwardForce(float dir){
-//        body.applyForce(new Vector2(0,1000*dir),getPosition(),true);
-//    }
-
     public void applyForce() {
         if (!isActive()) {
             return;
@@ -329,26 +264,6 @@
 //        canvas.drawPhysics(shape,Color.GREEN,origin.x, origin.y);
     }
 
-<<<<<<< HEAD
-=======
-    /**
-     * Returns the x-coordinate for this physics body
-     *
-     * @return the x-coordinate for this physics body
-     */
-    public float getX() {
-        return (body != null ? body.getPosition().x : super.getX());
-    }
-
-    /**
-     * Returns the y-coordinate for this physics body
-     *
-     * @return the y-coordinate for this physics body
-     */
-    public float getY() {
-        return (body != null ? body.getPosition().y : super.getY());
-    }
-
     /**
      * Set the current item the diver is carrying
      */
@@ -369,5 +284,5 @@
     public ItemModel getItem() {
         return current_item;
     }
->>>>>>> ce1ef31a
+
 }