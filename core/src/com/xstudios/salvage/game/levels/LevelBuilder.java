package com.xstudios.salvage.game.levels;


import box2dLight.RayHandler;


import com.badlogic.gdx.Gdx;
import com.badlogic.gdx.graphics.Texture;
<<<<<<< HEAD
import com.badlogic.gdx.graphics.g2d.TextureRegion;
import com.badlogic.gdx.math.Vector2;
=======

import com.badlogic.gdx.graphics.g2d.TextureRegion;
import com.badlogic.gdx.math.Vector2;

>>>>>>> 540f00f7
import com.badlogic.gdx.physics.box2d.BodyDef;
import com.badlogic.gdx.utils.JsonReader;
import com.badlogic.gdx.utils.JsonValue;
import com.xstudios.salvage.assets.AssetDirectory;
import com.xstudios.salvage.game.GObject;
import com.xstudios.salvage.game.models.*;

import com.xstudios.salvage.util.FilmStrip;
<<<<<<< HEAD
import java.util.ArrayList;
=======


import java.util.ArrayList;

>>>>>>> 540f00f7

public class LevelBuilder {
    private JsonReader jsonReader;
    private AssetDirectory directory;
//    private LevelModel level;

    // Assets
    JsonValue constants;
    protected Texture tilesheet;
    protected Texture woodenWall;
    protected Texture woodenChair1;
    protected Texture woodenChair2;
    protected Texture woodenTable;


//    /**
//     * The texture for Hazard
//     */
//    protected TextureRegion hazardTexture;

    protected Texture[] kitchenSet;

    /**
     * The texture for diver
     */
    protected TextureRegion diverTexture;
    /**
     * The texture for item
     */
    protected TextureRegion keyTexture;
    /**
     * Ocean Background Texture
     */
    protected TextureRegion background;
    /**
     * The texture for ping
     */
    protected TextureRegion pingTexture;
    /**
     * The texture for dead body
     */
    protected TextureRegion deadBodyTexture;
    /**
     * The texture for dead body
     */
    protected TextureRegion doorTexture;
    /**
     * Texturs for the door
     */
    protected TextureRegion doorOpenTexture;
    protected TextureRegion doorCloseTexture;
    protected Texture swimmingAnimation;
    protected Texture swimmingAnimationWBody;
    protected Texture dustAnimation;
    protected Texture plantAnimation;
    protected Texture keyAnimation;
    // Models to be updated
    protected TextureRegion wallTexture;
    protected TextureRegion hazardTexture;
    protected TextureRegion crateTexture;
    protected TextureRegion barrelTexture;
    protected TextureRegion wallBackTexture;

    // Models to be updated
    protected DiverModel diver;

    protected ItemModel key;
    //    protected ItemModel dead_body;
    protected DeadBodyModel dead_body;

    public LevelBuilder() {
        this.directory = directory;
        jsonReader = new JsonReader();
//        level = new LevelModel();

    }

    public void setDirectory(AssetDirectory directory) {
        this.directory = directory;
    }

    public void gatherAssets(AssetDirectory directory) {
        kitchenSet = new Texture[5];
        for (int i = 1; i <= kitchenSet.length; i++) {
            kitchenSet[i - 1] = directory.getEntry("models:kitchen" + i, Texture.class);
        }

        tilesheet = directory.getEntry("levels:tilesets:old_ship_tileset", Texture.class);
        woodenWall = directory.getEntry("models:wooden_wall", Texture.class);

        woodenChair1 = directory.getEntry("models:wooden_chair1", Texture.class);
        woodenChair2 = directory.getEntry("models:wooden_chair2", Texture.class);
        woodenTable = directory.getEntry("models:wooden_table", Texture.class);


        constants = directory.getEntry("models:constants", JsonValue.class);

        diverTexture = new TextureRegion(directory.getEntry("models:diver", Texture.class));
        swimmingAnimation = directory.getEntry("models:diver_swimming", Texture.class);
        swimmingAnimationWBody = directory.getEntry("models:diver_swimming_w_body", Texture.class);
        dustAnimation = directory.getEntry("models:dust", Texture.class);
        plantAnimation = directory.getEntry("models:plant", Texture.class);
        keyAnimation = directory.getEntry("models:key_animation", Texture.class);

        background = new TextureRegion(directory.getEntry("background:ocean", Texture.class));
        keyTexture = new TextureRegion(directory.getEntry("models:key", Texture.class));
        pingTexture = new TextureRegion(directory.getEntry("models:ping", Texture.class));
        wallTexture = new TextureRegion(directory.getEntry("hazard", Texture.class));
        hazardTexture = new TextureRegion(directory.getEntry("models:hazard", Texture.class));
        doorOpenTexture = new TextureRegion(directory.getEntry("models:door_open", Texture.class));
        doorCloseTexture = new TextureRegion(directory.getEntry("models:door_closed", Texture.class));

        crateTexture = new TextureRegion(directory.getEntry("models:crate", Texture.class));
        barrelTexture = new TextureRegion(directory.getEntry("models:barrel", Texture.class));

        deadBodyTexture = new TextureRegion(directory.getEntry("models:dead_body", Texture.class));
    }

    enum TileType {
        Empty, Wall, Diver, Obstacle, Item, Door, DeadBody, Block, Goal, Hazard, Decor
    }

    class Tile {

        public float x, y, width, height;
        public float spawnX, spawnY;
        public float rotation;
        public float[] vertices;
        public TileType tileType;
        public String modelType;

        public int id = 0;

        public Tile() {
            vertices = new float[0];
            tileType = TileType.Empty;
        }

        public Tile(float x, float y, float width, float height, TileType t) {
            this.vertices = new float[0];
            this.x = x;
            this.y = y;
            this.width = width;
            this.height = height;
            tileType = t;
        }

        public Tile(float x, float y, float width, float height, float[] vertices, TileType t) {
            this.vertices = vertices;
            this.x = x;
            this.y = y;
            this.width = width;
            this.height = height;
            tileType = t;
        }


    }

    float round(float num) {
        float result = Math.abs(num);
        boolean isNegative = num < 0;
        if (result > 40 && result < 60) {
            result = 50;
        } else if (result < 10) {
            result = 0;
        } else if (result > 90 && result < 110) {
            result = 100;
        }

        return (isNegative) ? -result : result;
    }


    public float div = 25f;

    public Tentacle createTentcle(float agg_level, Wall w, FilmStrip sprite, Vector2 scale) {

        float tScale = 3f / 2;
        if (w.canSpawnTentacle()) {


            Tentacle t = new Tentacle(w, agg_level);
            t.setScale(1, 1);
            JsonValue tileset = jsonReader.parse(Gdx.files.internal("levels/tilesets/tentacle_tile.json"));
            HazardModel[] boxes = new HazardModel[4];
            int tCount = 0;

            Vector2 dif = new Vector2(0, 0);

            float tileHieght = tileset.getFloat("tileheight");

            for (JsonValue tileJson : tileset.get("tiles")) {
                float x = 0;
                float y = 0;
                ArrayList<Float> verticies = new ArrayList<>();
                for (JsonValue o : tileJson.get("objectgroup").get("objects")) {


                    if (o.getString("name").equals("Origin")) {
                        x = round(o.getFloat("x"));
                        y = round(o.getFloat("y"));
                        t.setPivot((-x * t.getScale().x) * (float) Math.cos(t.getAngle())
                                        + (tileHieght - y) * t.getScale().y * (float) Math.sin(t.getAngle())


                                , (-(tileHieght - y) * t.getScale().y) * (float) Math.cos(t.getAngle()) +

                                        (-x * t.getScale().x) * (float) Math.sin(t.getAngle())
                        );
                        dif.set(x / div, tileHieght / div - (2 * y / div)


                        );

                    } else {
                        x = round(o.getFloat("x")) / div;
                        y = round(o.getFloat("y")) / div;
                        verticies.clear();
                        if (o.get("polygon") != null) {


                            for (JsonValue point : o.get("polygon")) {
                                float vx = (round(point.getFloat("x")) / div) + x


//                                        - dif.y * (float) Math.cos(t.getAngle())
                                        - ((dif.x) * 2 * ((Math.sin(t.getAngle()) >= 0) ? 0 : 1));

                                float vy = -((round(point.getFloat("y")) / div) + y
                                        - ((dif.x) * 2 * ((Math.sin(t.getAngle()) >= 0) ? 0 : 1))
                                        - ((dif.x) * 2 * (float) Math.cos(t.getAngle()))
//                                        - ((dif.x) * 2 * ((Math.cos(t.getAngle()) >= 0) ? 1 : 0))
//                                        + ((dif.x) * 2 * ((Math.cos(t.getAngle()) < 0) ? 1 : 0))
//

//                                        +(float) (tileHieght / div * Math.cos(t.getAngle()))

                                );
                                verticies.add(vx / tScale);
                                verticies.add(vy / tScale);
                            }
                        }
                        float[] verts = new float[verticies.size()];
                        int index = 0;
                        for (int i = 0; i < verticies.size(); i++)
                            verts[index++] = verticies.get(i);
                        HazardModel hazard = new HazardModel(verts, w.getX(), w.getY());
                        hazard.setAngle(t.getAngle());
                        hazard.setOxygenDrain(-0.1f);
                        hazard.setStunDuration(60);
                        hazard.setBodyType(BodyDef.BodyType.StaticBody);
                        hazard.setDensity(0);
                        hazard.setFriction(0.4f);
                        hazard.setRestitution(0.1f);
                        hazard.setName("tentacle" + tCount);
                        hazard.setDrawScale(drawScale);
                        hazard.setActive(false);
                        boxes[tCount] = hazard;
                        tCount++;
                    }
                }
            }
<<<<<<< HEAD
=======

>>>>>>> 540f00f7

            t.initShape(boxes);
            t.setBodyType(BodyDef.BodyType.StaticBody);
            t.setDensity(0);
            t.setFriction(0.4f);
            t.setRestitution(0.1f);
            t.setDrawScale(scale);
            t.setFilmStrip(sprite);
            t.setStartGrowing(true);
            t.setMaxLifeSpan(300);
            t.setName("tentacle");
            return t;
        } else
            return null;
    }


    private Tile[] createTiles(JsonValue tileset, float div, float tileSize) {
        Tile[] tiles = new Tile[tileset.getInt("tilecount")];

        ArrayList<Float> verticies = new ArrayList<>();
        int tt = 0;
        for (JsonValue tileJson : tileset.get("tiles")) {
            int id = tileJson.getInt("id");
            TileType tileType = TileType.Empty;
            String modelType = "Empty";
            int tileId = 0;
            if (tileJson.get("properties") != null) {
                for (JsonValue p : tileJson.get("properties")) {
                    if (p.getString("name").equals("model_type")) {
                        tileType = TileType.valueOf(p.getString("value"));
                    }
                    if (p.getString("name").equals("id")) {
                        tileId = p.getInt("value");
                    }
                }
            }
            if (tileJson.get("objectgroup") != null) {
                float x = 0;
                float y = 0;
                float spawnX = -1, spawnY = -1;
                float rotation = 0;
                for (JsonValue o : tileJson.get("objectgroup").get("objects")) {

                    if (o.getString("name").equals("SpawnLocation")) {
                        rotation = o.getFloat("rotation");
                        spawnX = round(o.getFloat("x")) / div;
                        spawnY = (100 - round(o.getFloat("y"))) / div;
                    } else {
                        x = round(o.getFloat("x")) / div;
                        y = round(o.getFloat("y")) / div;
                        verticies.clear();
                        if (o.get("polygon") != null) {
                            for (JsonValue point : o.get("polygon")) {
                                float vx = (round(point.getFloat("x")) / div) + x;
                                float vy = tileSize / div - ((round(point.getFloat("y")) / div) + y);
                                verticies.add(vx);
                                verticies.add(vy);
                            }
                        }
                    }
                }

                float[] verts = new float[verticies.size()];
                int index = 0;
                for (int i = 0; i < verticies.size(); i++)
                    verts[index++] = verticies.get(i);
                tiles[tt] = (new Tile(x, y, tileSize / div,
                        tileSize / div, verts, tileType
                ));
                tiles[tt].id = tileId;
                tiles[tt].spawnX = spawnX;
                tiles[tt].spawnY = spawnY;
                tiles[tt].rotation = rotation;

            } else {
                tiles[tt] = tiles[tt] = (new Tile(0, 0, tileSize / div,
                        tileSize / div, tileType
                ));
                tiles[tt].id = tileId;
            }
            tt++;
        }
        return tiles;
    }


    private float[] createVerticies(Tile tile, float x, float y, float xs, float ys) {
        int index = 0;
        float[] newVerts = new float[tile.vertices.length];
        for (Float f : tile.vertices)
            newVerts[index++] = (index % 2 == 0) ? (f * ys + y) : (f * xs + x);
        return newVerts;
    }

    public Vector2 drawScale;

    /**
     * Create level from a json. Objects created will be drawn at scale drawScale, and lights will be created using rayHandler
     */
    public void createLevel(String levelFileName, LevelModel level, Vector2 drawScale, Vector2 drawScaleSymbol, RayHandler rayHandler) {
        this.drawScale = drawScale;
        ArrayList<GObject> gameObjects = new ArrayList<GObject>();

        JsonValue map = jsonReader.parse(Gdx.files.internal("levels/" + levelFileName + ".json"));

        String tileSetFileName = map.get("tilesets").get(0).getString("source");


        JsonValue tileset = jsonReader.parse(Gdx.files.internal("levels/" + tileSetFileName));
        JsonValue constants = directory.getEntry("models:constants", JsonValue.class);
        int width = map.getInt("width");
        int height = map.getInt("height");


        int tileSize = map.getInt("tileheight");
        float div = 25f;
        int start = 1;


        Tile[] tiles = createTiles(tileset, div, tileSize);


        int ii = 0, jj = height - 1;
        for (JsonValue layer : map.get("layers")) {
            /*===============================================
             * ================* Tile Layers *================
             * ===============================================*/
            if (layer.get("data") != null) {
                for (int n = 0; n < width * height; n++) {
                    int id = Integer.parseInt(layer.get("data").get(n).toString());

                    id = (id == 0) ? 51 : id - start;

                    Tile tile = tiles[id];
                    float sy = (tileSize / div) * jj;
                    float sx = (tileSize / div) * ii;
                    switch (tile.tileType) {
                        case Wall:
                            Wall wall = new Wall(createVerticies(tile, 0, 0, 1, 1), sx, sy);
                            wall.setTentacleSpawnPosition(tile.spawnX, tile.spawnY);
                            wall.setTentacleRotation(tile.rotation);
                            wall.setID(tile.id);

                            gameObjects.add(wall);
                            break;
                        case Empty:


                            break;
                        default:
                            break;
                    }
                    DecorModel dust = new DecorModel(sx, sy);
                    dust.setFilmStrip(new FilmStrip(dustAnimation, 1, 8, 8));
                    dust.setName("dust");
                    dust.setBodyType(BodyDef.BodyType.StaticBody);
                    dust.setSensor(true);
                    dust.setDrawScale(drawScale);
//                    gameObjects.add(dust);
                    ii++;
                    if (ii == width) {
                        ii = 0;
                        jj--;
                    }
                }
                ii = 0;
                jj = height - 1;
            }

            /*===============================================
             * ================* Object Layers *================
             * ===============================================*/
            else {
                for (JsonValue obj : layer.get("objects")) {
//                    System.out.println("gid: " + obj.getInt("gid"));
//                    System.out.println("num tiles : " + tiles.length);
                    Tile tile = tiles[obj.getInt("gid") - 1];

                    float sx = obj.getFloat("x") / div;
                    float sy = (height * tileSize - obj.getFloat("y")) / div;

                    float objectWidth = obj.getFloat("width");
                    float objectHeight = obj.getFloat("height");
                    float rotation = obj.getFloat("rotation");
                    if (rotation != 0) {
                        rotation = ((360 - rotation) / 180f) * (float) Math.PI;
                    }

                    float widthScale = (objectWidth) / tileSize;
                    float heightScale = (objectHeight) / tileSize;
                    switch (tile.tileType) {
                        case Wall:
                            Wall wall = new Wall(createVerticies(tile, 0, 0, 1, 1), sx, sy);
                            break;
                        case Diver:
                            DiverModel d = new DiverModel(sx, sy, constants.get("diver"));
                            if (obj.get("properties") != null)
                                for (JsonValue prop : obj.get("properties")) {
                                    if (prop.getString("name").equals("starting_oxygen"))
                                        d.setMaxOxygen(prop.getInt("value"));
                                }
                            gameObjects.add(d);
                            break;
                        case DeadBody:
                            DeadBodyModel db = new DeadBodyModel(sx + tileSize / (2 * div), sy + tileSize / (2 * div), constants.get("dead_body"));
                            if (obj.get("properties") != null)
                                for (JsonValue prop : obj.get("properties")) {
                                    if (prop.getString("name").equals("oxygen_rewarded"))
                                        db.setOxygenRewarded(prop.getFloat("value"));
                                }
                            gameObjects.add(db);


                            break;
                        case Item:
                            ItemModel item = new ItemModel(sx + tileSize / (2 * div), sy + tileSize / (2 * div), constants.get("key"), ItemModel.ItemType.KEY);
                            if (obj.get("properties") != null)

                                for (JsonValue prop : obj.get("properties")) {
                                    if (prop.getString("name").equals("id"))
                                        item.setID(prop.getInt("value"));
                                }
                            item.setFilmStrip(new FilmStrip(keyAnimation, 1, 6, 6));

                            gameObjects.add(item);
                            item.setAngle(rotation);
                            break;
                        case Door:
                            Door door = new Door(createVerticies(tile, sx, sy, widthScale, heightScale), 0, 0);
                            door.setDoorScale((40f / div) * (widthScale / 2), (40f / div) * (heightScale / 4f));
                            if (obj.get("properties") != null)
                                for (JsonValue prop : obj.get("properties")) {
                                    if (prop.getString("name").equals("id"))
                                        door.setID(prop.getInt("value"));
                                }
                            else
                                door.setID(0);
                            door.setAngle(rotation);
                            gameObjects.add(door);
                            break;
                        case Obstacle:
                            ObstacleModel obstacle = new ObstacleModel(createVerticies(tile, 0, 0, widthScale / 2, heightScale / 2), sx, sy);
                            switch (tile.id) {
                                case 0:
                                    obstacle.setTexture(barrelTexture);
                                    obstacle.setScale((40f / div) * (widthScale / 4), (40f / div) * (heightScale / 4f));
                                    break;
                                case 1:
                                    obstacle.setTexture(crateTexture);
                                    obstacle.setScale((40f / div) * (widthScale / 4), (40f / div) * (heightScale / 4f));
                                    break;
                                default:
                                    System.out.println("Unknown Object?");
                            }
                            obstacle.setAngle(rotation);
                            gameObjects.add(obstacle);
                            break;

                        case Goal:

                            gameObjects.add(new GoalDoor(sx, sy + objectHeight / (div * 2), objectWidth / div, objectHeight / div));
                            break;
                        case Block:
                            Wall block = new Wall(createVerticies(tile, 0, 0, widthScale, heightScale), sx, sy);
                            block.setInvisible(true);
                            block.setAngle(rotation);
                            gameObjects.add(block);
                            break;
                        case Hazard:
                            HazardModel hazard = new HazardModel(createVerticies(tile, 0, 0, widthScale, heightScale), sx, sy);
                            gameObjects.add(hazard);
                            hazard.setAngle(rotation);
                            break;
                        case Decor:
                            DecorModel decor = new DecorModel(sx, sy);
                            switch (tile.id) {
                                case 0:

                                    decor.setFilmStrip(new FilmStrip(plantAnimation, 1, 6, 6));

                                    break;
                                case 1:
                                    decor.setFilmStrip(new FilmStrip(woodenChair1, 1, 1, 1));
                                    decor.setScale(1 / 1.5f, 1 / 1.5f);
                                    break;
                                case 2:
                                    decor.setFilmStrip(new FilmStrip(woodenChair2, 1, 1, 1));
                                    decor.setScale(1 / 1.5f, 1 / 1.5f);
                                    break;
                                case 3:
                                    decor.setFilmStrip(new FilmStrip(woodenTable, 1, 1, 1));
                                    decor.setScale(1 / 3f, 1 / 3f);
                                    break;
                                case 11:
                                case 12:
                                case 13:
                                case 14:
                                case 15:
                                    decor.setFilmStrip(new FilmStrip(kitchenSet[tile.id - 11], 1, 1, 1));
                                    decor.setScale(1 / 3f, 1 / 3f);
                                    break;
                                default:
                                    System.out.println("Unknown Object?");

                            }

//                            decor.setAngle((float) Math.PI * 1 / 2f);

                            decor.setScale(decor.getScale().x * objectWidth / tileSize, decor.getScale().y * objectHeight / tileSize);

                            decor.setAngle(rotation);
                            decor.setBodyType(BodyDef.BodyType.StaticBody);
                            decor.setSensor(true);
                            decor.setDrawScale(drawScale);
                            gameObjects.add(decor);
                    }


                }

            }
        }

        // now we parse gameObjects into the level model

        int wallCounter = 0;
        int keyCounter = 0;
        int doorCounter = 0;
        int goalDoorCounter = 0;
        int hazardCounter = 0;
        for (GObject go : gameObjects) {
            if (go instanceof HazardModel) {
                HazardModel hazard = (HazardModel) go;
                hazard.setOxygenDrain(-0.1f);
                hazard.setStunDuration(60);
                hazard.setBodyType(BodyDef.BodyType.StaticBody);
                hazard.setDensity(0);
                hazard.setFriction(0.4f);
                hazard.setRestitution(0.1f);
                hazard.setTexture(hazardTexture);
                hazard.setDrawScale(drawScale);
                hazard.setName("hazard" + hazardCounter++);
                hazard.setActive(true);
                level.addObject(hazard);

            } else if (go instanceof Door) {
                Door door = (Door) go;
                door.setBodyType(BodyDef.BodyType.StaticBody);
                door.setTexture(doorTexture);
                door.addTextures(doorCloseTexture, doorOpenTexture);
                door.setDrawScale(drawScale);
                door.setName("door" + doorCounter++);
                door.setActive(true);
                System.out.println("HELLO?");
                level.addObject(door);
            } else if (go instanceof ObstacleModel) {
                ObstacleModel obstacle = (ObstacleModel) go;
                obstacle.setBodyType(BodyDef.BodyType.DynamicBody);
                obstacle.setSensor(false);
                obstacle.setFixedRotation(false);
                obstacle.setDrawScale(drawScale);
                obstacle.setDensity(1);
                obstacle.setMass(10f);
                obstacle.setFriction(0.4f);
                obstacle.setRestitution(0.1f);
                obstacle.setName("obstacle");
                level.addObject(obstacle);
            } else if (go instanceof Wall) {

                Wall obj = (Wall) go;
                obj.setBodyType(BodyDef.BodyType.StaticBody);
                obj.setDensity(0);
                obj.setFriction(0.4f);
                obj.setRestitution(0.1f);
                obj.setDrawScale(drawScale);
                obj.setFilmStrip(new FilmStrip(woodenWall, 5, 3, 15));
                obj.setName("wall " + wallCounter++);
                level.addObject(obj);

            } else if (go instanceof DiverModel) {
                diver = (DiverModel) go;
                diver.setStunned(false);
                diver.setTexture(diverTexture);
                diver.addFilmStrip(new FilmStrip(swimmingAnimation, 4, 12, 48));
                diver.addFilmStrip(new FilmStrip(swimmingAnimationWBody, 4, 12, 48));
                diver.setPingTexture(pingTexture);
                diver.setDrawScale(drawScale);
                diver.setName("diver");
                level.addObject(diver);
            } else if (go instanceof DeadBodyModel) {
                DeadBodyModel dead_body = (DeadBodyModel) go;
                dead_body.setTexture(deadBodyTexture);
                dead_body.setDrawScale(drawScale);
                dead_body.setDrawSymbolScale(drawScaleSymbol);
                dead_body.setName("dead_body");
                dead_body.setGravityScale(0f);
                dead_body.setSensor(true);
                this.dead_body = dead_body;
                level.addObject(dead_body);
            } else if (go instanceof ItemModel) {
                ItemModel key = (ItemModel) go;
                key.setTexture(keyTexture);
                key.setBodyType(BodyDef.BodyType.StaticBody);
                key.setDrawScale(drawScale);
                key.setDrawSymbolScale(drawScaleSymbol);
                key.setName("key" + keyCounter++);
                key.setGravityScale(0f);
                key.setSensor(true);
                key.initLight(rayHandler);
                level.addObject(key);
            } else if (go instanceof GoalDoor) {
                JsonValue goal = constants.get("goal");
                GoalDoor goal_door = (GoalDoor) go;
                goal_door.setBodyType(BodyDef.BodyType.StaticBody);
                goal_door.setDensity(goal.getFloat("density", 0));
                goal_door.setFriction(goal.getFloat("friction", 0));
                goal_door.setRestitution(goal.getFloat("restitution", 0));
                goal_door.setID(3);
                goal_door.setSensor(true);
                goal_door.setDrawScale(drawScale);
                goal_door.setTexture(doorOpenTexture);
                goal_door.setName("goal" + goalDoorCounter++);
                level.addObject(goal_door);

            } else if (go instanceof DecorModel) {
                DecorModel dm = (DecorModel) go;
                level.getAboveObjects().add(dm);
                level.addObject(dm);
            }
        }

        diver.setDeadBody(dead_body);

    }


}<|MERGE_RESOLUTION|>--- conflicted
+++ resolved
@@ -6,15 +6,8 @@
 
 import com.badlogic.gdx.Gdx;
 import com.badlogic.gdx.graphics.Texture;
-<<<<<<< HEAD
 import com.badlogic.gdx.graphics.g2d.TextureRegion;
 import com.badlogic.gdx.math.Vector2;
-=======
-
-import com.badlogic.gdx.graphics.g2d.TextureRegion;
-import com.badlogic.gdx.math.Vector2;
-
->>>>>>> 540f00f7
 import com.badlogic.gdx.physics.box2d.BodyDef;
 import com.badlogic.gdx.utils.JsonReader;
 import com.badlogic.gdx.utils.JsonValue;
@@ -23,14 +16,7 @@
 import com.xstudios.salvage.game.models.*;
 
 import com.xstudios.salvage.util.FilmStrip;
-<<<<<<< HEAD
 import java.util.ArrayList;
-=======
-
-
-import java.util.ArrayList;
-
->>>>>>> 540f00f7
 
 public class LevelBuilder {
     private JsonReader jsonReader;
@@ -294,11 +280,6 @@
                     }
                 }
             }
-<<<<<<< HEAD
-=======
-
->>>>>>> 540f00f7
-
             t.initShape(boxes);
             t.setBodyType(BodyDef.BodyType.StaticBody);
             t.setDensity(0);
