--- conflicted
+++ resolved
@@ -503,22 +503,14 @@
                             break;
                         case Item:
                             ItemModel item = new ItemModel(sx + tileSize / (2 * div), sy + tileSize / (2 * div), constants.get("key"), ItemModel.ItemType.KEY);
-<<<<<<< HEAD
                             if (obj.get("properties") != null)
-=======
-                            if (obj.get("properties") != null) {
->>>>>>> e6742864
+
                                 for (JsonValue prop : obj.get("properties")) {
                                     if (prop.getString("name").equals("id"))
                                         item.setID(prop.getInt("value"));
                                 }
-<<<<<<< HEAD
                             item.setFilmStrip(new FilmStrip(keyAnimation, 1, 6, 6));
-=======
-                            } else {
-                                System.out.println("Please manually set the custom id property in tiled (if desired)");
-                            }
->>>>>>> e6742864
+
                             gameObjects.add(item);
                             item.setAngle(rotation);
                             break;
@@ -602,11 +594,9 @@
                             }
 
 //                            decor.setAngle((float) Math.PI * 1 / 2f);
-<<<<<<< HEAD
+
                             decor.setScale(decor.getScale().x * objectWidth / tileSize, decor.getScale().y * objectHeight / tileSize);
-=======
-                            decor.setScale(objectWidth / tileSize / 2, objectHeight / tileSize / 2);
->>>>>>> e6742864
+
                             decor.setAngle(rotation);
                             decor.setBodyType(BodyDef.BodyType.StaticBody);
                             decor.setSensor(true);
